--- conflicted
+++ resolved
@@ -308,11 +308,9 @@
     touch init-local.sh
 
     ```
-<<<<<<< HEAD
+
 *   add the following script to the script file (init-local.sh) or you can get the script from [here](https://gist.github.com/chandiniv1/27397b93e08e2c40e7e1b746f13e5d7b)
-=======
-    add the following script to the script file (init-local.sh) or you can get the script from [here](https://gist.githubusercontent.com/chandiniv1/27397b93e08e2c40e7e1b746f13e5d7b/raw/0dc8c17d630a249f439e0c5030266a2a34030bb8/init-local.sh)
->>>>>>> c8ddb132
+
 
     ```
     #!/bin/sh
