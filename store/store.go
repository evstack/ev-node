package store

import (
	"encoding/binary"
	"encoding/json"
	"errors"
	"fmt"
	"sync/atomic"

	tmstate "github.com/tendermint/tendermint/proto/tendermint/state"
	tmproto "github.com/tendermint/tendermint/proto/tendermint/types"
	tmtypes "github.com/tendermint/tendermint/types"
	"go.uber.org/multierr"

	"github.com/celestiaorg/optimint/state"
	"github.com/celestiaorg/optimint/types"
)

var (
	blockPrefix      = [1]byte{1}
	indexPrefix      = [1]byte{2}
	commitPrefix     = [1]byte{3}
	statePrefix      = [1]byte{4}
	responsesPrefix  = [1]byte{5}
	validatorsPrefix = [1]byte{6}
)

// DefaultStore is a default store implmementation.
type DefaultStore struct {
	db KVStore

	height uint64
}

var _ Store = &DefaultStore{}

// New returns new, default store.
func New(kv KVStore) Store {
	return &DefaultStore{
		db: kv,
	}
}

// Height returns height of the highest block saved in the Store.
func (s *DefaultStore) Height() uint64 {
	return atomic.LoadUint64(&s.height)
}

// SaveBlock adds block to the store along with corresponding commit.
// Stored height is updated if block height is greater than stored value.
func (s *DefaultStore) SaveBlock(block *types.Block, commit *types.Commit) error {
	hash := block.Header.Hash()
	blockBlob, err := block.MarshalBinary()
	if err != nil {
		return fmt.Errorf("error encoding Block into binary form: %w", err)
	}

	commitBlob, err := commit.MarshalBinary()
	if err != nil {
		return fmt.Errorf("error encoding Commit into binary form: %w", err)
	}

	bb := s.db.NewBatch()
	err = multierr.Append(err, bb.Set(getBlockKey(hash), blockBlob))
	err = multierr.Append(err, bb.Set(getCommitKey(hash), commitBlob))
	err = multierr.Append(err, bb.Set(getIndexKey(block.Header.Height), hash[:]))

	if err != nil {
		bb.Discard()
		return err
	}

	if err = bb.Commit(); err != nil {
		return fmt.Errorf("error committing a transaction: %w", err)
	}

	if block.Header.Height > atomic.LoadUint64(&s.height) {
		atomic.StoreUint64(&s.height, block.Header.Height)
	}

	return nil
}

// LoadBlock returns block at given height, or error if it's not found in Store.
// TODO(tzdybal): what is more common access pattern? by height or by hash?
// currently, we're indexing height->hash, and store blocks by hash, but we might as well store by height
// and index hash->height
func (s *DefaultStore) LoadBlock(height uint64) (*types.Block, error) {
	h, err := s.loadHashFromIndex(height)
	if err != nil {
		return nil, fmt.Errorf("error loading hash from index: %w", err)
	}
	return s.LoadBlockByHash(h)
}

// LoadBlockByHash returns block with given block header hash, or error if it's not found in Store.
func (s *DefaultStore) LoadBlockByHash(hash [32]byte) (*types.Block, error) {
	blockData, err := s.db.Get(getBlockKey(hash))
	if err != nil {
		return nil, fmt.Errorf("failed to load block data: %w", err)
	}
	block := new(types.Block)
	err = block.UnmarshalBinary(blockData)
	if err != nil {
		return nil, fmt.Errorf("failed to unmarshal block data: %w", err)
	}

	return block, nil
}

// SaveBlockResponses saves block responses (events, tx responses, validator set updates, etc) in Store.
func (s *DefaultStore) SaveBlockResponses(height uint64, responses *tmstate.ABCIResponses) error {
	data, err := responses.Marshal()
	if err != nil {
		return fmt.Errorf("error marshalling response: %w", err)
	}
	return s.db.Set(getResponsesKey(height), data)
}

// LoadBlockResponses returns block results at given height, or error if it's not found in Store.
func (s *DefaultStore) LoadBlockResponses(height uint64) (*tmstate.ABCIResponses, error) {
	data, err := s.db.Get(getResponsesKey(height))
	if err != nil {
		return nil, fmt.Errorf("error retrieving block results from height %v: %w", height, err)
	}
	var responses tmstate.ABCIResponses
	err = responses.Unmarshal(data)
	return &responses, fmt.Errorf("error unmarshalling data: %w", err)
}

// LoadCommit returns commit for a block at given height, or error if it's not found in Store.
func (s *DefaultStore) LoadCommit(height uint64) (*types.Commit, error) {
	hash, err := s.loadHashFromIndex(height)
	if err != nil {
		return nil, fmt.Errorf("error loading hash from index: %w", err)
	}
	return s.LoadCommitByHash(hash)
}

// LoadCommitByHash returns commit for a block with given block header hash, or error if it's not found in Store.
func (s *DefaultStore) LoadCommitByHash(hash [32]byte) (*types.Commit, error) {
	commitData, err := s.db.Get(getCommitKey(hash))
	if err != nil {
		return nil, fmt.Errorf("error retrieving commit from hash %v: %w", hash, err)
	}
	commit := new(types.Commit)
	err = commit.UnmarshalBinary(commitData)
	return commit, fmt.Errorf("error decoding binary data of Commit into object: %w", err)
}

// UpdateState updates state saved in Store. Only one State is stored.
// If there is no State in Store, state will be saved.
func (s *DefaultStore) UpdateState(state state.State) error {
	blob, err := json.Marshal(state)
	if err != nil {
		return fmt.Errorf("error marshalling state into JSON encoding: %w", err)
	}
	return s.db.Set(getStateKey(), blob)
}

// LoadState returns last state saved with UpdateState.
func (s *DefaultStore) LoadState() (state.State, error) {
	var state state.State

	blob, err := s.db.Get(getStateKey())
	if err != nil {
		return state, fmt.Errorf("error marshalling state into JSON encoding: %w", err)
	}

	err = json.Unmarshal(blob, &state)
<<<<<<< HEAD
	s.mtx.Lock()
	s.height = uint64(state.LastBlockHeight)
	s.mtx.Unlock()
	return state, fmt.Errorf("error unmarshalling state from JSON encoding: %w", err)
=======
	atomic.StoreUint64(&s.height, uint64(state.LastBlockHeight))
	return state, err
>>>>>>> 644a85a8
}

func (s *DefaultStore) SaveValidators(height uint64, validatorSet *tmtypes.ValidatorSet) error {
	pbValSet, err := validatorSet.ToProto()
	if err != nil {
		return fmt.Errorf("error converting ValidatorSet to protobuf: %w", err)
	}
	blob, err := pbValSet.Marshal()
	if err != nil {
		return fmt.Errorf("error marshalling ValidatorSet: %w", err)
	}

	return s.db.Set(getValidatorsKey(height), blob)
}

func (s *DefaultStore) LoadValidators(height uint64) (*tmtypes.ValidatorSet, error) {
	blob, err := s.db.Get(getValidatorsKey(height))
	if err != nil {
		return nil, fmt.Errorf("error loading Validators by height %v: %w", height, err)
	}
	var pbValSet tmproto.ValidatorSet
	err = pbValSet.Unmarshal(blob)
	if err != nil {
		return nil, fmt.Errorf("error unmarshalling protobuf ValidatorSet: %w", err)
	}

	return tmtypes.ValidatorSetFromProto(&pbValSet)
}

func (s *DefaultStore) loadHashFromIndex(height uint64) ([32]byte, error) {
	blob, err := s.db.Get(getIndexKey(height))

	var hash [32]byte
	if err != nil {
		return hash, fmt.Errorf("error loading hash by height %v: %w", height, err)
	}
	if len(blob) != len(hash) {
		return hash, errors.New("invalid hash length")
	}
	copy(hash[:], blob)
	return hash, nil
}

func getBlockKey(hash [32]byte) []byte {
	return append(blockPrefix[:], hash[:]...)
}

func getCommitKey(hash [32]byte) []byte {
	return append(commitPrefix[:], hash[:]...)
}

func getIndexKey(height uint64) []byte {
	buf := make([]byte, 8)
	binary.BigEndian.PutUint64(buf, height)
	return append(indexPrefix[:], buf[:]...)
}

func getStateKey() []byte {
	return statePrefix[:]
}

func getResponsesKey(height uint64) []byte {
	buf := make([]byte, 8)
	binary.BigEndian.PutUint64(buf, height)
	return append(responsesPrefix[:], buf[:]...)
}

func getValidatorsKey(height uint64) []byte {
	buf := make([]byte, 8)
	binary.BigEndian.PutUint64(buf, height)
	return append(validatorsPrefix[:], buf[:]...)
}<|MERGE_RESOLUTION|>--- conflicted
+++ resolved
@@ -168,15 +168,8 @@
 	}
 
 	err = json.Unmarshal(blob, &state)
-<<<<<<< HEAD
-	s.mtx.Lock()
-	s.height = uint64(state.LastBlockHeight)
-	s.mtx.Unlock()
-	return state, fmt.Errorf("error unmarshalling state from JSON encoding: %w", err)
-=======
 	atomic.StoreUint64(&s.height, uint64(state.LastBlockHeight))
 	return state, err
->>>>>>> 644a85a8
 }
 
 func (s *DefaultStore) SaveValidators(height uint64, validatorSet *tmtypes.ValidatorSet) error {
