package store

import (
<<<<<<< HEAD
=======
	"errors"

>>>>>>> 7d2f4ae9
	"github.com/dgraph-io/badger/v3"
)

var _ KVStore = &BadgerKV{}
var _ Batch = &BadgerBatch{}

var (
	// ErrKeyNotFound is returned if key is not found in KVStore.
	ErrKeyNotFound = errors.New("key not found")
)

// BadgerKV is a implementation of KVStore using Badger v3.
type BadgerKV struct {
	db *badger.DB
}

// Get returns value for given key, or error.
func (b *BadgerKV) Get(key []byte) ([]byte, error) {
	txn := b.db.NewTransaction(false)
	defer txn.Discard()
	item, err := txn.Get(key)
	if errors.Is(err, badger.ErrKeyNotFound) {
		return nil, ErrKeyNotFound
	}
	if err != nil {
		return nil, err
	}
	return item.ValueCopy(nil)
}

// Set saves key-value mapping in store.
func (b *BadgerKV) Set(key []byte, value []byte) error {
	txn := b.db.NewTransaction(true)
	err := txn.Set(key, value)
	if err != nil {
		txn.Discard()
		return err
	}
	return txn.Commit()
}

// Delete removes key and corresponding value from store.
func (b *BadgerKV) Delete(key []byte) error {
	txn := b.db.NewTransaction(true)
	err := txn.Delete(key)
	if err != nil {
		txn.Discard()
		return err
	}
	return txn.Commit()
}

func (b *BadgerKV) NewBatch() Batch {
	//write transactions should be short lived as they use extra resources in badger
	return &BadgerBatch{
		txn: b.db.NewTransaction(true),
	}
}

//BadgerBatch encapsulates badger transaction
type BadgerBatch struct {
	txn *badger.Txn
}

//Set accumulates key-value entries in a transaction
func (bb *BadgerBatch) Set(key, value []byte) error {
	if err := bb.txn.Set(key, value); err != nil {
		return err
	}

	return nil
}

//Delete removes the key and associated value from store
func (bb *BadgerBatch) Delete(key []byte) error {
	return bb.txn.Delete(key)
}

//Commit commits a transaction
func (bb *BadgerBatch) Commit() error {
	return bb.txn.Commit()
}

//Discard cancels a transaction
func (bb *BadgerBatch) Discard() {
	bb.txn.Discard()
}<|MERGE_RESOLUTION|>--- conflicted
+++ resolved
@@ -1,11 +1,8 @@
 package store
 
 import (
-<<<<<<< HEAD
-=======
 	"errors"
 
->>>>>>> 7d2f4ae9
 	"github.com/dgraph-io/badger/v3"
 )
 
