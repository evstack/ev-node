package node

import (
	"context"
	"errors"
	"net"
	"sync"
	"testing"
	"time"

	"cosmossdk.io/log"
	cmcrypto "github.com/cometbft/cometbft/crypto"
	"github.com/stretchr/testify/require"
	"google.golang.org/grpc"

	seqGRPC "github.com/rollkit/go-sequencing/proxy/grpc"
	seqTest "github.com/rollkit/go-sequencing/test"

	rollkitconfig "github.com/rollkit/rollkit/config"
	coreda "github.com/rollkit/rollkit/core/da"
	coreexecutor "github.com/rollkit/rollkit/core/execution"
	coresequencer "github.com/rollkit/rollkit/core/sequencer"
	"github.com/rollkit/rollkit/types"
)

const (
	// MockDAAddress is the address used by the mock gRPC service
	// NOTE: this should be unique per test package to avoid
	// "bind: listen address already in use" because multiple packages
	// are tested in parallel
	MockDAAddress = "grpc://localhost:7990"

	// MockDANamespace is a sample namespace used by the mock DA client
	MockDANamespace = "00000000000000000000000000000000000000000000000000deadbeef"

	// MockSequencerAddress is a sample address used by the mock sequencer
	MockSequencerAddress = "127.0.0.1:50051"

	// MockExecutorAddress is a sample address used by the mock executor
	MockExecutorAddress = "127.0.0.1:40041"
)

// startMockSequencerServerGRPC starts a mock gRPC server with the given listenAddress.
func startMockSequencerServerGRPC(listenAddress string) *grpc.Server {
	dummySeq := seqTest.NewMultiRollupSequencer()
	server := seqGRPC.NewServer(dummySeq, dummySeq, dummySeq)
	lis, err := net.Listen("tcp", listenAddress)
	if err != nil {
		panic(err)
	}
	go func() {
		_ = server.Serve(lis)
	}()
	return server
}

type NodeType int

const (
	Full NodeType = iota
	Light
)

// NodeRunner contains a node and its running context
type NodeRunner struct {
	Node      Node
	Ctx       context.Context
	Cancel    context.CancelFunc
	ErrCh     chan error
	WaitGroup *sync.WaitGroup
}

// startNodeWithCleanup starts the node using the service pattern and registers cleanup
func startNodeWithCleanup(t *testing.T, node Node) *NodeRunner {
	// Create a cancellable context
	ctx, cancel := context.WithCancel(context.Background())

	// Create error channel and wait group
	errCh := make(chan error, 1)
	var wg sync.WaitGroup

	// Start the node in a goroutine
	wg.Add(1)
	go func() {
		defer wg.Done()
		err := node.Run(ctx)
		select {
		case errCh <- err:
		default:
			t.Logf("Error channel full, discarding error: %v", err)
		}
	}()

	// Give the node time to initialize
	time.Sleep(100 * time.Millisecond)

	// Check if the node has stopped unexpectedly
	select {
	case err := <-errCh:
		t.Fatalf("Node stopped unexpectedly with error: %v", err)
	default:
		// This is expected - node is still running
	}

	// Register cleanup function
	t.Cleanup(func() {
		cleanUpNode(ctx, cancel, &wg, errCh, t)
	})

	return &NodeRunner{
		Node:      node,
		Ctx:       ctx,
		Cancel:    cancel,
		ErrCh:     errCh,
		WaitGroup: &wg,
	}
}

// cleanUpNode stops the node using context cancellation
func cleanUpNode(ctx context.Context, cancel context.CancelFunc, wg *sync.WaitGroup, errCh chan error, t *testing.T) {
	// Cancel the context to stop the node
	cancel()

	// Wait for the node to stop with a timeout
	waitCh := make(chan struct{})
	go func() {
		wg.Wait()
		close(waitCh)
	}()

	select {
	case <-waitCh:
		// Node stopped successfully
	case <-time.After(5 * time.Second):
		t.Log("Warning: Node did not stop gracefully within timeout")
	}

	// Check for any errors during shutdown
	select {
	case err := <-errCh:
		if err != nil && !errors.Is(err, context.Canceled) {
			t.Logf("Error stopping node: %v", err)
		}
	default:
		// No error
	}
}

// initAndStartNodeWithCleanup initializes and starts a node of the specified type.
func initAndStartNodeWithCleanup(ctx context.Context, t *testing.T, nodeType NodeType, chainID string) Node {
	node, _ := setupTestNode(ctx, t, nodeType, chainID)
	runner := startNodeWithCleanup(t, node)

	return runner.Node
}

// setupTestNode sets up a test node based on the NodeType.
func setupTestNode(ctx context.Context, t *testing.T, nodeType NodeType, chainID string) (Node, cmcrypto.PrivKey) {
	node, privKey, err := newTestNode(ctx, t, nodeType, chainID)
	require.NoError(t, err)
	require.NotNil(t, node)

	return node, privKey
}

// newTestNode creates a new test node based on the NodeType.
func newTestNode(ctx context.Context, t *testing.T, nodeType NodeType, chainID string) (Node, cmcrypto.PrivKey, error) {
	config := rollkitconfig.NodeConfig{
		DAAddress:        MockDAAddress,
		DANamespace:      MockDANamespace,
		ExecutorAddress:  MockExecutorAddress,
		SequencerAddress: MockSequencerAddress,
		Light:            nodeType == Light,
	}

	genesis, genesisValidatorKey := types.GetGenesisWithPrivkey(types.DefaultSigningKeyType, chainID)
	signingKey, err := types.PrivKeyToSigningKey(genesisValidatorKey)
	if err != nil {
		return nil, nil, err
	}

	key := generateSingleKey()

	dummyDA := coreda.NewDummyDA(100_000)
	dummyExec := coreexecutor.NewDummyExecutor()
	dummySequencer := coresequencer.NewDummySequencer()
	dummyDA := coreda.NewDummyDA(100_000)
	dummyClient := coreda.NewDummyClient(dummyDA, []byte(MockDANamespace))

	logger := log.NewTestLogger(t)

	node, err := NewNode(
		ctx,
		config,
		dummyExec,
		dummySequencer,
<<<<<<< HEAD
		dummyDA,
=======
		dummyClient,
>>>>>>> 104787ba
		key,
		signingKey,
		genesis,
		DefaultMetricsProvider(rollkitconfig.DefaultInstrumentationConfig()),
		logger,
	)
	return node, genesisValidatorKey, err
}

func TestNewNode(t *testing.T) {
	ctx := context.Background()
	chainID := "TestNewNode"
	//ln := initAndStartNodeWithCleanup(ctx, t, Light, chainID)
	//require.IsType(t, new(LightNode), ln)
	fn := initAndStartNodeWithCleanup(ctx, t, Full, chainID)
	require.IsType(t, new(FullNode), fn)
}<|MERGE_RESOLUTION|>--- conflicted
+++ resolved
@@ -181,7 +181,6 @@
 
 	key := generateSingleKey()
 
-	dummyDA := coreda.NewDummyDA(100_000)
 	dummyExec := coreexecutor.NewDummyExecutor()
 	dummySequencer := coresequencer.NewDummySequencer()
 	dummyDA := coreda.NewDummyDA(100_000)
@@ -194,11 +193,7 @@
 		config,
 		dummyExec,
 		dummySequencer,
-<<<<<<< HEAD
-		dummyDA,
-=======
 		dummyClient,
->>>>>>> 104787ba
 		key,
 		signingKey,
 		genesis,
