--- conflicted
+++ resolved
@@ -10,13 +10,9 @@
 	"github.com/celestiaorg/go-header"
 	goheaderp2p "github.com/celestiaorg/go-header/p2p"
 	goheaderstore "github.com/celestiaorg/go-header/store"
-<<<<<<< HEAD
-	"github.com/celestiaorg/go-header/sync"
+	goheadersync "github.com/celestiaorg/go-header/sync"
 	"github.com/cometbft/cometbft/libs/log"
 	cmtypes "github.com/cometbft/cometbft/types"
-=======
-	goheadersync "github.com/celestiaorg/go-header/sync"
->>>>>>> 5ff06093
 	ds "github.com/ipfs/go-datastore"
 	pubsub "github.com/libp2p/go-libp2p-pubsub"
 	"github.com/libp2p/go-libp2p/core/host"
@@ -35,17 +31,6 @@
 }
 
 type HeaderExchangeService struct {
-<<<<<<< HEAD
-	conf          config.NodeConfig
-	genesis       *cmtypes.GenesisDoc
-	p2p           *p2p.Client
-	ex            *goheaderp2p.Exchange[*types.SignedHeader]
-	syncer        *sync.Syncer[*types.SignedHeader]
-	sub           *goheaderp2p.Subscriber[*types.SignedHeader]
-	p2pServer     *goheaderp2p.ExchangeServer[*types.SignedHeader]
-	headerStore   *goheaderstore.Store[*types.SignedHeader]
-	syncerStarted bool
-=======
 	conf         config.NodeConfig
 	genesis      *tmtypes.GenesisDoc
 	p2p          *p2p.Client
@@ -55,7 +40,6 @@
 	p2pServer    *goheaderp2p.ExchangeServer[*types.SignedHeader]
 	headerStore  *goheaderstore.Store[*types.SignedHeader]
 	syncerStatus *SyncerStatus
->>>>>>> 5ff06093
 
 	logger log.Logger
 	ctx    context.Context
