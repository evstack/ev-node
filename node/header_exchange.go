--- conflicted
+++ resolved
@@ -217,18 +217,10 @@
 
 // newSyncer constructs new Syncer for headers.
 func newSyncer(
-<<<<<<< HEAD
-	ex header.Exchange[*types.Header],
-	store header.Store[*types.Header],
-	sub header.Subscriber[*types.Header],
-	opt sync.Options,
-) (*sync.Syncer[*types.Header], error) {
-=======
 	ex header.Exchange[*types.SignedHeader],
 	store header.Store[*types.SignedHeader],
 	sub header.Subscriber[*types.SignedHeader],
 	opt goheadersync.Options,
 ) (*sync.Syncer[*types.SignedHeader], error) {
->>>>>>> 76ec9c38
 	return sync.NewSyncer(ex, store, sub, opt)
 }