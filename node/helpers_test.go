--- conflicted
+++ resolved
@@ -79,18 +79,11 @@
 			MaxPendingHeadersAndData: 1000,
 			LazyBlockInterval:        evconfig.DurationWrapper{Duration: 5 * time.Second},
 		},
-<<<<<<< HEAD
-		DA: rollkitconfig.DAConfig{
-			BlockTime:         rollkitconfig.DurationWrapper{Duration: 200 * time.Millisecond},
+		DA: evconfig.DAConfig{
+			BlockTime:         evconfig.DurationWrapper{Duration: 200 * time.Millisecond},
 			Address:           MockDAAddress,
 			Namespace:         MockDANamespace,
 			MaxSubmitAttempts: 30,
-=======
-		DA: evconfig.DAConfig{
-			BlockTime: evconfig.DurationWrapper{Duration: 200 * time.Millisecond},
-			Address:   MockDAAddress,
-			Namespace: MockDANamespace,
->>>>>>> c5242a16
 		},
 		P2P: evconfig.P2PConfig{
 			ListenAddress: fmt.Sprintf("/ip4/127.0.0.1/tcp/%d", startPort+n),
