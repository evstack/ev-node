--- conflicted
+++ resolved
@@ -90,12 +90,7 @@
 		RPC: evconfig.RPCConfig{
 			Address: fmt.Sprintf("127.0.0.1:%d", 8000+n),
 		},
-<<<<<<< HEAD
-		Instrumentation: &rollkitconfig.InstrumentationConfig{},
-=======
-		ChainID:         "test-chain",
 		Instrumentation: &evconfig.InstrumentationConfig{},
->>>>>>> c5242a16
 	}
 }
 
