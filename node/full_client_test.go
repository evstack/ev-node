--- conflicted
+++ resolved
@@ -75,12 +75,6 @@
 	app.On(InitChain, mock.Anything).Return(abci.ResponseInitChain{})
 	key, _, _ := crypto.GenerateEd25519Key(crand.Reader)
 	ctx := context.Background()
-<<<<<<< HEAD
-
-	node, err := newFullNode(ctx, config.NodeConfig{DALayer: "newda"}, key, signingKey, proxy.NewLocalClientCreator(app), &cmtypes.GenesisDoc{ChainID: "test"}, test.NewFileLogger(t))
-	require.NoError(t, err)
-	require.NotNil(t, node)
-=======
 	genesisValidators, signingKey := types.GetGenesisValidatorSetWithSigner()
 	node, err := newFullNode(
 		ctx,
@@ -96,9 +90,8 @@
 		},
 		log.TestingLogger(),
 	)
-	require.NoError(err)
-	require.NotNil(node)
->>>>>>> 4892ede7
+	require.NoError(t, err)
+	require.NotNil(t, node)
 
 	rpc := NewFullClient(node)
 	require.NotNil(t, rpc)
@@ -707,190 +700,9 @@
 	}
 }
 
-<<<<<<< HEAD
-func createGenesisValidators(t *testing.T, numNodes int, appCreator func(t *testing.T, vKeyToRemove cmcrypto.PrivKey, wg *sync.WaitGroup) *mocks.Application, wg *sync.WaitGroup) *FullClient {
-	t.Helper()
-	vKeys := make([]cmcrypto.PrivKey, numNodes)
-	apps := make([]*mocks.Application, numNodes)
-	nodes := make([]*FullNode, numNodes)
-
-	genesisValidators := make([]cmtypes.GenesisValidator, len(vKeys))
-	for i := 0; i < len(vKeys); i++ {
-		vKeys[i] = ed25519.GenPrivKey()
-		genesisValidators[i] = cmtypes.GenesisValidator{Address: vKeys[i].PubKey().Address(), PubKey: vKeys[i].PubKey(), Power: int64(i + 100), Name: fmt.Sprintf("gen #%d", i)}
-		apps[i] = appCreator(t, vKeys[0], wg)
-		wg.Add(1)
-	}
-
-	dalc := &mockda.DataAvailabilityLayerClient{}
-	ds, err := store.NewDefaultInMemoryKVStore()
-	require.Nil(t, err)
-	err = dalc.Init([8]byte{}, nil, ds, test.NewFileLogger(t))
-	require.Nil(t, err)
-	err = dalc.Start()
-	require.Nil(t, err)
-	t.Cleanup(func() {
-		require.NoError(t, dalc.Stop())
-	})
-	ctx, cancel := context.WithCancel(context.Background())
-	t.Cleanup(func() { cancel() })
-	for i := 0; i < len(nodes); i++ {
-		nodeKey := &p2p.NodeKey{
-			PrivKey: vKeys[i],
-		}
-		signingKey, err := GetNodeKey(nodeKey)
-		require.NoError(t, err)
-		nodes[i], err = newFullNode(
-			ctx,
-			config.NodeConfig{
-				DALayer:    "newda",
-				Aggregator: true,
-				BlockManagerConfig: config.BlockManagerConfig{
-					BlockTime:   1 * time.Second,
-					DABlockTime: 100 * time.Millisecond,
-				},
-			},
-			signingKey,
-			signingKey,
-			proxy.NewLocalClientCreator(apps[i]),
-			&cmtypes.GenesisDoc{ChainID: "test", Validators: genesisValidators},
-			test.NewFileLogger(t),
-		)
-		require.NoError(t, err)
-		require.NotNil(t, nodes[i])
-
-		// use same, common DALC, so nodes can share data
-		nodes[i].dalc = dalc
-		nodes[i].blockManager.SetDALC(dalc)
-	}
-
-	rpc := NewFullClient(nodes[0])
-	require.NotNil(t, rpc)
-
-	for i := 0; i < len(nodes); i++ {
-		node := nodes[i]
-		err := nodes[i].Start()
-		require.NoError(t, err)
-
-		t.Cleanup(func() {
-			require.NoError(t, node.Stop())
-		})
-	}
-	return rpc
-}
-
-func checkValSet(t *testing.T, rpc *FullClient, h int64, expectedValCount int) {
-	vals, err := rpc.Validators(context.Background(), &h, nil, nil)
-	assert.NoError(t, err)
-	assert.NotNil(t, vals)
-	assert.EqualValues(t, expectedValCount, vals.Total)
-	assert.Len(t, vals.Validators, expectedValCount)
-	assert.EqualValues(t, vals.BlockHeight, h)
-
-	commit, err := rpc.Commit(context.Background(), &h)
-	assert.NoError(t, err)
-	assert.NotNil(t, vals)
-
-	h1 := h + 1
-	vals, err = rpc.Validators(context.Background(), &h1, nil, nil)
-	assert.NoError(t, err)
-	assert.Equal(t, commit.NextValidatorsHash.Bytes(), cmtypes.NewValidatorSet(vals.Validators).Hash())
-}
-
-func checkValSetLatest(t *testing.T, rpc *FullClient, lastBlockHeight int64, expectedValCount int) {
-	vals, err := rpc.Validators(context.Background(), nil, nil, nil)
-	assert.NoError(t, err)
-	assert.NotNil(t, vals)
-	assert.EqualValues(t, expectedValCount, vals.Total)
-	assert.Len(t, vals.Validators, expectedValCount)
-	assert.GreaterOrEqual(t, vals.BlockHeight, lastBlockHeight)
-}
-
-func createApp(t *testing.T, vKeyToRemove cmcrypto.PrivKey, wg *sync.WaitGroup) *mocks.Application {
-	app := &mocks.Application{}
-	app.On(InitChain, mock.Anything).Return(abci.ResponseInitChain{})
-	app.On(CheckTx, mock.Anything).Return(abci.ResponseCheckTx{})
-	app.On(BeginBlock, mock.Anything).Return(abci.ResponseBeginBlock{})
-	app.On(Commit, mock.Anything).Return(abci.ResponseCommit{})
-
-	pbValKey, err := encoding.PubKeyToProto(vKeyToRemove.PubKey())
-	require.NoError(t, err)
-
-	app.On(EndBlock, mock.Anything).Return(abci.ResponseEndBlock{}).Times(2)
-	app.On(EndBlock, mock.Anything).Return(abci.ResponseEndBlock{ValidatorUpdates: []abci.ValidatorUpdate{{PubKey: pbValKey, Power: 0}}}).Once()
-	app.On(EndBlock, mock.Anything).Return(abci.ResponseEndBlock{}).Once()
-	app.On(EndBlock, mock.Anything).Return(abci.ResponseEndBlock{ValidatorUpdates: []abci.ValidatorUpdate{{PubKey: pbValKey, Power: 100}}}).Once()
-	app.On(EndBlock, mock.Anything).Return(abci.ResponseEndBlock{}).Times(5)
-	app.On(EndBlock, mock.Anything).Return(abci.ResponseEndBlock{}).Run(func(args mock.Arguments) {
-		wg.Done()
-	}).Once()
-	app.On(EndBlock, mock.Anything).Return(abci.ResponseEndBlock{})
-	return app
-}
-
-// Tests moving from two validators to one validator and then back to two validators
-func TestValidatorSetHandling(t *testing.T) {
-	var wg sync.WaitGroup
-
-	numNodes := 2
-	rpc := createGenesisValidators(t, numNodes, createApp, &wg)
-	t.Log("Finished creating validators, waiting on wg")
-	wg.Wait()
-
-	// test first blocks
-	for h := int64(1); h <= 3; h++ {
-		checkValSet(t, rpc, h, numNodes)
-	}
-
-	// 3rd EndBlock removes the first validator from the list
-	for h := int64(4); h <= 5; h++ {
-		checkValSet(t, rpc, h, numNodes-1)
-	}
-
-	// test next val set hash in block 4, 5
-
-	// 5th EndBlock adds validator back
-	for h := int64(6); h <= 9; h++ {
-		checkValSet(t, rpc, h, numNodes)
-	}
-
-	// check for "latest block"
-	checkValSetLatest(t, rpc, int64(9), numNodes)
-}
-
-// Tests moving from a centralized validator to empty validator set
-func TestValidatorSetHandlingBased(t *testing.T) {
-	var wg sync.WaitGroup
-	numNodes := 1
-	rpc := createGenesisValidators(t, numNodes, createApp, &wg)
-
-	wg.Wait()
-
-	time.Sleep(100 * time.Millisecond)
-
-	// test first blocks
-	for h := int64(1); h <= 3; h++ {
-		checkValSet(t, rpc, h, numNodes)
-	}
-
-	// 3rd EndBlock removes the first validator and makes the rollup based
-	for h := int64(4); h <= 9; h++ {
-		checkValSet(t, rpc, h, numNodes-1)
-	}
-
-	// check for "latest block"
-	checkValSetLatest(t, rpc, 9, numNodes-1)
-}
-
 func TestMempool2Nodes(t *testing.T) {
-=======
-func TestMempool2Nodes(t *testing.T) {
-	assert := assert.New(t)
-	require := require.New(t)
-
 	genesisValidators, signingKey1 := types.GetGenesisValidatorSetWithSigner()
 
->>>>>>> 4892ede7
 	app := &mocks.Application{}
 	app.On(InitChain, mock.Anything).Return(abci.ResponseInitChain{})
 	app.On(CheckTx, abci.RequestCheckTx{Tx: []byte("bad")}).Return(abci.ResponseCheckTx{Code: 1})
@@ -916,19 +728,10 @@
 		P2P: config.P2PConfig{
 			ListenAddress: "/ip4/127.0.0.1/tcp/9001",
 		},
-<<<<<<< HEAD
-		BlockManagerConfig: config.BlockManagerConfig{
-			BlockTime: 1 * time.Second,
-		},
-	}, key1, signingKey1, proxy.NewLocalClientCreator(app), &cmtypes.GenesisDoc{ChainID: "test"}, test.NewFileLogger(t))
-	require.NoError(t, err)
-	require.NotNil(t, node1)
-=======
 		BlockManagerConfig: getBMConfig(),
 	}, key1, signingKey1, proxy.NewLocalClientCreator(app), &cmtypes.GenesisDoc{ChainID: "test", Validators: genesisValidators}, log.TestingLogger())
-	require.NoError(err)
-	require.NotNil(node1)
->>>>>>> 4892ede7
+	require.NoError(t, err)
+	require.NotNil(t, node1)
 
 	node2, err := newFullNode(ctx, config.NodeConfig{
 		DALayer: "newda",
@@ -936,23 +739,13 @@
 			ListenAddress: "/ip4/127.0.0.1/tcp/9002",
 			Seeds:         "/ip4/127.0.0.1/tcp/9001/p2p/" + id1.Pretty(),
 		},
-<<<<<<< HEAD
-	}, key2, signingKey2, proxy.NewLocalClientCreator(app), &cmtypes.GenesisDoc{ChainID: "test"}, test.NewFileLogger(t))
-	require.NoError(t, err)
-	require.NotNil(t, node1)
+	}, key2, signingKey2, proxy.NewLocalClientCreator(app), &cmtypes.GenesisDoc{ChainID: "test", Validators: genesisValidators}, log.TestingLogger())
+	require.NoError(t, err)
+	require.NotNil(t, node2)
 
 	err = node1.Start()
 	require.NoError(t, err)
-	time.Sleep(1 * time.Second)
-=======
-	}, key2, signingKey2, proxy.NewLocalClientCreator(app), &cmtypes.GenesisDoc{ChainID: "test", Validators: genesisValidators}, log.TestingLogger())
-	require.NoError(err)
-	require.NotNil(node2)
-
-	err = node1.Start()
-	require.NoError(err)
-	require.NoError(waitForFirstBlock(node1, Store))
->>>>>>> 4892ede7
+	require.NoError(t, waitForFirstBlock(node1, Store))
 
 	defer func() {
 		require.NoError(t, node1.Stop())
@@ -1023,18 +816,8 @@
 	require.NoError(t, err)
 	require.NotNil(t, node)
 
-<<<<<<< HEAD
-	validatorSet := cmtypes.NewValidatorSet(validators)
-	err = node.Store.SaveValidators(1, validatorSet)
-	require.NoError(t, err)
-	err = node.Store.SaveValidators(2, validatorSet)
-	require.NoError(t, err)
-	err = node.Store.UpdateState(types.State{LastValidators: validatorSet, NextValidators: validatorSet, Validators: validatorSet})
-	assert.NoError(t, err)
-=======
 	err = node.Store.UpdateState(types.State{})
-	assert.NoError(err)
->>>>>>> 4892ede7
+	assert.NoError(t, err)
 
 	rpc := NewFullClient(node)
 	assert.NotNil(t, rpc)
@@ -1061,17 +844,11 @@
 	assert.Equal(t, int64(1), resp.SyncInfo.EarliestBlockHeight)
 	assert.Equal(t, int64(2), resp.SyncInfo.LatestBlockHeight)
 
-<<<<<<< HEAD
-	assert.Equal(t, validators[1].Address, resp.ValidatorInfo.Address)
-	assert.Equal(t, validators[1].PubKey, resp.ValidatorInfo.PubKey)
-	assert.Equal(t, validators[1].VotingPower, resp.ValidatorInfo.VotingPower)
-=======
 	// Changed the RPC method to get this from the genesis.
-	assert.Equal(genesisValidators[0].Address, resp.ValidatorInfo.Address)
-	assert.Equal(genesisValidators[0].PubKey, resp.ValidatorInfo.PubKey)
+	assert.Equal(t, genesisValidators[0].Address, resp.ValidatorInfo.Address)
+	assert.Equal(t, genesisValidators[0].PubKey, resp.ValidatorInfo.PubKey)
 	// hardcode to 1, shouldn't matter because it's a centralized sequencer
-	assert.Equal(int64(1), resp.ValidatorInfo.VotingPower)
->>>>>>> 4892ede7
+	assert.Equal(t, int64(1), resp.ValidatorInfo.VotingPower)
 
 	// specific validation
 	assert.Equal(t, tconfig.DefaultBaseConfig().Moniker, resp.NodeInfo.Moniker)
