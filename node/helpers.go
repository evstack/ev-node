package node

import (
	"errors"
	"fmt"
	"time"

<<<<<<< HEAD
	testutils "github.com/celestiaorg/utils/test"
=======
	"github.com/rollkit/rollkit/config"
>>>>>>> ebfce703
)

// Source is an enum representing different sources of height
type Source int

const (
	// Header is the source of height from the header service
	Header Source = iota
	// Block is the source of height from the block service
	Block
	// Store is the source of height from the block manager store
	Store
)

// MockTester is a mock testing.T
type MockTester struct {
}

// Fail is used to fail the test
func (m MockTester) Fail() {}

// FailNow is used to fail the test immediately
func (m MockTester) FailNow() {}

// Logf is used to log a message to the test logger
func (m MockTester) Logf(format string, args ...interface{}) {}

// Errorf is used to log an error to the test logger
func (m MockTester) Errorf(format string, args ...interface{}) {}

func waitForFirstBlock(node Node, source Source) error {
	return waitForAtLeastNBlocks(node, 1, source)
}

func getNodeHeight(node Node, source Source) (uint64, error) {
	switch source {
	case Header:
		return getNodeHeightFromHeader(node)
	case Block:
		return getNodeHeightFromBlock(node)
	case Store:
		return getNodeHeightFromStore(node)
	default:
		return 0, errors.New("invalid source")
	}
}

//nolint:unused
func isBlockHashSeen(node Node, blockHash string) bool {
	if fn, ok := node.(*FullNode); ok {
		return fn.blockManager.IsBlockHashSeen(blockHash)
	}
	return false
}

func getNodeHeightFromHeader(node Node) (uint64, error) {
	if fn, ok := node.(*FullNode); ok {
		return fn.hSyncService.Store().Height(), nil
	}
	if ln, ok := node.(*LightNode); ok {
		return ln.hSyncService.Store().Height(), nil
	}
	return 0, errors.New("not a full or light node")
}

func getNodeHeightFromBlock(node Node) (uint64, error) {
	if fn, ok := node.(*FullNode); ok {
		return fn.dSyncService.Store().Height(), nil
	}
	return 0, errors.New("not a full node")
}

func getNodeHeightFromStore(node Node) (uint64, error) {
	if fn, ok := node.(*FullNode); ok {
		return fn.blockManager.GetStoreHeight(), nil
	}
	return 0, errors.New("not a full node")
}

//nolint:unused
func safeClose(ch chan struct{}) {
	select {
	case <-ch:
	default:
		close(ch)
	}
}

<<<<<<< HEAD
=======
func verifyNodesSynced(node1, node2 Node, source Source) error {
	return Retry(300, 100*time.Millisecond, func() error {
		n1Height, err := getNodeHeight(node1, source)
		if err != nil {
			return err
		}
		n2Height, err := getNodeHeight(node2, source)
		if err != nil {
			return err
		}
		if n1Height == n2Height {
			return nil
		}
		return fmt.Errorf("nodes not synced: node1 at height %v, node2 at height %v", n1Height, n2Height)
	})
}

>>>>>>> ebfce703
func waitForAtLeastNBlocks(node Node, n int, source Source) error {
	return Retry(300, 100*time.Millisecond, func() error {
		nHeight, err := getNodeHeight(node, source)
		if err != nil {
			return err
		}
		if nHeight >= uint64(n) {
			return nil
		}
		return fmt.Errorf("expected height > %v, got %v", n, nHeight)
	})
}

//nolint:unused
func waitUntilBlockHashSeen(node Node, blockHash string) error {
	return Retry(300, 100*time.Millisecond, func() error {
		if isBlockHashSeen(node, blockHash) {
			return nil
		}
		return fmt.Errorf("block hash %v not seen", blockHash)
	})
}

// Retry attempts to execute the provided function up to the specified number of tries,
// with a delay between attempts. It returns nil if the function succeeds, or the last
// error encountered if all attempts fail.
//
// Parameters:
//   - tries: The maximum number of attempts to make
//   - durationBetweenAttempts: The duration to wait between attempts
//   - fn: The function to retry, which returns an error on failure
//
// Returns:
//   - error: nil if the function succeeds, or the last error encountered
func Retry(tries int, durationBetweenAttempts time.Duration, fn func() error) (err error) {
	for i := 1; i <= tries-1; i++ {
		err = fn()
		if err == nil {
			return nil
		}
		time.Sleep(durationBetweenAttempts)
	}
	return fn()
}<|MERGE_RESOLUTION|>--- conflicted
+++ resolved
@@ -4,12 +4,6 @@
 	"errors"
 	"fmt"
 	"time"
-
-<<<<<<< HEAD
-	testutils "github.com/celestiaorg/utils/test"
-=======
-	"github.com/rollkit/rollkit/config"
->>>>>>> ebfce703
 )
 
 // Source is an enum representing different sources of height
@@ -98,8 +92,6 @@
 	}
 }
 
-<<<<<<< HEAD
-=======
 func verifyNodesSynced(node1, node2 Node, source Source) error {
 	return Retry(300, 100*time.Millisecond, func() error {
 		n1Height, err := getNodeHeight(node1, source)
@@ -117,7 +109,6 @@
 	})
 }
 
->>>>>>> ebfce703
 func waitForAtLeastNBlocks(node Node, n int, source Source) error {
 	return Retry(300, 100*time.Millisecond, func() error {
 		nHeight, err := getNodeHeight(node, source)
