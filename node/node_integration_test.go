--- conflicted
+++ resolved
@@ -38,17 +38,10 @@
 	s.errCh = make(chan error, 1)
 
 	// Setup node with proper configuration
-<<<<<<< HEAD
-	config := getTestConfig(1)
+	config := getTestConfig(s.T(), 1)
 	config.Node.BlockTime = rollkitconfig.DurationWrapper{Duration: 100 * time.Millisecond} // Faster block production for tests
 	config.DA.BlockTime = rollkitconfig.DurationWrapper{Duration: 200 * time.Millisecond}   // Faster DA submission for tests
 	config.Node.MaxPendingBlocks = 100                                                      // Allow more pending blocks
-=======
-	config := getTestConfig(s.T(), 1)
-	config.Node.BlockTime = 100 * time.Millisecond // Faster block production for tests
-	config.DA.BlockTime = 200 * time.Millisecond   // Faster DA submission for tests
-	config.Node.MaxPendingBlocks = 100             // Allow more pending blocks
->>>>>>> 6976cc4d
 
 	genesis, genesisValidatorKey := types.GetGenesisWithPrivkey("test-chain")
 
