//go:build integration

package node

import (
	"sync"
	"testing"
	"time"

	"github.com/stretchr/testify/require"

	evconfig "github.com/evstack/ev-node/pkg/config"
)

// TestTxGossipingMultipleNodesNoDA tests that transactions are gossiped and blocks are sequenced and synced across multiple nodes without the DA layer over P2P.
// It creates 3 nodes (1 sequencer, 2 full nodes), injects a transaction, waits for all nodes to sync, and asserts block equality.
func TestTxGossipingMultipleNodesNoDA(t *testing.T) {
	require := require.New(t)
	config := getTestConfig(t, 1)
	// Set the DA block time to a very large value to ensure that the DA layer is not used
	config.DA.BlockTime = evconfig.DurationWrapper{Duration: 100 * time.Second}
	numNodes := 3
	nodes, cleanups := createNodesWithCleanup(t, numNodes, config)
	for _, cleanup := range cleanups {
		defer cleanup()
	}

	ctxs, cancels := createNodeContexts(numNodes)
	var runningWg sync.WaitGroup

	errChan := make(chan error, numNodes)
	// Start only the sequencer first
	startNodeInBackground(t, nodes, ctxs, &runningWg, 0, errChan)

	// Wait for the first block to be produced by the sequencer
	err := waitForFirstBlock(nodes[0], Header)
	require.NoError(err)

	// Add a small delay to ensure P2P services are fully ready
	time.Sleep(500 * time.Millisecond)

	// Start the other nodes
	for i := 1; i < numNodes; i++ {
		startNodeInBackground(t, nodes, ctxs, &runningWg, i, errChan)
		// Add a small delay between starting nodes to avoid connection race
		if i < numNodes-1 {
			time.Sleep(100 * time.Millisecond)
		}
	}

	// Inject a transaction into the sequencer's executor
	if state := castState(t, nodes[0]); state.bc.Executor != nil {
		// Access the core executor from the block executor
		coreExec := state.bc.Executor.GetCoreExecutor()
		if dummyExec, ok := coreExec.(interface{ InjectTx([]byte) }); ok {
			dummyExec.InjectTx([]byte("test tx"))
		} else {
			t.Fatal("Warning: Could not cast core executor to DummyExecutor")
		}
	} else {
		t.Fatal("executor empty")
	}
	blocksToWaitFor := uint64(3)
	// Wait for all nodes to reach at least blocksToWaitFor blocks
	for i, nodeItem := range nodes {
		requireEmptyChan(t, errChan)
		require.NoError(waitForAtLeastNBlocks(nodeItem, blocksToWaitFor, Store), "node %d", i)
	}

	// Shutdown all nodes and wait
	shutdownAndWait(t, cancels, &runningWg, 10*time.Second)

	// Assert that all nodes have the same block up to height blocksToWaitFor
	assertAllNodesSynced(t, nodes, blocksToWaitFor)
}

// TestTxGossipingMultipleNodesDAIncluded tests that transactions are gossiped and blocks are sequenced and synced across multiple nodes only using DA. P2P gossiping is disabled.
// It creates 4 nodes (1 sequencer, 3 full nodes), injects a transaction, waits for all nodes to sync with DA inclusion, and asserts block equality.
func TestTxGossipingMultipleNodesDAIncluded(t *testing.T) {
	require := require.New(t)
	config := getTestConfig(t, 1)
	// Disable P2P gossiping
	config.P2P.Peers = "none"

	numNodes := 4
	nodes, cleanups := createNodesWithCleanup(t, numNodes, config)

	ctxs, cancels := createNodeContexts(numNodes)
	var runningWg sync.WaitGroup

	errChan := make(chan error, numNodes)
	// Start only the sequencer first
	startNodeInBackground(t, nodes, ctxs, &runningWg, 0, errChan)
	t.Cleanup(func() { shutdownAndWait(t, cleanups, &runningWg, 10*time.Second) })

	// Wait for the first block to be produced by the sequencer
	err := waitForFirstBlock(nodes[0], Header)
	require.NoError(err)

	// Verify block components are properly initialized
	require.True(nodes[0].IsRunning(), "Block components should be initialized")

	// Add a small delay to ensure P2P services are fully ready
	time.Sleep(500 * time.Millisecond)

	// Start the other nodes
	for i := 1; i < numNodes; i++ {
		startNodeInBackground(t, nodes, ctxs, &runningWg, i, errChan)
		// Add a small delay between starting nodes to avoid connection race
		if i < numNodes-1 {
			time.Sleep(100 * time.Millisecond)
		}
	}

	// Inject transactions into the sequencer's executor
	if state := castState(t, nodes[0]); state != nil && state.bc.Executor != nil {
		// Access the core executor from the block executor
		coreExec := state.bc.Executor.GetCoreExecutor()
		if dummyExec, ok := coreExec.(interface{ InjectTx([]byte) }); ok {
			dummyExec.InjectTx([]byte("test tx 1"))
			dummyExec.InjectTx([]byte("test tx 2"))
			dummyExec.InjectTx([]byte("test tx 3"))
		} else {
			t.Fatalf("Could not cast core executor to DummyExecutor")
		}
	}

	blocksToWaitFor := uint64(5)
	// Wait for all nodes to reach at least blocksToWaitFor blocks with DA inclusion
	for _, nodeItem := range nodes {
		requireEmptyChan(t, errChan)
		require.NoError(waitForAtLeastNDAIncludedHeight(nodeItem, blocksToWaitFor))
	}

	// Shutdown all nodes and wait
	shutdownAndWait(t, cancels, &runningWg, 5*time.Second)

	// Assert that all nodes have the same block up to height blocksToWaitFor
	assertAllNodesSynced(t, nodes, blocksToWaitFor)
}

func castState(t *testing.T, node *FullNode) *failoverState {
	v, ok := node.leaderElection.(testSupportElection)
	require.True(t, ok)
	state := v.state()
	require.NotNil(t, state)
	return state
}

// TestFastDASync verifies that a new node can quickly synchronize with the DA layer using fast sync.
//
// This test sets up two nodes with different block and DA block times. It starts the sequencer node, waits for it to produce and DA-include several blocks,
// then starts the syncing full node and measures how quickly it can catch up to the sequencer node's height. The test asserts that the syncing full node syncs within
// a small delta of the DA block time, and verifies that both nodes have identical block hashes and that all blocks are DA-included.
func TestFastDASync(t *testing.T) {
	require := require.New(t)

	// Set up two nodes where DA is faster than block production
	config := getTestConfig(t, 1)
	// Slow block production (sequencer takes 1s per block)
	config.Node.BlockTime = evconfig.DurationWrapper{Duration: 1 * time.Second}
	// Fast DA availability (DA makes blocks available every 200ms)
	config.DA.BlockTime = evconfig.DurationWrapper{Duration: 200 * time.Millisecond}

	nodes, cleanups := createNodesWithCleanup(t, 2, config)
	ctxs, cancels := createNodeContexts(len(nodes))
	var runningWg sync.WaitGroup

	errChan := make(chan error, len(nodes))
	// Start only the first node
	startNodeInBackground(t, nodes, ctxs, &runningWg, 0, errChan)
	t.Cleanup(func() { shutdownAndWait(t, cleanups, &runningWg, 10*time.Second) })

	// Wait for the first node to produce a few blocks
	blocksToWaitFor := uint64(2)
	require.NoError(waitForAtLeastNDAIncludedHeight(nodes[0], blocksToWaitFor))

	// Add a small delay to ensure P2P services are fully ready
	time.Sleep(500 * time.Millisecond)

	// Now start the second node and time its sync
	startNodeInBackground(t, nodes, ctxs, &runningWg, 1, errChan)

	start := time.Now()
	// Wait for the second node to catch up to the first node
	require.NoError(waitForAtLeastNBlocks(nodes[1], blocksToWaitFor, Store))
	syncDuration := time.Since(start)
	// The key test: sync should be much faster than sequential block production time
	// Since DA provides blocks faster than sequencer block time, sync should complete
	// in significantly less time than it took the sequencer to produce them sequentially
	expectedSequentialTime := time.Duration(blocksToWaitFor) * config.Node.BlockTime.Duration
	maxReasonableSyncTime := expectedSequentialTime / 3 // Should be at least 3x faster than sequential

	require.Less(syncDuration, maxReasonableSyncTime,
		"DA fast sync took %v, should be much faster than sequential block time %v (max reasonable: %v). ",
		syncDuration, expectedSequentialTime, maxReasonableSyncTime)

	requireEmptyChan(t, errChan)
	// Verify both nodes are synced and that the synced block is DA-included
	assertAllNodesSynced(t, nodes, blocksToWaitFor)

	// Cancel all node contexts to signal shutdown and wait
	shutdownAndWait(t, cancels, &runningWg, 5*time.Second)
}

// TestSingleSequencerTwoFullNodesBlockSyncSpeed tests that block synchronization is not bottlenecked by DA block time.
//
// This test sets up three nodes (one sequencer and two full nodes) with a fast block time and a slow DA block time. It starts the sequencer first, waits for it to produce a block, then starts the full nodes. The test waits for all nodes to sync a set number of blocks, measures the total sync duration, and asserts that block sync completes within a reasonable multiple of the block time (not the DA block time). It also verifies that all nodes have identical block hashes up to the target height.
func TestSingleSequencerTwoFullNodesBlockSyncSpeed(t *testing.T) {
	require := require.New(t)

	// Set up three nodes: 1 sequencer, 2 full nodes
	config := getTestConfig(t, 1)
	config.Node.BlockTime = evconfig.DurationWrapper{Duration: 100 * time.Millisecond} // fast block time
	config.DA.BlockTime = evconfig.DurationWrapper{Duration: 10 * time.Second}         // slow DA block time

	numNodes := 3
	nodes, cleanups := createNodesWithCleanup(t, numNodes, config)
	for _, cleanup := range cleanups {
		defer cleanup()
	}

	ctxs, cancels := createNodeContexts(numNodes)
	var runningWg sync.WaitGroup
	errChan := make(chan error, numNodes)

	// Start only the sequencer first
	startNodeInBackground(t, nodes, ctxs, &runningWg, 0, errChan)

	// Wait for the sequencer to produce at first block
	require.NoError(waitForFirstBlock(nodes[0], Store))

	// Add a small delay to ensure P2P services are fully ready
	time.Sleep(500 * time.Millisecond)

	// Now start the other nodes
	for i := 1; i < numNodes; i++ {
		startNodeInBackground(t, nodes, ctxs, &runningWg, i, errChan)
		// Add a small delay between starting nodes to avoid connection race
		if i < numNodes-1 {
			time.Sleep(100 * time.Millisecond)
		}
	}

	blocksToWaitFor := uint64(10)
	start := time.Now()

	// Wait for all nodes to reach the target block height
	for _, nodeItem := range nodes {
		requireEmptyChan(t, errChan)
		require.NoError(waitForAtLeastNBlocks(nodeItem, blocksToWaitFor, Store))
	}
	totalDuration := time.Since(start)

	// The test should complete within a reasonable multiple of block time, not DA block time
	maxExpected := config.Node.BlockTime.Duration*time.Duration(blocksToWaitFor) + 200*time.Millisecond
	require.Less(totalDuration, maxExpected, "Block sync should not be bottlenecked by DA block time")

	for i := 1; i < numNodes; i++ {
		require.NoError(verifyNodesSynced(nodes[0], nodes[i], Store))
	}

	// Cancel all node contexts to signal shutdown and wait
	shutdownAndWait(t, cancels, &runningWg, 5*time.Second)
}

// TestDataExchange verifies data exchange and synchronization between nodes in various network topologies.
//
// This test runs two sub-tests:
//  1. Single sequencer and single full
//  2. Single sequencer and two full nodes.
//
// Each sub-test checks data exchange and synchronization to ensure correct data propagation and consistency across nodes.
func TestDataExchange(t *testing.T) {
	t.Run("SingleSequencerSingleFullNode", func(t *testing.T) {
		testSingleSequencerSingleFullNode(t, Data)
	})
	t.Run("SingleSequencerTwoFullNodes", func(t *testing.T) {
		testSingleSequencerTwoFullNodes(t, Data)
	})
}

// TestHeaderExchange verifies header exchange and synchronization between nodes in various network topologies.
//
// This test runs two sub-tests:
//  1. Single sequencer and single full
//  2. Single sequencer and two full nodes.
//
// Each sub-test checks header exchange and synchronization to ensure correct header propagation and consistency across nodes.
func TestHeaderExchange(t *testing.T) {
	t.Run("SingleSequencerSingleFullNode", func(t *testing.T) {
		testSingleSequencerSingleFullNode(t, Header)
	})
	t.Run("SingleSequencerTwoFullNodes", func(t *testing.T) {
		testSingleSequencerTwoFullNodes(t, Header)
	})
}

// testSingleSequencerSingleFullNode sets up a single sequencer and a single full node, starts the sequencer, waits for it to produce a block, then starts the full
// It waits for both nodes to reach a target block height (using the provided 'source' to determine block inclusion), verifies that both nodes are fully synced, and then shuts them down.
func testSingleSequencerSingleFullNode(t *testing.T, source Source) {
	require := require.New(t)

	// Set up one sequencer and one full node
	config := getTestConfig(t, 1)
	numNodes := 2
	nodes, cleanups := createNodesWithCleanup(t, numNodes, config)
	for _, cleanup := range cleanups {
		defer cleanup()
	}

	ctxs, cancels := createNodeContexts(numNodes)
	var runningWg sync.WaitGroup
	errChan := make(chan error, numNodes)

	// Start the sequencer first
	startNodeInBackground(t, nodes, ctxs, &runningWg, 0, errChan)
	t.Cleanup(func() { shutdownAndWait(t, cancels, &runningWg, 10*time.Second) })

	// Wait for the sequencer to produce at first block
	require.NoError(waitForFirstBlock(nodes[0], source))

	// Add a small delay to ensure P2P services are fully ready
	time.Sleep(500 * time.Millisecond)

	// Start the full node
	startNodeInBackground(t, nodes, ctxs, &runningWg, 1, errChan)

	blocksToWaitFor := uint64(3)
	// Wait for both nodes to reach at least blocksToWaitFor blocks
	for _, nodeItem := range nodes {
		requireEmptyChan(t, errChan)
		require.NoError(waitForAtLeastNBlocks(nodeItem, blocksToWaitFor, source))
	}

	// Verify both nodes are synced using the helper
	require.NoError(verifyNodesSynced(nodes[0], nodes[1], source))
}

// testSingleSequencerTwoFullNodes sets up a single sequencer and two full nodes, starts the sequencer, waits for it to produce a block, then starts the full nodes.
// It waits for all nodes to reach a target block height (using the provided 'source' to determine block inclusion), verifies that all nodes are fully synced, and then shuts them down.
func testSingleSequencerTwoFullNodes(t *testing.T, source Source) {
	require := require.New(t)

	// Set up one sequencer and two full nodes
	config := getTestConfig(t, 1)
	numNodes := 3
	nodes, cleanups := createNodesWithCleanup(t, numNodes, config)
	for _, cleanup := range cleanups {
		defer cleanup()
	}

	ctxs, cancels := createNodeContexts(numNodes)
	var runningWg sync.WaitGroup
	errChan := make(chan error, numNodes)

	// Start the sequencer first
	startNodeInBackground(t, nodes, ctxs, &runningWg, 0, errChan)
	t.Cleanup(func() { shutdownAndWait(t, cancels, &runningWg, 10*time.Second) })

	// Wait for the sequencer to produce at first block
	require.NoError(waitForFirstBlock(nodes[0], source))

	// Add a small delay to ensure P2P services are fully ready
	time.Sleep(500 * time.Millisecond)

	// Start the full nodes
	for i := 1; i < numNodes; i++ {
		startNodeInBackground(t, nodes, ctxs, &runningWg, i, errChan)
		// Add a small delay between starting nodes to avoid connection race
		if i < numNodes-1 {
			time.Sleep(100 * time.Millisecond)
		}
	}

	blocksToWaitFor := uint64(3)
	// Wait for all nodes to reach at least blocksToWaitFor blocks
	for _, nodeItem := range nodes {
		requireEmptyChan(t, errChan)
		require.NoError(waitForAtLeastNBlocks(nodeItem, blocksToWaitFor, source))
	}

	// Verify all nodes are synced using the helper
	for i := 1; i < numNodes; i++ {
		require.NoError(verifyNodesSynced(nodes[0], nodes[i], source))
	}
}

<<<<<<< HEAD
// testSingleSequencerSingleFullNodeTrustedHash sets up a single sequencer and a single full node with a trusted hash, starts the sequencer, waits for it to produce a block, then starts the full node with the trusted hash.
// It waits for both nodes to reach a target block height (using the provided 'source' to determine block inclusion), verifies that both nodes are fully synced, and then shuts them down.
func testSingleSequencerSingleFullNodeTrustedHash(t *testing.T, source Source) {
	require := require.New(t)

	// Set up one sequencer and one full node
	config := getTestConfig(t, 1)
	numNodes := 2
	nodes, cleanups := createNodesWithCleanup(t, numNodes, config)
	for _, cleanup := range cleanups {
		defer cleanup()
	}

	ctxs, cancels := createNodeContexts(numNodes)
	var runningWg sync.WaitGroup
	errChan := make(chan error, numNodes)

	// Start the sequencer first
	startNodeInBackground(t, nodes, ctxs, &runningWg, 0, errChan)
	t.Cleanup(func() { shutdownAndWait(t, cancels, &runningWg, 10*time.Second) })

	// Wait for the sequencer to produce at first block
	require.NoError(waitForFirstBlock(nodes[0], source))

	// Get the hash of the first block (using the correct source)
	v, ok := nodes[0].leaderElection.(testSupportElection)
	require.True(ok)
	var trustedHash string
	switch source {
	case Data:
		trustedHashValue, err := v.state().dataSyncService.Store().GetByHeight(ctxs[0], 1)
		require.NoError(err)
		trustedHash = trustedHashValue.Hash().String()
	case Header:
		trustedHashValue, err := v.state().headerSyncService.Store().GetByHeight(ctxs[0], 1)
		require.NoError(err)
		trustedHash = trustedHashValue.Hash().String()
	default:
		t.Fatalf("unsupported source for trusted hash test: %v", source)
	}

	// Set the trusted hash in the full node
	nodeConfig := nodes[1].nodeConfig
	nodeConfig.Node.TrustedHash = trustedHash

	// Add a small delay to ensure P2P services are fully ready
	time.Sleep(500 * time.Millisecond)

	// Start the full node
	startNodeInBackground(t, nodes, ctxs, &runningWg, 1, errChan)

	blocksToWaitFor := uint64(3)
	// Wait for both nodes to reach at least blocksToWaitFor blocks
	for _, nodeItem := range nodes {
		requireEmptyChan(t, errChan)
		require.NoError(waitForAtLeastNBlocks(nodeItem, blocksToWaitFor, source))
	}

	// Verify both nodes are synced using the helper
	require.NoError(verifyNodesSynced(nodes[0], nodes[1], source))
}

=======
>>>>>>> e5aa2c36
// TestTwoChainsInOneNamespace verifies that two chains in the same namespace can coexist without any issues.
func TestTwoChainsInOneNamespace(t *testing.T) {
	cases := []struct {
		name     string
		chainID1 string
		chainID2 string
	}{
		{
			name:     "same chain ID",
			chainID1: "test-1",
			chainID2: "test-1",
		},
		{
			name:     "different chain IDs",
			chainID1: "foo-1",
			chainID2: "bar-2",
		},
	}

	for _, c := range cases {
		t.Run(c.name, func(t *testing.T) {
			testTwoChainsInOneNamespace(t, c.chainID1, c.chainID2)
		})
	}
}

// testTwoChainsInOneNamespace sets up two chains in the same namespace, starts the sequencers, and waits for blocks.
// It waits for all nodes to reach a target block height, and verifies that all nodes are fully synced, and then shuts them down.
func testTwoChainsInOneNamespace(t *testing.T, chainID1 string, chainID2 string) {
	require := require.New(t)

	// Set up nodes for the first chain
	configChain1 := getTestConfig(t, 1)

	nodes1, cleanups := createNodesWithCleanup(t, 1, configChain1)
	for _, cleanup := range cleanups {
		defer cleanup()
	}

	// Set up nodes for the second chain
	configChain2 := getTestConfig(t, 1000)

	nodes2, cleanups := createNodesWithCleanup(t, 1, configChain2)
	for _, cleanup := range cleanups {
		defer cleanup()
	}

	// Set up context and wait group for the sequencer of chain 1
	ctxs1, cancels1 := createNodeContexts(1)
	var runningWg1 sync.WaitGroup
	errChan := make(chan error, 2)

	// Start the sequencer of chain 1
	startNodeInBackground(t, nodes1, ctxs1, &runningWg1, 0, errChan)

	// Wait for the sequencer to produce at first block
	require.NoError(waitForFirstBlock(nodes1[0], Store))

	// Set up context and wait group for the sequencer of chain 2
	ctxs2, cancels2 := createNodeContexts(1)
	var runningWg2 sync.WaitGroup

	// Start the sequencer of chain 2
	startNodeInBackground(t, nodes2, ctxs2, &runningWg2, 0, errChan)

	// Wait for the sequencer to produce at first block
	require.NoError(waitForFirstBlock(nodes2[0], Store))

	blocksToWaitFor := uint64(3)

	requireEmptyChan(t, errChan)
	// Wait for the full node of chain 1 to reach at least blocksToWaitFor blocks
	require.NoError(waitForAtLeastNBlocks(nodes1[0], blocksToWaitFor, Store))

	// Wait for the full node of chain 2 to reach at least blocksToWaitFor blocks
	require.NoError(waitForAtLeastNBlocks(nodes2[0], blocksToWaitFor, Store))

	// Cancel all node contexts to signal shutdown and wait for both chains
	shutdownAndWait(t, cancels1, &runningWg1, 5*time.Second)
	shutdownAndWait(t, cancels2, &runningWg2, 5*time.Second)
}

func requireEmptyChan(t *testing.T, errChan chan error) {
	t.Helper()
	select {
	case err := <-errChan:
		t.Fatalf("Error received: %v", err)
	default:
	}
}<|MERGE_RESOLUTION|>--- conflicted
+++ resolved
@@ -278,6 +278,9 @@
 	t.Run("SingleSequencerTwoFullNodes", func(t *testing.T) {
 		testSingleSequencerTwoFullNodes(t, Data)
 	})
+	t.Run("SingleSequencerSingleFullNodeTrustedHash", func(t *testing.T) {
+		testSingleSequencerSingleFullNodeTrustedHash(t, Data)
+	})
 }
 
 // TestHeaderExchange verifies header exchange and synchronization between nodes in various network topologies.
@@ -384,73 +387,11 @@
 	for i := 1; i < numNodes; i++ {
 		require.NoError(verifyNodesSynced(nodes[0], nodes[i], source))
 	}
-}
-
-<<<<<<< HEAD
-// testSingleSequencerSingleFullNodeTrustedHash sets up a single sequencer and a single full node with a trusted hash, starts the sequencer, waits for it to produce a block, then starts the full node with the trusted hash.
-// It waits for both nodes to reach a target block height (using the provided 'source' to determine block inclusion), verifies that both nodes are fully synced, and then shuts them down.
-func testSingleSequencerSingleFullNodeTrustedHash(t *testing.T, source Source) {
-	require := require.New(t)
-
-	// Set up one sequencer and one full node
-	config := getTestConfig(t, 1)
-	numNodes := 2
-	nodes, cleanups := createNodesWithCleanup(t, numNodes, config)
-	for _, cleanup := range cleanups {
-		defer cleanup()
-	}
-
-	ctxs, cancels := createNodeContexts(numNodes)
-	var runningWg sync.WaitGroup
-	errChan := make(chan error, numNodes)
-
-	// Start the sequencer first
-	startNodeInBackground(t, nodes, ctxs, &runningWg, 0, errChan)
-	t.Cleanup(func() { shutdownAndWait(t, cancels, &runningWg, 10*time.Second) })
-
-	// Wait for the sequencer to produce at first block
-	require.NoError(waitForFirstBlock(nodes[0], source))
-
-	// Get the hash of the first block (using the correct source)
-	v, ok := nodes[0].leaderElection.(testSupportElection)
-	require.True(ok)
-	var trustedHash string
-	switch source {
-	case Data:
-		trustedHashValue, err := v.state().dataSyncService.Store().GetByHeight(ctxs[0], 1)
-		require.NoError(err)
-		trustedHash = trustedHashValue.Hash().String()
-	case Header:
-		trustedHashValue, err := v.state().headerSyncService.Store().GetByHeight(ctxs[0], 1)
-		require.NoError(err)
-		trustedHash = trustedHashValue.Hash().String()
-	default:
-		t.Fatalf("unsupported source for trusted hash test: %v", source)
-	}
-
-	// Set the trusted hash in the full node
-	nodeConfig := nodes[1].nodeConfig
-	nodeConfig.Node.TrustedHash = trustedHash
-
-	// Add a small delay to ensure P2P services are fully ready
-	time.Sleep(500 * time.Millisecond)
-
-	// Start the full node
-	startNodeInBackground(t, nodes, ctxs, &runningWg, 1, errChan)
-
-	blocksToWaitFor := uint64(3)
-	// Wait for both nodes to reach at least blocksToWaitFor blocks
-	for _, nodeItem := range nodes {
-		requireEmptyChan(t, errChan)
-		require.NoError(waitForAtLeastNBlocks(nodeItem, blocksToWaitFor, source))
-	}
-
-	// Verify both nodes are synced using the helper
-	require.NoError(verifyNodesSynced(nodes[0], nodes[1], source))
-}
-
-=======
->>>>>>> e5aa2c36
+
+	// Cancel all node contexts to signal shutdown and wait
+	shutdownAndWait(t, cancels, &runningWg, 5*time.Second)
+}
+
 // TestTwoChainsInOneNamespace verifies that two chains in the same namespace can coexist without any issues.
 func TestTwoChainsInOneNamespace(t *testing.T) {
 	cases := []struct {
