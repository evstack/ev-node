--- conflicted
+++ resolved
@@ -6,17 +6,9 @@
 	"testing"
 	"time"
 
-<<<<<<< HEAD
 	testutils "github.com/celestiaorg/utils/test"
 	cmcfg "github.com/cometbft/cometbft/config"
-=======
-	cmconfig "github.com/cometbft/cometbft/config"
-	"github.com/cometbft/cometbft/crypto/ed25519"
-	cryptoenc "github.com/cometbft/cometbft/crypto/encoding"
-	"github.com/stretchr/testify/assert"
-
-	abci "github.com/cometbft/cometbft/abci/types"
->>>>>>> ebfce703
+
 	"github.com/cometbft/cometbft/libs/log"
 	"github.com/stretchr/testify/require"
 	"github.com/stretchr/testify/suite"
@@ -72,84 +64,7 @@
 	err = fn.Start()
 	require.NoError(s.T(), err)
 
-<<<<<<< HEAD
 	s.node = fn
-=======
-// TestFastDASync verifies that nodes can sync DA blocks faster than the DA block time
-func TestFastDASync(t *testing.T) {
-	// Test setup, create require and contexts for aggregator and client nodes
-	require := require.New(t)
-	aggCtx, aggCancel := context.WithCancel(context.Background())
-	defer aggCancel()
-	ctx, cancel := context.WithCancel(context.Background())
-	defer cancel()
-
-	// Set test params
-	clientNodes := 2
-	bmConfig := getBMConfig()
-	// Set the DABlockTime to a large value to avoid test failures due to
-	// slow CI machines
-	bmConfig.DABlockTime = 1 * time.Second
-	// Set BlockTime to 2x DABlockTime to ensure that the aggregator node is
-	// producing DA blocks faster than rollup blocks. This is to force the
-	// block syncing to align with DA inclusions.
-	bmConfig.BlockTime = 2 * bmConfig.DABlockTime
-	const numberOfBlocksToSyncTill = 5
-
-	// Create the 2 nodes
-	nodes, _ := createNodes(aggCtx, ctx, clientNodes, bmConfig, "TestFastDASync", false, t)
-
-	node1 := nodes[0]
-	node2 := nodes[1]
-
-	// Start node 1
-	startNodeWithCleanup(t, node1)
-
-	// Wait for node 1 to sync the first numberOfBlocksToSyncTill
-	require.NoError(waitForAtLeastNBlocks(node1, numberOfBlocksToSyncTill, Store))
-
-	// Now that node 1 has already synced, start the second node
-	startNodeWithCleanup(t, node2)
-
-	// Start and launch the timer in a go routine to ensure that the test
-	// fails if the nodes do not sync before the timer expires
-	ch := make(chan struct{})
-	defer safeClose(ch)
-	// After the first DA block time passes, the node should signal RetrieveLoop once, and it
-	// should catch up to the latest block height pretty soon after.
-	timer := time.NewTimer(1*bmConfig.DABlockTime + 500*time.Millisecond)
-	go func() {
-		select {
-		case <-ch:
-			// Channel closed before timer expired.
-			return
-		case <-timer.C:
-			// Timer expired before channel closed.
-			safeClose(ch)
-			require.FailNow("nodes did not sync before DA Block time")
-			return
-		}
-	}()
-
-	// Check that the nodes are synced in a loop. We don't use the helper
-	// function here so that we can catch if the channel is closed to exit
-	// the test quickly.
-	require.NoError(Retry(300, 100*time.Millisecond, func() error {
-		select {
-		case <-ch:
-			require.FailNow("channel closed")
-		default:
-		}
-		nHeight, err := getNodeHeight(node2, Store)
-		if err != nil {
-			return err
-		}
-		if nHeight >= uint64(numberOfBlocksToSyncTill) {
-			return nil
-		}
-		return fmt.Errorf("expected height > %v, got %v", numberOfBlocksToSyncTill, nHeight)
-	}))
->>>>>>> ebfce703
 
 	// Wait for the node to start and initialize DA connection
 	time.Sleep(2 * time.Second)
@@ -205,39 +120,9 @@
 	require.NoError(s.T(), err, "Sequencer client initialization failed")
 }
 
-<<<<<<< HEAD
 func (s *FullNodeTestSuite) TearDownTest() {
 	if s.cancel != nil {
 		s.cancel()
-=======
-func TestSubmitBlocksToDA(t *testing.T) {
-	require := require.New(t)
-
-	clientNodes := 1
-	ctx, cancel := context.WithCancel(context.Background())
-	defer cancel()
-	nodes, _ := createNodes(ctx, context.Background(), clientNodes, config.BlockManagerConfig{
-		DABlockTime: 20 * time.Millisecond,
-		BlockTime:   10 * time.Millisecond,
-	}, "TestSubmitBlocksToDA", false, t)
-	seq := nodes[0]
-	startNodeWithCleanup(t, seq)
-
-	numberOfBlocksToSyncTill := seq.Store.Height()
-
-	//Make sure all produced blocks made it to DA
-	for i := uint64(1); i <= numberOfBlocksToSyncTill; i++ {
-		require.NoError(Retry(300, 100*time.Millisecond, func() error {
-			header, _, err := seq.Store.GetBlockData(ctx, i)
-			if err != nil {
-				return err
-			}
-			if !seq.blockManager.IsDAIncluded(header.Hash()) {
-				return fmt.Errorf("block %d not DA included", header.Height())
-			}
-			return nil
-		}))
->>>>>>> ebfce703
 	}
 	if s.node != nil {
 		err := s.node.Stop()
@@ -467,38 +352,10 @@
 func (s *FullNodeTestSuite) TestGenesisInitialization() {
 	require := require.New(s.T())
 
-<<<<<<< HEAD
 	// Verify genesis state
 	state := s.node.blockManager.GetLastState()
 	require.Equal(s.node.genesis.InitialHeight, int64(state.InitialHeight))
 	require.Equal(s.node.genesis.ChainID, state.ChainID)
-=======
-	timeout := time.NewTimer(time.Second * 30)
-	doneChan := make(chan struct{})
-	go func() {
-		defer close(doneChan)
-		// create a MockTester, to catch the Failed asserts from the Mock package
-		m := MockTester{t: t}
-		// We don't need to check any specific arguments to FinalizeBlock
-		// so just use a function that returns "true" for matching the args
-		matcher := mock.MatchedBy(func(i interface{}) bool { return true })
-		err := Retry(300, 100*time.Millisecond, func() error {
-			for i := 0; i < len(apps); i++ {
-				if !apps[i].AssertCalled(m, "FinalizeBlock", matcher, matcher) {
-					return errors.New("FinalizeBlock hasn't been called yet")
-				}
-			}
-			return nil
-		})
-		assert := assert.New(t)
-		assert.NoError(err)
-	}()
-	select {
-	case <-doneChan:
-	case <-timeout.C:
-		t.FailNow()
-	}
->>>>>>> ebfce703
 }
 
 func (s *FullNodeTestSuite) TestStateRecovery() {
