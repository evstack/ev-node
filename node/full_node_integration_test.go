--- conflicted
+++ resolved
@@ -49,15 +49,10 @@
 	}
 	ctx, cancel := context.WithCancel(context.Background())
 	defer cancel()
-<<<<<<< HEAD
-	node, err := newFullNode(ctx, config.NodeConfig{DALayer: "mock", Aggregator: true, BlockManagerConfig: blockManagerConfig}, key, signingKey, proxy.NewLocalClientCreator(app), &cmtypes.GenesisDoc{ChainID: "test", Validators: genesisValidators}, log.TestingLogger())
+
+	node, err := newFullNode(ctx, config.NodeConfig{DALayer: "newda", Aggregator: true, BlockManagerConfig: blockManagerConfig}, key, signingKey, proxy.NewLocalClientCreator(app), &cmtypes.GenesisDoc{ChainID: "test", Validators: genesisValidators}, log.TestingLogger())
 	require.NoError(t, err)
 	require.NotNil(t, node)
-=======
-	node, err := newFullNode(ctx, config.NodeConfig{DALayer: "newda", Aggregator: true, BlockManagerConfig: blockManagerConfig}, key, signingKey, proxy.NewLocalClientCreator(app), &cmtypes.GenesisDoc{ChainID: "test", Validators: genesisValidators}, log.TestingLogger())
-	require.NoError(err)
-	require.NotNil(node)
->>>>>>> 5919fa9a
 
 	assert.False(t, node.IsRunning())
 
@@ -272,13 +267,9 @@
 	// ensure that the test is passing due to the DA syncing, since the P2P
 	// block sync will sync quickly but the block won't be DA included.
 	block, err := node2.Store.LoadBlock(numberOfBlocksToSyncTill)
-<<<<<<< HEAD
+
 	require.NoError(t, err)
-	require.True(t, node2.blockManager.GetHardConfirmation(block.Hash()))
-=======
-	require.NoError(err)
-	require.True(node2.blockManager.IsDAIncluded(block.Hash()))
->>>>>>> 5919fa9a
+	require.True(t, node2.blockManager.IsDAIncluded(block.Hash()))
 }
 
 // TestSingleAggregatorTwoFullNodesBlockSyncSpeed tests the scenario where the chain's block time is much faster than the DA's block time. In this case, the full nodes should be able to use block sync to sync blocks much faster than syncing from the DA layer, and the test should conclude within block time
