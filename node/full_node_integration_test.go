--- conflicted
+++ resolved
@@ -50,19 +50,11 @@
 	s.errCh = make(chan error, 1)
 
 	// Setup node with proper configuration
-<<<<<<< HEAD
-	config := getTestConfig(1)
+	config := getTestConfig(s.T(), 1)
 	config.Node.BlockTime.Duration = 100 * time.Millisecond // Faster block production for tests
 	config.DA.BlockTime.Duration = 200 * time.Millisecond   // Faster DA submission for tests
 	config.Node.MaxPendingBlocks = 100                      // Allow more pending blocks
 	config.Node.Aggregator = true                           // Enable aggregator mode
-=======
-	config := getTestConfig(s.T(), 1)
-	config.Node.BlockTime = 100 * time.Millisecond // Faster block production for tests
-	config.DA.BlockTime = 200 * time.Millisecond   // Faster DA submission for tests
-	config.Node.MaxPendingBlocks = 100             // Allow more pending blocks
-	config.Node.Aggregator = true                  // Enable aggregator mode
->>>>>>> 6976cc4d
 
 	// Add debug logging for configuration
 	s.T().Logf("Test configuration: BlockTime=%v, DABlockTime=%v, MaxPendingBlocks=%d",
