--- conflicted
+++ resolved
@@ -12,12 +12,9 @@
 	"github.com/stretchr/testify/require"
 	"github.com/stretchr/testify/suite"
 
-<<<<<<< HEAD
 	coreda "github.com/rollkit/rollkit/core/da"
-=======
 	coreexecutor "github.com/rollkit/rollkit/core/execution"
 	coresequencer "github.com/rollkit/rollkit/core/sequencer"
->>>>>>> 4e71351c
 	"github.com/rollkit/rollkit/types"
 )
 
@@ -51,15 +48,10 @@
 
 	p2pKey := generateSingleKey()
 
-<<<<<<< HEAD
-	dummyExec := NewDummyExecutor()
-	dummySequencer := NewDummySequencer()
 	dummyDA := coreda.NewDummyDA(100_000)
-=======
 	dummyExec := coreexecutor.NewDummyExecutor()
 	dummySequencer := coresequencer.NewDummySequencer()
 
->>>>>>> 4e71351c
 	node, err := NewNode(
 		s.ctx,
 		config,
@@ -338,15 +330,10 @@
 
 	p2pKey := generateSingleKey()
 
-<<<<<<< HEAD
-	dummyExec := NewDummyExecutor()
-	dummySequencer := NewDummySequencer()
 	dummyDA := coreda.NewDummyDA(100_000)
-=======
 	dummyExec := coreexecutor.NewDummyExecutor()
 	dummySequencer := coresequencer.NewDummySequencer()
 
->>>>>>> 4e71351c
 	node, err := NewNode(
 		s.ctx,
 		config,
@@ -423,14 +410,9 @@
 
 	p2pKey := generateSingleKey()
 
-<<<<<<< HEAD
-	dummyExec := NewDummyExecutor()
-	dummySequencer := NewDummySequencer()
 	dummyDA := coreda.NewDummyDA(100_000)
-=======
 	dummyExec := coreexecutor.NewDummyExecutor()
 	dummySequencer := coresequencer.NewDummySequencer()
->>>>>>> 4e71351c
 
 	// Attempt to create a node with invalid DA config
 	node, err := NewNode(
