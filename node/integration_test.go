package node

import (
	"context"
	"crypto/rand"
	mrand "math/rand"
	"strconv"
	"strings"
	"sync"
	"testing"
	"time"

	"github.com/stretchr/testify/assert"

	"github.com/libp2p/go-libp2p/core/crypto"
	"github.com/libp2p/go-libp2p/core/peer"
	"github.com/stretchr/testify/mock"
	"github.com/stretchr/testify/require"
	abcicli "github.com/tendermint/tendermint/abci/client"
	abci "github.com/tendermint/tendermint/abci/types"
	"github.com/tendermint/tendermint/libs/log"
	"github.com/tendermint/tendermint/types"

	"github.com/celestiaorg/optimint/config"
	"github.com/celestiaorg/optimint/da"
	mockda "github.com/celestiaorg/optimint/da/mock"
	"github.com/celestiaorg/optimint/mocks"
	"github.com/celestiaorg/optimint/p2p"
	"github.com/celestiaorg/optimint/store"
)

func TestAggregatorMode(t *testing.T) {
	assert := assert.New(t)
	require := require.New(t)

	app := &mocks.Application{}
	app.On("InitChain", mock.Anything).Return(abci.ResponseInitChain{})
	app.On("CheckTx", mock.Anything).Return(abci.ResponseCheckTx{})
	app.On("BeginBlock", mock.Anything).Return(abci.ResponseBeginBlock{})
	app.On("DeliverTx", mock.Anything).Return(abci.ResponseDeliverTx{})
	app.On("EndBlock", mock.Anything).Return(abci.ResponseEndBlock{})
	app.On("Commit", mock.Anything).Return(abci.ResponseCommit{})
	app.On("GetAppHash", mock.Anything).Return(abci.ResponseGetAppHash{})

	key, _, _ := crypto.GenerateEd25519Key(rand.Reader)
	signingKey, _, _ := crypto.GenerateEd25519Key(rand.Reader)
	anotherKey, _, _ := crypto.GenerateEd25519Key(rand.Reader)

	blockManagerConfig := config.BlockManagerConfig{
		BlockTime:   1 * time.Second,
		NamespaceID: [8]byte{1, 2, 3, 4, 5, 6, 7, 8},
	}
	node, err := NewNode(context.Background(), config.NodeConfig{DALayer: "mock", Aggregator: true, BlockManagerConfig: blockManagerConfig}, key, signingKey, abcicli.NewLocalClient(nil, app), &types.GenesisDoc{ChainID: "test"}, log.TestingLogger())
	require.NoError(err)
	require.NotNil(node)

	assert.False(node.IsRunning())

	err = node.Start()
	assert.NoError(err)
	defer func() {
		err := node.Stop()
		assert.NoError(err)
	}()
	assert.True(node.IsRunning())

	pid, err := peer.IDFromPrivateKey(anotherKey)
	require.NoError(err)
	ctx, cancel := context.WithCancel(context.TODO())
	go func() {
		for {
			select {
			case <-ctx.Done():
				return
			default:
				node.incomingTxCh <- &p2p.GossipMessage{Data: []byte(time.Now().String()), From: pid}
				time.Sleep(time.Duration(mrand.Uint32()%20) * time.Millisecond)
			}
		}
	}()
	time.Sleep(3 * time.Second)
	cancel()
}

// TestTxGossipingAndAggregation setups a network of nodes, with single aggregator and multiple producers.
// Nodes should gossip transactions and aggregator node should produce blocks.
func TestTxGossipingAndAggregation(t *testing.T) {
	assert := assert.New(t)
	require := require.New(t)

	var wg sync.WaitGroup
	clientNodes := 4
<<<<<<< HEAD
	nodes, apps := createNodes(false, clientNodes+1, &wg, t)
=======
	aggCtx, aggCancel := context.WithCancel(context.Background())
	ctx, cancel := context.WithCancel(context.Background())
	nodes, apps := createNodes(aggCtx, ctx, clientNodes+1, &wg, t)
>>>>>>> 722b44ed

	wg.Add((clientNodes + 1) * clientNodes)
	for _, n := range nodes {
		require.NoError(n.Start())
	}

	time.Sleep(1 * time.Second)

	for i := 1; i < len(nodes); i++ {
		data := strconv.Itoa(i) + time.Now().String()
		require.NoError(nodes[i].P2P.GossipTx(context.TODO(), []byte(data)))
	}

	timeout := time.NewTimer(time.Second * 30)
	doneChan := make(chan struct{})
	go func() {
		defer close(doneChan)
		wg.Wait()
	}()
	select {
	case <-doneChan:
	case <-timeout.C:
		t.Fatal("failing after timeout")
	}

	require.NoError(nodes[0].Stop())
	aggCancel()
	time.Sleep(100 * time.Millisecond)
	for _, n := range nodes[1:] {
		require.NoError(n.Stop())
	}
	cancel()
	time.Sleep(100 * time.Millisecond)
	aggApp := apps[0]
	apps = apps[1:]

	aggApp.AssertNumberOfCalls(t, "DeliverTx", clientNodes)
	aggApp.AssertExpectations(t)

	for i, app := range apps {
		app.AssertNumberOfCalls(t, "DeliverTx", clientNodes)
		app.AssertExpectations(t)

		// assert that we have most of the blocks from aggregator
		beginCnt := 0
		endCnt := 0
		commitCnt := 0
		for _, call := range app.Calls {
			switch call.Method {
			case "BeginBlock":
				beginCnt++
			case "EndBlock":
				endCnt++
			case "Commit":
				commitCnt++
			}
		}
		aggregatorHeight := nodes[0].Store.Height()
		adjustedHeight := int(aggregatorHeight - 3) // 3 is completely arbitrary
		assert.GreaterOrEqual(beginCnt, adjustedHeight)
		assert.GreaterOrEqual(endCnt, adjustedHeight)
		assert.GreaterOrEqual(commitCnt, adjustedHeight)

		// assert that all blocks known to node are same as produced by aggregator
		for h := uint64(1); h <= nodes[i].Store.Height(); h++ {
			aggBlock, err := nodes[0].Store.LoadBlock(h)
			require.NoError(err)
			nodeBlock, err := nodes[i].Store.LoadBlock(h)
			require.NoError(err)
			assert.Equal(aggBlock, nodeBlock)
		}
	}
}

<<<<<<< HEAD
func TestFraudProofTrigger(t *testing.T) {
	assert := assert.New(t)
	require := require.New(t)

	var wg sync.WaitGroup
	clientNodes := 4
	nodes, apps := createNodes(true, clientNodes+1, &wg, t)

	wg.Add((clientNodes + 1) * clientNodes)
	for _, n := range nodes {
		require.NoError(n.Start())
	}

	time.Sleep(1 * time.Second)

	for i := 1; i < len(nodes); i++ {
		data := strconv.Itoa(i) + time.Now().String()
		require.NoError(nodes[i].P2P.GossipTx(context.TODO(), []byte(data)))
	}

	timeout := time.NewTimer(time.Second * 30)
	doneChan := make(chan struct{})
	go func() {
		defer close(doneChan)
		wg.Wait()
	}()
	select {
	case <-doneChan:
	case <-timeout.C:
		t.FailNow()
	}

	for _, n := range nodes {
		require.NoError(n.Stop())
	}
	aggApp := apps[0]
	apps = apps[1:]

	aggApp.AssertNumberOfCalls(t, "DeliverTx", clientNodes)
	aggApp.AssertExpectations(t)

	for i, app := range apps {
		app.AssertNumberOfCalls(t, "DeliverTx", clientNodes)
		app.AssertExpectations(t)

		// assert that we have most of the blocks from aggregator
		beginCnt := 0
		endCnt := 0
		commitCnt := 0
		generateFraudProofCnt := 0
		for _, call := range app.Calls {
			switch call.Method {
			case "BeginBlock":
				beginCnt++
			case "EndBlock":
				endCnt++
			case "Commit":
				commitCnt++
			case "GenerateFraudProof":
				generateFraudProofCnt++
			}
		}
		aggregatorHeight := nodes[0].Store.Height()
		adjustedHeight := int(aggregatorHeight - 3) // 3 is completely arbitrary
		assert.GreaterOrEqual(beginCnt, adjustedHeight)
		assert.GreaterOrEqual(endCnt, adjustedHeight)
		assert.GreaterOrEqual(commitCnt, adjustedHeight)

		assert.Equal(generateFraudProofCnt, beginCnt+endCnt+clientNodes)

		// assert that all blocks known to node are same as produced by aggregator
		for h := uint64(1); h <= nodes[i].Store.Height(); h++ {
			nodeBlock, err := nodes[i].Store.LoadBlock(h)
			require.NoError(err)
			aggBlock, err := nodes[0].Store.LoadBlock(h)
			require.NoError(err)
			assert.Equal(aggBlock, nodeBlock)
		}
	}
}

func createNodes(isMalicious bool, num int, wg *sync.WaitGroup, t *testing.T) ([]*Node, []*mocks.Application) {
=======
func createNodes(aggCtx, ctx context.Context, num int, wg *sync.WaitGroup, t *testing.T) ([]*Node, []*mocks.Application) {
>>>>>>> 722b44ed
	t.Helper()

	if aggCtx == nil {
		aggCtx = context.Background()
	}
	if ctx == nil {
		ctx = context.Background()
	}

	// create keys first, as they are required for P2P connections
	keys := make([]crypto.PrivKey, num)
	for i := 0; i < num; i++ {
		keys[i], _, _ = crypto.GenerateEd25519Key(rand.Reader)
	}

	nodes := make([]*Node, num)
	apps := make([]*mocks.Application, num)
	dalc := &mockda.DataAvailabilityLayerClient{}
	_ = dalc.Init([8]byte{}, nil, store.NewDefaultInMemoryKVStore(), log.TestingLogger())
	_ = dalc.Start()
<<<<<<< HEAD
	nodes[0], apps[0] = createNode(0, isMalicious, true, dalc, keys, wg, t)
	for i := 1; i < num; i++ {
		nodes[i], apps[i] = createNode(i, isMalicious, false, dalc, keys, wg, t)
=======

	nodes[0], apps[0] = createNode(aggCtx, 0, true, dalc, keys, wg, t)
	for i := 1; i < num; i++ {
		nodes[i], apps[i] = createNode(ctx, i, false, dalc, keys, wg, t)
>>>>>>> 722b44ed
	}

	return nodes, apps
}

<<<<<<< HEAD
func createNode(n int, isMalicious bool, aggregator bool, dalc da.DataAvailabilityLayerClient, keys []crypto.PrivKey, wg *sync.WaitGroup, t *testing.T) (*Node, *mocks.Application) {
=======
func createNode(ctx context.Context, n int, aggregator bool, dalc da.DataAvailabilityLayerClient, keys []crypto.PrivKey, wg *sync.WaitGroup, t *testing.T) (*Node, *mocks.Application) {
>>>>>>> 722b44ed
	t.Helper()
	require := require.New(t)
	// nodes will listen on consecutive ports on local interface
	// random connections to other nodes will be added
	startPort := 10000
	p2pConfig := config.P2PConfig{
		ListenAddress: "/ip4/127.0.0.1/tcp/" + strconv.Itoa(startPort+n),
	}
	bmConfig := config.BlockManagerConfig{
		BlockTime:   300 * time.Millisecond,
		NamespaceID: [8]byte{8, 7, 6, 5, 4, 3, 2, 1},
	}
	for i := 0; i < len(keys); i++ {
		if i == n {
			continue
		}
		r := i
		id, err := peer.IDFromPrivateKey(keys[r])
		require.NoError(err)
		p2pConfig.Seeds += "/ip4/127.0.0.1/tcp/" + strconv.Itoa(startPort+r) + "/p2p/" + id.Pretty() + ","
	}
	p2pConfig.Seeds = strings.TrimSuffix(p2pConfig.Seeds, ",")

	app := &mocks.Application{}
	app.On("InitChain", mock.Anything).Return(abci.ResponseInitChain{})
	app.On("CheckTx", mock.Anything).Return(abci.ResponseCheckTx{})
	app.On("BeginBlock", mock.Anything).Return(abci.ResponseBeginBlock{})
	app.On("EndBlock", mock.Anything).Return(abci.ResponseEndBlock{})
	app.On("Commit", mock.Anything).Return(abci.ResponseCommit{})
	if isMalicious && aggregator {
		app.On("GetAppHash", mock.Anything).Return(abci.ResponseGetAppHash{AppHash: []byte{9, 8, 7, 6}})
	} else {
		app.On("GetAppHash", mock.Anything).Return(abci.ResponseGetAppHash{AppHash: []byte{1, 2, 3, 4}})
	}

	if isMalicious && !aggregator {
		app.On("GenerateFraudProof", mock.Anything).Return(abci.ResponseGenerateFraudProof{FraudProof: &abci.FraudProof{}})
	}
	app.On("DeliverTx", mock.Anything).Return(abci.ResponseDeliverTx{}).Run(func(args mock.Arguments) {
		wg.Done()
	})
	if ctx == nil {
		ctx = context.Background()
	}

	signingKey, _, _ := crypto.GenerateEd25519Key(rand.Reader)
	node, err := NewNode(
		ctx,
		config.NodeConfig{
			P2P:                p2pConfig,
			DALayer:            "mock",
			Aggregator:         aggregator,
			BlockManagerConfig: bmConfig,
		},
		keys[n],
		signingKey,
		abcicli.NewLocalClient(nil, app),
		&types.GenesisDoc{ChainID: "test"},
		log.TestingLogger().With("node", n))
	require.NoError(err)
	require.NotNil(node)

	// use same, common DALC, so nodes can share data
	node.dalc = dalc
	node.blockManager.SetDALC(dalc)

	return node, app
}<|MERGE_RESOLUTION|>--- conflicted
+++ resolved
@@ -90,13 +90,9 @@
 
 	var wg sync.WaitGroup
 	clientNodes := 4
-<<<<<<< HEAD
-	nodes, apps := createNodes(false, clientNodes+1, &wg, t)
-=======
 	aggCtx, aggCancel := context.WithCancel(context.Background())
 	ctx, cancel := context.WithCancel(context.Background())
 	nodes, apps := createNodes(aggCtx, ctx, clientNodes+1, &wg, t)
->>>>>>> 722b44ed
 
 	wg.Add((clientNodes + 1) * clientNodes)
 	for _, n := range nodes {
@@ -171,7 +167,6 @@
 	}
 }
 
-<<<<<<< HEAD
 func TestFraudProofTrigger(t *testing.T) {
 	assert := assert.New(t)
 	require := require.New(t)
@@ -253,10 +248,7 @@
 	}
 }
 
-func createNodes(isMalicious bool, num int, wg *sync.WaitGroup, t *testing.T) ([]*Node, []*mocks.Application) {
-=======
-func createNodes(aggCtx, ctx context.Context, num int, wg *sync.WaitGroup, t *testing.T) ([]*Node, []*mocks.Application) {
->>>>>>> 722b44ed
+func createNodes(aggCtx, ctx context.Context, isMalicious bool, num int, wg *sync.WaitGroup, t *testing.T) ([]*Node, []*mocks.Application) {
 	t.Helper()
 
 	if aggCtx == nil {
@@ -274,29 +266,18 @@
 
 	nodes := make([]*Node, num)
 	apps := make([]*mocks.Application, num)
-	dalc := &mockda.DataAvailabilityLayerClient{}
-	_ = dalc.Init([8]byte{}, nil, store.NewDefaultInMemoryKVStore(), log.TestingLogger())
+	dalc := &mockda.MockDataAvailabilityLayerClient{}
+	_ = dalc.Init(nil, store.NewDefaultInMemoryKVStore(), log.TestingLogger())
 	_ = dalc.Start()
-<<<<<<< HEAD
-	nodes[0], apps[0] = createNode(0, isMalicious, true, dalc, keys, wg, t)
+	nodes[0], apps[0] = createNode(aggCtx, 0, isMalicious, true, dalc, keys, wg, t)
 	for i := 1; i < num; i++ {
-		nodes[i], apps[i] = createNode(i, isMalicious, false, dalc, keys, wg, t)
-=======
-
-	nodes[0], apps[0] = createNode(aggCtx, 0, true, dalc, keys, wg, t)
-	for i := 1; i < num; i++ {
-		nodes[i], apps[i] = createNode(ctx, i, false, dalc, keys, wg, t)
->>>>>>> 722b44ed
+		nodes[i], apps[i] = createNode(ctx, i, isMalicious, false, dalc, keys, wg, t)
 	}
 
 	return nodes, apps
 }
 
-<<<<<<< HEAD
-func createNode(n int, isMalicious bool, aggregator bool, dalc da.DataAvailabilityLayerClient, keys []crypto.PrivKey, wg *sync.WaitGroup, t *testing.T) (*Node, *mocks.Application) {
-=======
-func createNode(ctx context.Context, n int, aggregator bool, dalc da.DataAvailabilityLayerClient, keys []crypto.PrivKey, wg *sync.WaitGroup, t *testing.T) (*Node, *mocks.Application) {
->>>>>>> 722b44ed
+func createNode(ctx context.Context, n int, isMalicious bool, aggregator bool, dalc da.DataAvailabilityLayerClient, keys []crypto.PrivKey, wg *sync.WaitGroup, t *testing.T) (*Node, *mocks.Application) {
 	t.Helper()
 	require := require.New(t)
 	// nodes will listen on consecutive ports on local interface
