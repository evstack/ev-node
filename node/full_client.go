package node

import (
	"context"
	"errors"
	"fmt"
	"sort"
	"time"

	abci "github.com/cometbft/cometbft/abci/types"
	"github.com/cometbft/cometbft/config"
	cmbytes "github.com/cometbft/cometbft/libs/bytes"
	cmmath "github.com/cometbft/cometbft/libs/math"
	cmpubsub "github.com/cometbft/cometbft/libs/pubsub"
	cmquery "github.com/cometbft/cometbft/libs/pubsub/query"
	corep2p "github.com/cometbft/cometbft/p2p"
	"github.com/cometbft/cometbft/proxy"
	rpcclient "github.com/cometbft/cometbft/rpc/client"
	ctypes "github.com/cometbft/cometbft/rpc/core/types"
	cmtypes "github.com/cometbft/cometbft/types"
	"github.com/cometbft/cometbft/version"

	rconfig "github.com/rollkit/rollkit/config"
	"github.com/rollkit/rollkit/mempool"
	"github.com/rollkit/rollkit/types"
	abciconv "github.com/rollkit/rollkit/types/abci"
)

const (
	defaultPerPage = 30
	maxPerPage     = 100

	// TODO(tzdybal): make this configurable
	subscribeTimeout = 5 * time.Second
)

var (
	// ErrConsensusStateNotAvailable is returned because Rollkit doesn't use Tendermint consensus.
	ErrConsensusStateNotAvailable = errors.New("consensus state not available in Rollkit")
)

var _ rpcclient.Client = &FullClient{}

// FullClient implements tendermint RPC client interface.
//
// This is the type that is used in communication between cosmos-sdk app and Rollkit.
type FullClient struct {
	*cmtypes.EventBus
	config *config.RPCConfig
	node   *FullNode
}

// NewFullClient returns Client working with given node.
func NewFullClient(node *FullNode) *FullClient {
	return &FullClient{
		EventBus: node.EventBus(),
		config:   config.DefaultRPCConfig(),
		node:     node,
	}
}

// ABCIInfo returns basic information about application state.
func (c *FullClient) ABCIInfo(ctx context.Context) (*ctypes.ResultABCIInfo, error) {
	resInfo, err := c.appClient().Query().InfoSync(proxy.RequestInfo)
	if err != nil {
		return nil, err
	}
	return &ctypes.ResultABCIInfo{Response: *resInfo}, nil
}

// ABCIQuery queries for data from application.
func (c *FullClient) ABCIQuery(ctx context.Context, path string, data cmbytes.HexBytes) (*ctypes.ResultABCIQuery, error) {
	return c.ABCIQueryWithOptions(ctx, path, data, rpcclient.DefaultABCIQueryOptions)
}

// ABCIQueryWithOptions queries for data from application.
func (c *FullClient) ABCIQueryWithOptions(ctx context.Context, path string, data cmbytes.HexBytes, opts rpcclient.ABCIQueryOptions) (*ctypes.ResultABCIQuery, error) {
	resQuery, err := c.appClient().Query().QuerySync(abci.RequestQuery{
		Path:   path,
		Data:   data,
		Height: opts.Height,
		Prove:  opts.Prove,
	})
	if err != nil {
		return nil, err
	}
	c.Logger.Debug("ABCIQuery", "path", path, "data", data, "result", resQuery)
	return &ctypes.ResultABCIQuery{Response: *resQuery}, nil
}

// BroadcastTxCommit returns with the responses from CheckTx and DeliverTx.
// More: https://docs.tendermint.com/master/rpc/#/Tx/broadcast_tx_commit
func (c *FullClient) BroadcastTxCommit(ctx context.Context, tx cmtypes.Tx) (*ctypes.ResultBroadcastTxCommit, error) {
	// This implementation corresponds to Tendermints implementation from rpc/core/mempool.go.
	// ctx.RemoteAddr godoc: If neither HTTPReq nor WSConn is set, an empty string is returned.
	// This code is a local client, so we can assume that subscriber is ""
	subscriber := "" //ctx.RemoteAddr()

	if c.EventBus.NumClients() >= c.config.MaxSubscriptionClients {
		return nil, fmt.Errorf("max_subscription_clients %d reached", c.config.MaxSubscriptionClients)
	} else if c.EventBus.NumClientSubscriptions(subscriber) >= c.config.MaxSubscriptionsPerClient {
		return nil, fmt.Errorf("max_subscriptions_per_client %d reached", c.config.MaxSubscriptionsPerClient)
	}

	// Subscribe to tx being committed in block.
	subCtx, cancel := context.WithTimeout(ctx, subscribeTimeout)
	defer cancel()
	q := cmtypes.EventQueryTxFor(tx)
	deliverTxSub, err := c.EventBus.Subscribe(subCtx, subscriber, q)
	if err != nil {
		err = fmt.Errorf("failed to subscribe to tx: %w", err)
		c.Logger.Error("Error on broadcast_tx_commit", "err", err)
		return nil, err
	}
	defer func() {
		if err := c.EventBus.Unsubscribe(context.Background(), subscriber, q); err != nil {
			c.Logger.Error("Error unsubscribing from eventBus", "err", err)
		}
	}()

	// add to mempool and wait for CheckTx result
	checkTxResCh := make(chan *abci.Response, 1)
	err = c.node.Mempool.CheckTx(tx, func(res *abci.Response) {
		checkTxResCh <- res
	}, mempool.TxInfo{})
	if err != nil {
		c.Logger.Error("Error on broadcastTxCommit", "err", err)
		return nil, fmt.Errorf("error on broadcastTxCommit: %v", err)
	}
	checkTxResMsg := <-checkTxResCh
	checkTxRes := checkTxResMsg.GetCheckTx()
	if checkTxRes.Code != abci.CodeTypeOK {
		return &ctypes.ResultBroadcastTxCommit{
			CheckTx:   *checkTxRes,
			DeliverTx: abci.ResponseDeliverTx{},
			Hash:      tx.Hash(),
		}, nil
	}

	// broadcast tx
	err = c.node.p2pClient.GossipTx(ctx, tx)
	if err != nil {
		return nil, fmt.Errorf("tx added to local mempool but failure to broadcast: %w", err)
	}

	// Wait for the tx to be included in a block or timeout.
	select {
	case msg := <-deliverTxSub.Out(): // The tx was included in a block.
		deliverTxRes := msg.Data().(cmtypes.EventDataTx)
		return &ctypes.ResultBroadcastTxCommit{
			CheckTx:   *checkTxRes,
			DeliverTx: deliverTxRes.Result,
			Hash:      tx.Hash(),
			Height:    deliverTxRes.Height,
		}, nil
	case <-deliverTxSub.Cancelled():
		var reason string
		if deliverTxSub.Err() == nil {
			reason = "Tendermint exited"
		} else {
			reason = deliverTxSub.Err().Error()
		}
		err = fmt.Errorf("deliverTxSub was cancelled (reason: %s)", reason)
		c.Logger.Error("Error on broadcastTxCommit", "err", err)
		return &ctypes.ResultBroadcastTxCommit{
			CheckTx:   *checkTxRes,
			DeliverTx: abci.ResponseDeliverTx{},
			Hash:      tx.Hash(),
		}, err
	case <-time.After(c.config.TimeoutBroadcastTxCommit):
		err = errors.New("timed out waiting for tx to be included in a block")
		c.Logger.Error("Error on broadcastTxCommit", "err", err)
		return &ctypes.ResultBroadcastTxCommit{
			CheckTx:   *checkTxRes,
			DeliverTx: abci.ResponseDeliverTx{},
			Hash:      tx.Hash(),
		}, err
	}
}

// BroadcastTxAsync returns right away, with no response. Does not wait for
// CheckTx nor DeliverTx results.
// More: https://docs.tendermint.com/master/rpc/#/Tx/broadcast_tx_async
func (c *FullClient) BroadcastTxAsync(ctx context.Context, tx cmtypes.Tx) (*ctypes.ResultBroadcastTx, error) {
	err := c.node.Mempool.CheckTx(tx, nil, mempool.TxInfo{})
	if err != nil {
		return nil, err
	}
	// gossipTx optimistically
	err = c.node.p2pClient.GossipTx(ctx, tx)
	if err != nil {
		return nil, fmt.Errorf("tx added to local mempool but failed to gossip: %w", err)
	}
	return &ctypes.ResultBroadcastTx{Hash: tx.Hash()}, nil
}

// BroadcastTxSync returns with the response from CheckTx. Does not wait for
// DeliverTx result.
// More: https://docs.tendermint.com/master/rpc/#/Tx/broadcast_tx_sync
func (c *FullClient) BroadcastTxSync(ctx context.Context, tx cmtypes.Tx) (*ctypes.ResultBroadcastTx, error) {
	resCh := make(chan *abci.Response, 1)
	err := c.node.Mempool.CheckTx(tx, func(res *abci.Response) {
		resCh <- res
	}, mempool.TxInfo{})
	if err != nil {
		return nil, err
	}
	res := <-resCh
	r := res.GetCheckTx()

	// gossip the transaction if it's in the mempool.
	// Note: we have to do this here because, unlike the tendermint mempool reactor, there
	// is no routine that gossips transactions after they enter the pool
	if r.Code == abci.CodeTypeOK {
		err = c.node.p2pClient.GossipTx(ctx, tx)
		if err != nil {
			// the transaction must be removed from the mempool if it cannot be gossiped.
			// if this does not occur, then the user will not be able to try again using
			// this node, as the CheckTx call above will return an error indicating that
			// the tx is already in the mempool
			_ = c.node.Mempool.RemoveTxByKey(tx.Key())
			return nil, fmt.Errorf("failed to gossip tx: %w", err)
		}
	}

	return &ctypes.ResultBroadcastTx{
		Code:      r.Code,
		Data:      r.Data,
		Log:       r.Log,
		Codespace: r.Codespace,
		Hash:      tx.Hash(),
	}, nil
}

// Subscribe subscribe given subscriber to a query.
func (c *FullClient) Subscribe(ctx context.Context, subscriber, query string, outCapacity ...int) (out <-chan ctypes.ResultEvent, err error) {
	q, err := cmquery.New(query)
	if err != nil {
		return nil, fmt.Errorf("failed to parse query: %w", err)
	}

	outCap := 1
	if len(outCapacity) > 0 {
		outCap = outCapacity[0]
	}

	var sub cmtypes.Subscription
	if outCap > 0 {
		sub, err = c.EventBus.Subscribe(ctx, subscriber, q, outCap)
	} else {
		sub, err = c.EventBus.SubscribeUnbuffered(ctx, subscriber, q)
	}
	if err != nil {
		return nil, fmt.Errorf("failed to subscribe: %w", err)
	}

	outc := make(chan ctypes.ResultEvent, outCap)
	go c.eventsRoutine(sub, subscriber, q, outc)

	return outc, nil
}

// Unsubscribe unsubscribes given subscriber from a query.
func (c *FullClient) Unsubscribe(ctx context.Context, subscriber, query string) error {
	q, err := cmquery.New(query)
	if err != nil {
		return fmt.Errorf("failed to parse query: %w", err)
	}
	return c.EventBus.Unsubscribe(ctx, subscriber, q)
}

// Genesis returns entire genesis.
func (c *FullClient) Genesis(_ context.Context) (*ctypes.ResultGenesis, error) {
	return &ctypes.ResultGenesis{Genesis: c.node.GetGenesis()}, nil
}

// GenesisChunked returns given chunk of genesis.
func (c *FullClient) GenesisChunked(context context.Context, id uint) (*ctypes.ResultGenesisChunk, error) {
	genChunks, err := c.node.GetGenesisChunks()
	if err != nil {
		return nil, fmt.Errorf("error while creating chunks of the genesis document: %w", err)
	}
	if genChunks == nil {
		return nil, fmt.Errorf("service configuration error, genesis chunks are not initialized")
	}

	chunkLen := len(genChunks)
	if chunkLen == 0 {
		return nil, fmt.Errorf("service configuration error, there are no chunks")
	}

	if int(id) > chunkLen-1 {
		return nil, fmt.Errorf("there are %d chunks, %d is invalid", chunkLen-1, id)
	}

	return &ctypes.ResultGenesisChunk{
		TotalChunks: chunkLen,
		ChunkNumber: int(id),
		Data:        genChunks[id],
	}, nil
}

// BlockchainInfo returns ABCI block meta information for given height range.
func (c *FullClient) BlockchainInfo(ctx context.Context, minHeight, maxHeight int64) (*ctypes.ResultBlockchainInfo, error) {
	const limit int64 = 20

	// Currently blocks are not pruned and are synced linearly so the base height is 0
	minHeight, maxHeight, err := filterMinMax(
		0,
		int64(c.node.Store.Height()),
		minHeight,
		maxHeight,
		limit)
	if err != nil {
		return nil, err
	}
	c.Logger.Debug("BlockchainInfo", "maxHeight", maxHeight, "minHeight", minHeight)

	blocks := make([]*cmtypes.BlockMeta, 0, maxHeight-minHeight+1)
	for height := maxHeight; height >= minHeight; height-- {
		block, err := c.node.Store.GetBlock(uint64(height))
		if err != nil {
			return nil, err
		}
		if block != nil {
			cmblockmeta, err := abciconv.ToABCIBlockMeta(block)
			if err != nil {
				return nil, err
			}
			blocks = append(blocks, cmblockmeta)
		}
	}

	return &ctypes.ResultBlockchainInfo{
		LastHeight: int64(c.node.Store.Height()),
		BlockMetas: blocks,
	}, nil

}

// NetInfo returns basic information about client P2P connections.
func (c *FullClient) NetInfo(ctx context.Context) (*ctypes.ResultNetInfo, error) {
	res := ctypes.ResultNetInfo{
		Listening: true,
	}
	for _, ma := range c.node.p2pClient.Addrs() {
		res.Listeners = append(res.Listeners, ma.String())
	}
	peers := c.node.p2pClient.Peers()
	res.NPeers = len(peers)
	for _, peer := range peers {
		res.Peers = append(res.Peers, ctypes.Peer{
			NodeInfo:         peer.NodeInfo,
			IsOutbound:       peer.IsOutbound,
			ConnectionStatus: peer.ConnectionStatus,
			RemoteIP:         peer.RemoteIP,
		})
	}

	return &res, nil
}

// DumpConsensusState always returns error as there is no consensus state in Rollkit.
func (c *FullClient) DumpConsensusState(ctx context.Context) (*ctypes.ResultDumpConsensusState, error) {
	return nil, ErrConsensusStateNotAvailable
}

// ConsensusState always returns error as there is no consensus state in Rollkit.
func (c *FullClient) ConsensusState(ctx context.Context) (*ctypes.ResultConsensusState, error) {
	return nil, ErrConsensusStateNotAvailable
}

// ConsensusParams returns consensus params at given height.
//
// Currently, consensus params changes are not supported and this method returns params as defined in genesis.
func (c *FullClient) ConsensusParams(ctx context.Context, height *int64) (*ctypes.ResultConsensusParams, error) {
	// TODO(tzdybal): implement consensus params handling: https://github.com/rollkit/rollkit/issues/291
	params := c.node.GetGenesis().ConsensusParams
	return &ctypes.ResultConsensusParams{
		BlockHeight: int64(c.normalizeHeight(height)),
		ConsensusParams: cmtypes.ConsensusParams{
			Block: cmtypes.BlockParams{
				MaxBytes: params.Block.MaxBytes,
				MaxGas:   params.Block.MaxGas,
			},
			Evidence: cmtypes.EvidenceParams{
				MaxAgeNumBlocks: params.Evidence.MaxAgeNumBlocks,
				MaxAgeDuration:  params.Evidence.MaxAgeDuration,
				MaxBytes:        params.Evidence.MaxBytes,
			},
			Validator: cmtypes.ValidatorParams{
				PubKeyTypes: params.Validator.PubKeyTypes,
			},
			Version: cmtypes.VersionParams{
				App: params.Version.App,
			},
		},
	}, nil
}

// Health endpoint returns empty value. It can be used to monitor service availability.
func (c *FullClient) Health(ctx context.Context) (*ctypes.ResultHealth, error) {
	return &ctypes.ResultHealth{}, nil
}

// Block method returns BlockID and block itself for given height.
//
// If height is nil, it returns information about last known block.
func (c *FullClient) Block(ctx context.Context, height *int64) (*ctypes.ResultBlock, error) {
	heightValue := c.normalizeHeight(height)
	block, err := c.node.Store.GetBlock(heightValue)
	if err != nil {
		return nil, err
	}
	hash := block.Hash()
	abciBlock, err := abciconv.ToABCIBlock(block)
	if err != nil {
		return nil, err
	}
	return &ctypes.ResultBlock{
		BlockID: cmtypes.BlockID{
			Hash: cmbytes.HexBytes(hash),
			PartSetHeader: cmtypes.PartSetHeader{
				Total: 0,
				Hash:  nil,
			},
		},
		Block: abciBlock,
	}, nil
}

// BlockByHash returns BlockID and block itself for given hash.
func (c *FullClient) BlockByHash(ctx context.Context, hash []byte) (*ctypes.ResultBlock, error) {
	block, err := c.node.Store.GetBlockByHash(hash)
	if err != nil {
		return nil, err
	}

	abciBlock, err := abciconv.ToABCIBlock(block)
	if err != nil {
		return nil, err
	}
	return &ctypes.ResultBlock{
		BlockID: cmtypes.BlockID{
			Hash: hash,
			PartSetHeader: cmtypes.PartSetHeader{
				Total: 0,
				Hash:  nil,
			},
		},
		Block: abciBlock,
	}, nil
}

// BlockResults returns information about transactions, events and updates of validator set and consensus params.
func (c *FullClient) BlockResults(ctx context.Context, height *int64) (*ctypes.ResultBlockResults, error) {
	var h uint64
	if height == nil {
		h = c.node.Store.Height()
	} else {
		h = uint64(*height)
	}
	resp, err := c.node.Store.GetBlockResponses(h)
	if err != nil {
		return nil, err
	}

	return &ctypes.ResultBlockResults{
		Height:                int64(h),
		TxsResults:            resp.DeliverTxs,
		BeginBlockEvents:      resp.BeginBlock.Events,
		EndBlockEvents:        resp.EndBlock.Events,
		ValidatorUpdates:      resp.EndBlock.ValidatorUpdates,
		ConsensusParamUpdates: resp.EndBlock.ConsensusParamUpdates,
	}, nil
}

// Commit returns signed header (aka commit) at given height.
func (c *FullClient) Commit(ctx context.Context, height *int64) (*ctypes.ResultCommit, error) {
	heightValue := c.normalizeHeight(height)
	com, err := c.node.Store.GetCommit(heightValue)
	if err != nil {
		return nil, err
	}
	b, err := c.node.Store.GetBlock(heightValue)
	if err != nil {
		return nil, err
	}
	commit := com.ToABCICommit(heightValue, b.Hash())
	block, err := abciconv.ToABCIBlock(b)
	if err != nil {
		return nil, err
	}

	return ctypes.NewResultCommit(&block.Header, commit, true), nil
}

// Validators returns paginated list of validators at given height.
func (c *FullClient) Validators(ctx context.Context, heightPtr *int64, pagePtr, perPagePtr *int) (*ctypes.ResultValidators, error) {
	height := c.normalizeHeight(heightPtr)
<<<<<<< HEAD
=======
	validators, err := c.node.Store.GetValidators(height)
	if err != nil {
		return nil, fmt.Errorf("failed to load validators for height %d: %w", height, err)
	}
>>>>>>> 2437b3d2

	genesisValidators := c.node.GetGenesis().Validators

	if len(genesisValidators) != 1 {
		return nil, fmt.Errorf("there should be exactly one validator in genesis")
	}
	// Since it's a centralized sequencer
	// changed behavior to get this from genesis
	genesisValidator := genesisValidators[0]
	validator := cmtypes.Validator{
		Address:          genesisValidator.Address,
		PubKey:           genesisValidator.PubKey,
		VotingPower:      int64(1),
		ProposerPriority: int64(1),
	}

	return &ctypes.ResultValidators{
		BlockHeight: int64(height),
		Validators: []*cmtypes.Validator{
			&validator,
		},
		Count: 1,
		Total: 1,
	}, nil
}

// Tx returns detailed information about transaction identified by its hash.
func (c *FullClient) Tx(ctx context.Context, hash []byte, prove bool) (*ctypes.ResultTx, error) {
	res, err := c.node.TxIndexer.Get(hash)
	if err != nil {
		return nil, err
	}

	if res == nil {
		return nil, fmt.Errorf("tx (%X) not found", hash)
	}

	height := res.Height
	index := res.Index

	var proof cmtypes.TxProof
	if prove {
		block, _ := c.node.Store.GetBlock(uint64(height))
		blockProof := block.Data.Txs.Proof(int(index)) // XXX: overflow on 32-bit machines
		proof = cmtypes.TxProof{
			RootHash: blockProof.RootHash,
			Data:     cmtypes.Tx(blockProof.Data),
			Proof:    blockProof.Proof,
		}
	}

	return &ctypes.ResultTx{
		Hash:     hash,
		Height:   height,
		Index:    index,
		TxResult: res.Result,
		Tx:       res.Tx,
		Proof:    proof,
	}, nil
}

// TxSearch returns detailed information about transactions matching query.
func (c *FullClient) TxSearch(ctx context.Context, query string, prove bool, pagePtr, perPagePtr *int, orderBy string) (*ctypes.ResultTxSearch, error) {
	q, err := cmquery.New(query)
	if err != nil {
		return nil, err
	}

	results, err := c.node.TxIndexer.Search(ctx, q)
	if err != nil {
		return nil, err
	}

	// sort results (must be done before pagination)
	switch orderBy {
	case "desc":
		sort.Slice(results, func(i, j int) bool {
			if results[i].Height == results[j].Height {
				return results[i].Index > results[j].Index
			}
			return results[i].Height > results[j].Height
		})
	case "asc", "":
		sort.Slice(results, func(i, j int) bool {
			if results[i].Height == results[j].Height {
				return results[i].Index < results[j].Index
			}
			return results[i].Height < results[j].Height
		})
	default:
		return nil, errors.New("expected order_by to be either `asc` or `desc` or empty")
	}

	// paginate results
	totalCount := len(results)
	perPage := validatePerPage(perPagePtr)

	page, err := validatePage(pagePtr, perPage, totalCount)
	if err != nil {
		return nil, err
	}

	skipCount := validateSkipCount(page, perPage)
	pageSize := cmmath.MinInt(perPage, totalCount-skipCount)

	apiResults := make([]*ctypes.ResultTx, 0, pageSize)
	for i := skipCount; i < skipCount+pageSize; i++ {
		r := results[i]

		var proof cmtypes.TxProof
		/*if prove {
			block := nil                               //env.BlockStore.GetBlock(r.Height)
			proof = block.Data.Txs.Proof(int(r.Index)) // XXX: overflow on 32-bit machines
		}*/

		apiResults = append(apiResults, &ctypes.ResultTx{
			Hash:     cmtypes.Tx(r.Tx).Hash(),
			Height:   r.Height,
			Index:    r.Index,
			TxResult: r.Result,
			Tx:       r.Tx,
			Proof:    proof,
		})
	}

	return &ctypes.ResultTxSearch{Txs: apiResults, TotalCount: totalCount}, nil
}

// BlockSearch defines a method to search for a paginated set of blocks by
// BeginBlock and EndBlock event search criteria.
func (c *FullClient) BlockSearch(ctx context.Context, query string, page, perPage *int, orderBy string) (*ctypes.ResultBlockSearch, error) {
	q, err := cmquery.New(query)
	if err != nil {
		return nil, err
	}

	results, err := c.node.BlockIndexer.Search(ctx, q)
	if err != nil {
		return nil, err
	}

	// Sort the results
	switch orderBy {
	case "desc":
		sort.Slice(results, func(i, j int) bool {
			return results[i] > results[j]
		})

	case "asc", "":
		sort.Slice(results, func(i, j int) bool {
			return results[i] < results[j]
		})
	default:
		return nil, errors.New("expected order_by to be either `asc` or `desc` or empty")
	}

	// Paginate
	totalCount := len(results)
	perPageVal := validatePerPage(perPage)

	pageVal, err := validatePage(page, perPageVal, totalCount)
	if err != nil {
		return nil, err
	}

	skipCount := validateSkipCount(pageVal, perPageVal)
	pageSize := cmmath.MinInt(perPageVal, totalCount-skipCount)

	// Fetch the blocks
	blocks := make([]*ctypes.ResultBlock, 0, pageSize)
	for i := skipCount; i < skipCount+pageSize; i++ {
		b, err := c.node.Store.GetBlock(uint64(results[i]))
		if err != nil {
			return nil, err
		}
		block, err := abciconv.ToABCIBlock(b)
		if err != nil {
			return nil, err
		}
		blocks = append(blocks, &ctypes.ResultBlock{
			Block: block,
			BlockID: cmtypes.BlockID{
				Hash: block.Hash(),
			},
		})
	}

	return &ctypes.ResultBlockSearch{Blocks: blocks, TotalCount: totalCount}, nil
}

// Status returns detailed information about current status of the node.
func (c *FullClient) Status(ctx context.Context) (*ctypes.ResultStatus, error) {
	latest, err := c.node.Store.GetBlock(c.node.Store.Height())
	if err != nil {
		return nil, fmt.Errorf("failed to find latest block: %w", err)
	}

	initial, err := c.node.Store.GetBlock(uint64(c.node.GetGenesis().InitialHeight))
	if err != nil {
		return nil, fmt.Errorf("failed to find earliest block: %w", err)
	}

<<<<<<< HEAD
	genesisValidators := c.node.GetGenesis().Validators

	if len(genesisValidators) != 1 {
		return nil, fmt.Errorf("there should be exactly one validator in genesis")
	}

	// Changed behavior to get this from genesis
	genesisValidator := genesisValidators[0]
	validator := cmtypes.Validator{
		Address:          genesisValidator.Address,
		PubKey:           genesisValidator.PubKey,
		VotingPower:      int64(1),
		ProposerPriority: int64(1),
=======
	validators, err := c.node.Store.GetValidators(latest.Height())
	if err != nil {
		return nil, fmt.Errorf("failed to fetch the validator info at latest block: %w", err)
>>>>>>> 2437b3d2
	}

	state, err := c.node.Store.GetState()
	if err != nil {
		return nil, fmt.Errorf("failed to load the last saved state: %w", err)
	}
	defaultProtocolVersion := corep2p.NewProtocolVersion(
		version.P2PProtocol,
		state.Version.Consensus.Block,
		state.Version.Consensus.App,
	)
	id, addr, network, err := c.node.p2pClient.Info()
	if err != nil {
		return nil, fmt.Errorf("failed to load node p2p2 info: %w", err)
	}
	txIndexerStatus := "on"

	result := &ctypes.ResultStatus{
		NodeInfo: corep2p.DefaultNodeInfo{
			ProtocolVersion: defaultProtocolVersion,
			DefaultNodeID:   id,
			ListenAddr:      addr,
			Network:         network,
			Version:         rconfig.Version,
			Moniker:         config.DefaultBaseConfig().Moniker,
			Other: corep2p.DefaultNodeInfoOther{
				TxIndex:    txIndexerStatus,
				RPCAddress: c.config.ListenAddress,
			},
		},
		SyncInfo: ctypes.SyncInfo{
			LatestBlockHash:     cmbytes.HexBytes(latest.SignedHeader.DataHash),
			LatestAppHash:       cmbytes.HexBytes(latest.SignedHeader.AppHash),
			LatestBlockHeight:   int64(latest.Height()),
			LatestBlockTime:     latest.Time(),
			EarliestBlockHash:   cmbytes.HexBytes(initial.SignedHeader.DataHash),
			EarliestAppHash:     cmbytes.HexBytes(initial.SignedHeader.AppHash),
			EarliestBlockHeight: int64(initial.Height()),
			EarliestBlockTime:   initial.Time(),
			CatchingUp:          true, // the client is always syncing in the background to the latest height
		},
		ValidatorInfo: ctypes.ValidatorInfo{
			Address:     validator.Address,
			PubKey:      validator.PubKey,
			VotingPower: validator.VotingPower,
		},
	}
	return result, nil
}

// BroadcastEvidence is not yet implemented.
func (c *FullClient) BroadcastEvidence(ctx context.Context, evidence cmtypes.Evidence) (*ctypes.ResultBroadcastEvidence, error) {
	return &ctypes.ResultBroadcastEvidence{
		Hash: evidence.Hash(),
	}, nil
}

// NumUnconfirmedTxs returns information about transactions in mempool.
func (c *FullClient) NumUnconfirmedTxs(ctx context.Context) (*ctypes.ResultUnconfirmedTxs, error) {
	return &ctypes.ResultUnconfirmedTxs{
		Count:      c.node.Mempool.Size(),
		Total:      c.node.Mempool.Size(),
		TotalBytes: c.node.Mempool.SizeBytes(),
	}, nil

}

// UnconfirmedTxs returns transactions in mempool.
func (c *FullClient) UnconfirmedTxs(ctx context.Context, limitPtr *int) (*ctypes.ResultUnconfirmedTxs, error) {
	// reuse per_page validator
	limit := validatePerPage(limitPtr)

	txs := c.node.Mempool.ReapMaxTxs(limit)
	return &ctypes.ResultUnconfirmedTxs{
		Count:      len(txs),
		Total:      c.node.Mempool.Size(),
		TotalBytes: c.node.Mempool.SizeBytes(),
		Txs:        txs}, nil
}

// CheckTx executes a new transaction against the application to determine its validity.
//
// If valid, the tx is automatically added to the mempool.
func (c *FullClient) CheckTx(ctx context.Context, tx cmtypes.Tx) (*ctypes.ResultCheckTx, error) {
	res, err := c.appClient().Mempool().CheckTxSync(abci.RequestCheckTx{Tx: tx})
	if err != nil {
		return nil, err
	}
	return &ctypes.ResultCheckTx{ResponseCheckTx: *res}, nil
}

// Header returns a cometbft ResultsHeader for the FullClient
func (c *FullClient) Header(ctx context.Context, height *int64) (*ctypes.ResultHeader, error) {
	blockMeta := c.getBlockMeta(*height)
	if blockMeta == nil {
		return nil, fmt.Errorf("block at height %d not found", *height)
	}
	return &ctypes.ResultHeader{Header: &blockMeta.Header}, nil
}

// HeaderByHash loads the block for the provided hash and returns the header
func (c *FullClient) HeaderByHash(ctx context.Context, hash cmbytes.HexBytes) (*ctypes.ResultHeader, error) {
	// N.B. The hash parameter is HexBytes so that the reflective parameter
	// decoding logic in the HTTP service will correctly translate from JSON.
	// See https://github.com/cometbft/cometbft/issues/6802 for context.

	block, err := c.node.Store.GetBlockByHash(types.Hash(hash))
	if err != nil {
		return nil, err
	}

	blockMeta, err := abciconv.ToABCIBlockMeta(block)
	if err != nil {
		return nil, err
	}

	if blockMeta == nil {
		return &ctypes.ResultHeader{}, nil
	}

	return &ctypes.ResultHeader{Header: &blockMeta.Header}, nil
}

func (c *FullClient) eventsRoutine(sub cmtypes.Subscription, subscriber string, q cmpubsub.Query, outc chan<- ctypes.ResultEvent) {
	defer close(outc)
	for {
		select {
		case msg := <-sub.Out():
			result := ctypes.ResultEvent{Query: q.String(), Data: msg.Data(), Events: msg.Events()}
			select {
			case outc <- result:
			default:
				// The default case can happen if the outc chan
				// is full or if it was initialized incorrectly
				// with a capacity of 0. Since this function has
				// no control over re-initializing the outc
				// chan, we do not block on a capacity of 0.
				full := cap(outc) != 0
				c.Logger.Error("wanted to publish ResultEvent, but out channel is full:", full, "result:", result, "query:", result.Query)
			}
		case <-sub.Cancelled():
			if sub.Err() == cmpubsub.ErrUnsubscribed {
				return
			}

			c.Logger.Error("subscription was cancelled, resubscribing...", "err", sub.Err(), "query", q.String())
			sub = c.resubscribe(subscriber, q)
			if sub == nil { // client was stopped
				return
			}
		case <-c.Quit():
			return
		}
	}
}

// Try to resubscribe with exponential backoff.
func (c *FullClient) resubscribe(subscriber string, q cmpubsub.Query) cmtypes.Subscription {
	attempts := 0
	for {
		if !c.IsRunning() {
			return nil
		}

		sub, err := c.EventBus.Subscribe(context.Background(), subscriber, q)
		if err == nil {
			return sub
		}

		attempts++
		time.Sleep((10 << uint(attempts)) * time.Millisecond) // 10ms -> 20ms -> 40ms
	}
}

func (c *FullClient) appClient() proxy.AppConns {
	return c.node.AppClient()
}

func (c *FullClient) normalizeHeight(height *int64) uint64 {
	var heightValue uint64
	if height == nil {
		heightValue = c.node.Store.Height()
	} else {
		heightValue = uint64(*height)
	}

	return heightValue
}

func (rpc *FullClient) getBlockMeta(n int64) *cmtypes.BlockMeta {
	b, err := rpc.node.Store.GetBlock(uint64(n))
	if err != nil {
		return nil
	}
	bmeta, err := abciconv.ToABCIBlockMeta(b)
	if err != nil {
		return nil
	}

	return bmeta
}

func validatePerPage(perPagePtr *int) int {
	if perPagePtr == nil { // no per_page parameter
		return defaultPerPage
	}

	perPage := *perPagePtr
	if perPage < 1 {
		return defaultPerPage
	} else if perPage > maxPerPage {
		return maxPerPage
	}
	return perPage
}

func validatePage(pagePtr *int, perPage, totalCount int) (int, error) {
	if perPage < 1 {
		panic(fmt.Sprintf("zero or negative perPage: %d", perPage))
	}

	if pagePtr == nil { // no page parameter
		return 1, nil
	}

	pages := ((totalCount - 1) / perPage) + 1
	if pages == 0 {
		pages = 1 // one page (even if it's empty)
	}
	page := *pagePtr
	if page <= 0 || page > pages {
		return 1, fmt.Errorf("page should be within [1, %d] range, given %d", pages, page)
	}

	return page, nil
}

func validateSkipCount(page, perPage int) int {
	skipCount := (page - 1) * perPage
	if skipCount < 0 {
		return 0
	}

	return skipCount
}

func filterMinMax(base, height, min, max, limit int64) (int64, int64, error) {
	// filter negatives
	if min < 0 || max < 0 {
		return min, max, errors.New("height must be greater than zero")
	}

	// adjust for default values
	if min == 0 {
		min = 1
	}
	if max == 0 {
		max = height
	}

	// limit max to the height
	max = cmmath.MinInt64(height, max)

	// limit min to the base
	min = cmmath.MaxInt64(base, min)

	// limit min to within `limit` of max
	// so the total number of blocks returned will be `limit`
	min = cmmath.MaxInt64(min, max-limit+1)

	if min > max {
		return min, max, fmt.Errorf("%w: min height %d can't be greater than max height %d",
			errors.New("invalid request"), min, max)
	}
	return min, max, nil
}<|MERGE_RESOLUTION|>--- conflicted
+++ resolved
@@ -498,14 +498,6 @@
 // Validators returns paginated list of validators at given height.
 func (c *FullClient) Validators(ctx context.Context, heightPtr *int64, pagePtr, perPagePtr *int) (*ctypes.ResultValidators, error) {
 	height := c.normalizeHeight(heightPtr)
-<<<<<<< HEAD
-=======
-	validators, err := c.node.Store.GetValidators(height)
-	if err != nil {
-		return nil, fmt.Errorf("failed to load validators for height %d: %w", height, err)
-	}
->>>>>>> 2437b3d2
-
 	genesisValidators := c.node.GetGenesis().Validators
 
 	if len(genesisValidators) != 1 {
@@ -707,7 +699,6 @@
 		return nil, fmt.Errorf("failed to find earliest block: %w", err)
 	}
 
-<<<<<<< HEAD
 	genesisValidators := c.node.GetGenesis().Validators
 
 	if len(genesisValidators) != 1 {
@@ -721,11 +712,6 @@
 		PubKey:           genesisValidator.PubKey,
 		VotingPower:      int64(1),
 		ProposerPriority: int64(1),
-=======
-	validators, err := c.node.Store.GetValidators(latest.Height())
-	if err != nil {
-		return nil, fmt.Errorf("failed to fetch the validator info at latest block: %w", err)
->>>>>>> 2437b3d2
 	}
 
 	state, err := c.node.Store.GetState()
