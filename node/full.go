package node

import (
	"context"
	"encoding/base64"
	"encoding/json"
	"errors"
	"fmt"
	"net/http"
	"net/http/pprof"
	"sync"
	"time"

	"github.com/evstack/ev-node/pkg/directtx"
	ds "github.com/ipfs/go-datastore"
	ktds "github.com/ipfs/go-datastore/keytransform"
	"github.com/prometheus/client_golang/prometheus"
	"github.com/prometheus/client_golang/prometheus/promhttp"
	"github.com/rs/zerolog"

	"github.com/evstack/ev-node/block"
	coreda "github.com/evstack/ev-node/core/da"
	coreexecutor "github.com/evstack/ev-node/core/execution"
	coresequencer "github.com/evstack/ev-node/core/sequencer"
	"github.com/evstack/ev-node/pkg/config"
	genesispkg "github.com/evstack/ev-node/pkg/genesis"
	"github.com/evstack/ev-node/pkg/p2p"
	rpcserver "github.com/evstack/ev-node/pkg/rpc/server"
	"github.com/evstack/ev-node/pkg/service"
	"github.com/evstack/ev-node/pkg/signer"
	"github.com/evstack/ev-node/pkg/store"
	evsync "github.com/evstack/ev-node/pkg/sync"
)

// prefixes used in KV store to separate rollkit data from execution environment data (if the same data base is reused)
var EvPrefix = "0"

const (
	// genesisChunkSize is the maximum size, in bytes, of each
	// chunk in the genesis structure for the chunked API
	genesisChunkSize = 16 * 1024 * 1024 // 16 MiB
)

var _ Node = &FullNode{}

// FullNode represents a client node in Rollkit network.
// It connects all the components and orchestrates their work.
type FullNode struct {
	service.BaseService

	genesis genesispkg.Genesis
	// cache of chunked genesis data.
	genChunks []string

	nodeConfig config.Config

	da coreda.DA

<<<<<<< HEAD
	p2pClient      *p2p.Client
	hSyncService   *rollkitsync.HeaderSyncService
	dSyncService   *rollkitsync.DataSyncService
	Store          store.Store
	blockManager   *block.Manager
	execTXReaper   *block.Reaper
	directTXReaper *directtx.DirectTxReaper
=======
	p2pClient    *p2p.Client
	hSyncService *evsync.HeaderSyncService
	dSyncService *evsync.DataSyncService
	Store        store.Store
	blockManager *block.Manager
	reaper       *block.Reaper
>>>>>>> c5242a16

	prometheusSrv *http.Server
	pprofSrv      *http.Server
	rpcServer     *http.Server
}

// newFullNode creates a new Rollkit full node.
func newFullNode(
	ctx context.Context,
	nodeConfig config.Config,
	p2pClient *p2p.Client,
	signer signer.Signer,
	genesis genesispkg.Genesis,
	database ds.Batching,
	exec coreexecutor.Executor,
	sequencer coresequencer.Sequencer,
	da coreda.DA,
	metricsProvider MetricsProvider,
	logger zerolog.Logger,
	nodeOpts NodeOptions,
) (fn *FullNode, err error) {
	seqMetrics, _ := metricsProvider(genesis.ChainID)

	mainKV := newPrefixKV(database, EvPrefix)
	headerSyncService, err := initHeaderSyncService(mainKV, nodeConfig, genesis, p2pClient, logger)
	if err != nil {
		return nil, err
	}

	dataSyncService, err := initDataSyncService(mainKV, nodeConfig, genesis, p2pClient, logger)
	if err != nil {
		return nil, err
	}

	rktStore := store.New(mainKV)

	sink, err := directtx.NewSink(ctx, nodeConfig.ForcedInclusion, mainKV, logging.Logger("direct-tx-sink"))
	if err != nil {
		return nil, fmt.Errorf("initializing direct-tx-sink: %w", err)
	}

	directTXExtractor := directtx.NewExtractor(
		sink,
		nodeConfig.ChainID,
		logging.Logger("direct-tx-extractor"),
		database,
	)

	blockManager, err := initBlockManager(
		ctx,
		signer,
		exec,
		nodeConfig,
		genesis,
		rktStore,
		sequencer,
		da,
		logger,
		headerSyncService,
		dataSyncService,
		directTXExtractor,
		seqMetrics,
		nodeConfig.DA.GasPrice,
		nodeConfig.DA.GasMultiplier,
		nodeOpts.ManagerOptions,
	)
	if err != nil {
		return nil, err
	}

	const maxBlockBytes = 1024 * 1024 // todo (Alex): what is a good default? make configurable
	exec = directtx.NewExecutionAdapter(exec, sink, blockManager, maxBlockBytes)

	execTXReaper := block.NewReaper(
		ctx,
		exec,
		sequencer,
		genesis.ChainID,
		nodeConfig.Node.BlockTime.Duration,
<<<<<<< HEAD
		logging.Logger("Reaper"),
=======
		logger.With().Str("component", "Reaper").Logger(), // Get Reaper's own logger
>>>>>>> c5242a16
		mainKV,
	)

	// Connect the execTXReaper to the manager for transaction notifications
	execTXReaper.SetManager(blockManager)

	// Initialize the DirectTxReaper to fetch direct transactions from the DA layer
	directTXReaper := directtx.NewDirectTxReaper(ctx, da, directTXExtractor, nodeConfig.Node.BlockTime.Duration, logging.Logger("DirectTxReaper"), nodeConfig.DA.StartHeight)

	node := &FullNode{
		genesis:        genesis,
		nodeConfig:     nodeConfig,
		p2pClient:      p2pClient,
		blockManager:   blockManager,
		execTXReaper:   execTXReaper,
		directTXReaper: directTXReaper,
		da:             da,
		Store:          rktStore,
		hSyncService:   headerSyncService,
		dSyncService:   dataSyncService,
	}

	node.BaseService = *service.NewBaseService(logger, "Node", node)

	return node, nil
}

func initHeaderSyncService(
	mainKV ds.Batching,
	nodeConfig config.Config,
	genesis genesispkg.Genesis,
	p2pClient *p2p.Client,
	logger zerolog.Logger,
) (*evsync.HeaderSyncService, error) {
	headerSyncService, err := evsync.NewHeaderSyncService(mainKV, nodeConfig, genesis, p2pClient, logger.With().Str("component", "HeaderSyncService").Logger())
	if err != nil {
		return nil, fmt.Errorf("error while initializing HeaderSyncService: %w", err)
	}
	return headerSyncService, nil
}

func initDataSyncService(
	mainKV ds.Batching,
	nodeConfig config.Config,
	genesis genesispkg.Genesis,
	p2pClient *p2p.Client,
	logger zerolog.Logger,
) (*evsync.DataSyncService, error) {
	dataSyncService, err := evsync.NewDataSyncService(mainKV, nodeConfig, genesis, p2pClient, logger.With().Str("component", "DataSyncService").Logger())
	if err != nil {
		return nil, fmt.Errorf("error while initializing DataSyncService: %w", err)
	}
	return dataSyncService, nil
}

// initBlockManager initializes the block manager.
// It requires:
// - signingKey: the private key of the validator
// - nodeConfig: the node configuration
// - genesis: the genesis document
// - store: the store
// - seqClient: the sequencing client
// - da: the DA
func initBlockManager(
	ctx context.Context,
	signer signer.Signer,
	exec coreexecutor.Executor,
	nodeConfig config.Config,
	genesis genesispkg.Genesis,
	store store.Store,
	sequencer coresequencer.Sequencer,
	da coreda.DA,
<<<<<<< HEAD
	logger logging.EventLogger,
	headerSyncService *rollkitsync.HeaderSyncService,
	dataSyncService *rollkitsync.DataSyncService,
	directTXExtractor *directtx.Extractor,
=======
	logger zerolog.Logger,
	headerSyncService *evsync.HeaderSyncService,
	dataSyncService *evsync.DataSyncService,
>>>>>>> c5242a16
	seqMetrics *block.Metrics,
	gasPrice float64,
	gasMultiplier float64,
	managerOpts block.ManagerOptions,
) (*block.Manager, error) {
	logger.Debug().Bytes("address", genesis.ProposerAddress).Msg("Proposer address")

	blockManager, err := block.NewManager(
		ctx,
		signer,
		nodeConfig,
		genesis,
		store,
		exec,
		sequencer,
		da,
		logger.With().Str("component", "BlockManager").Logger(), // Get BlockManager's own logger
		headerSyncService.Store(),
		dataSyncService.Store(),
		headerSyncService,
		dataSyncService,
		directTXExtractor,
		seqMetrics,
		gasPrice,
		gasMultiplier,
		managerOpts,
	)
	if err != nil {
		return nil, fmt.Errorf("error while initializing BlockManager: %w", err)
	}
	return blockManager, nil
}

// initGenesisChunks creates a chunked format of the genesis document to make it easier to
// iterate through larger genesis structures.
func (n *FullNode) initGenesisChunks() error {
	if n.genChunks != nil {
		return nil
	}

	data, err := json.Marshal(n.genesis)
	if err != nil {
		return err
	}

	for i := 0; i < len(data); i += genesisChunkSize {
		end := min(i+genesisChunkSize, len(data))

		n.genChunks = append(n.genChunks, base64.StdEncoding.EncodeToString(data[i:end]))
	}

	return nil
}

// startInstrumentationServer starts HTTP servers for instrumentation (Prometheus metrics and pprof).
// Returns the primary server (Prometheus if enabled, otherwise pprof) and optionally a secondary server.
func (n *FullNode) startInstrumentationServer() (*http.Server, *http.Server) {
	var prometheusServer, pprofServer *http.Server

	// Check if Prometheus is enabled
	if n.nodeConfig.Instrumentation.IsPrometheusEnabled() {
		prometheusMux := http.NewServeMux()

		// Register Prometheus metrics handler
		prometheusMux.Handle("/metrics", promhttp.InstrumentMetricHandler(
			prometheus.DefaultRegisterer, promhttp.HandlerFor(
				prometheus.DefaultGatherer,
				promhttp.HandlerOpts{MaxRequestsInFlight: n.nodeConfig.Instrumentation.MaxOpenConnections},
			),
		))

		prometheusServer = &http.Server{
			Addr:              n.nodeConfig.Instrumentation.PrometheusListenAddr,
			Handler:           prometheusMux,
			ReadHeaderTimeout: readHeaderTimeout,
		}

		go func() {
			if err := prometheusServer.ListenAndServe(); err != nil && !errors.Is(err, http.ErrServerClosed) {
				n.Logger.Error().Err(err).Msg("Prometheus HTTP server ListenAndServe")
			}
		}()

		n.Logger.Info().Str("addr", n.nodeConfig.Instrumentation.PrometheusListenAddr).Msg("Started Prometheus HTTP server")
	}

	// Check if pprof is enabled
	if n.nodeConfig.Instrumentation.IsPprofEnabled() {
		pprofMux := http.NewServeMux()

		// Register pprof handlers
		pprofMux.HandleFunc("/debug/pprof/", pprof.Index)
		pprofMux.HandleFunc("/debug/pprof/cmdline", pprof.Cmdline)
		pprofMux.HandleFunc("/debug/pprof/profile", pprof.Profile)
		pprofMux.HandleFunc("/debug/pprof/symbol", pprof.Symbol)
		pprofMux.HandleFunc("/debug/pprof/trace", pprof.Trace)
		// Register other pprof handlers
		pprofMux.Handle("/debug/pprof/goroutine", pprof.Handler("goroutine"))
		pprofMux.Handle("/debug/pprof/heap", pprof.Handler("heap"))
		pprofMux.Handle("/debug/pprof/threadcreate", pprof.Handler("threadcreate"))
		pprofMux.Handle("/debug/pprof/block", pprof.Handler("block"))
		pprofMux.Handle("/debug/pprof/mutex", pprof.Handler("mutex"))
		pprofMux.Handle("/debug/pprof/allocs", pprof.Handler("allocs"))

		pprofServer = &http.Server{
			Addr:              n.nodeConfig.Instrumentation.GetPprofListenAddr(),
			Handler:           pprofMux,
			ReadHeaderTimeout: readHeaderTimeout,
		}

		go func() {
			if err := pprofServer.ListenAndServe(); err != nil && !errors.Is(err, http.ErrServerClosed) {
				n.Logger.Error().Err(err).Msg("pprof HTTP server ListenAndServe")
			}
		}()

		n.Logger.Info().Str("addr", n.nodeConfig.Instrumentation.GetPprofListenAddr()).Msg("Started pprof HTTP server")
	}

	// Return the primary server (for backward compatibility) and the secondary server
	if prometheusServer != nil {
		return prometheusServer, pprofServer
	}
	return pprofServer, nil
}

// Run implements the Service interface.
// It starts all subservices and manages the node's lifecycle.
func (n *FullNode) Run(parentCtx context.Context) error {
	ctx, cancelNode := context.WithCancel(parentCtx)
	defer cancelNode() // safety net

	// begin prometheus metrics gathering if it is enabled
	if n.nodeConfig.Instrumentation != nil &&
		(n.nodeConfig.Instrumentation.IsPrometheusEnabled() || n.nodeConfig.Instrumentation.IsPprofEnabled()) {
		n.prometheusSrv, n.pprofSrv = n.startInstrumentationServer()
	}

	// Start RPC server
	handler, err := rpcserver.NewServiceHandler(n.Store, n.p2pClient, n.Logger)
	if err != nil {
		return fmt.Errorf("error creating RPC handler: %w", err)
	}

	n.rpcServer = &http.Server{
		Addr:         n.nodeConfig.RPC.Address,
		Handler:      handler,
		ReadTimeout:  10 * time.Second,
		WriteTimeout: 10 * time.Second,
		IdleTimeout:  120 * time.Second,
	}

	go func() {
		n.Logger.Info().Str("addr", n.nodeConfig.RPC.Address).Msg("started RPC server")
		if err := n.rpcServer.ListenAndServe(); err != nil && !errors.Is(err, http.ErrServerClosed) {
			n.Logger.Error().Err(err).Msg("RPC server error")
		}
	}()

	n.Logger.Info().Msg("starting P2P client")
	err = n.p2pClient.Start(ctx)
	if err != nil {
		return fmt.Errorf("error while starting P2P client: %w", err)
	}

	if err = n.hSyncService.Start(ctx); err != nil {
		return fmt.Errorf("error while starting header sync service: %w", err)
	}

	if err = n.dSyncService.Start(ctx); err != nil {
		return fmt.Errorf("error while starting data sync service: %w", err)
	}

	// only the first error is propagated
	// any error is an issue, so blocking is not a problem
	errCh := make(chan error, 1)
	// prepare to join the go routines later
	var wg sync.WaitGroup
	spawnWorker := func(f func()) {
		wg.Add(1)
		go func() {
			defer wg.Done()
			f()
		}()
	}
	if n.nodeConfig.Node.Aggregator {
		n.Logger.Info().Dur("block_time", n.nodeConfig.Node.BlockTime.Duration).Msg("working in aggregator mode")
		spawnWorker(func() { n.blockManager.AggregationLoop(ctx, errCh) })
		spawnWorker(func() { n.execTXReaper.Start(ctx) })
		spawnWorker(func() { n.directTXReaper.Start(ctx) })
		spawnWorker(func() { n.blockManager.HeaderSubmissionLoop(ctx) })
		spawnWorker(func() { n.blockManager.DataSubmissionLoop(ctx) })
		spawnWorker(func() { n.blockManager.DAIncluderLoop(ctx, errCh) })
	} else {
		spawnWorker(func() { n.blockManager.RetrieveLoop(ctx) })
		spawnWorker(func() { n.blockManager.HeaderStoreRetrieveLoop(ctx) })
		spawnWorker(func() { n.blockManager.DataStoreRetrieveLoop(ctx) })
		spawnWorker(func() { n.blockManager.SyncLoop(ctx, errCh) })
		spawnWorker(func() { n.directTXReaper.Start(ctx) })
		spawnWorker(func() { n.blockManager.DAIncluderLoop(ctx, errCh) })
	}

	select {
	case err := <-errCh:
		if err != nil {
			n.Logger.Error().Err(err).Msg("unrecoverable error in one of the go routines")
			cancelNode() // propagate shutdown to all child goroutines
		}
	case <-parentCtx.Done():
		// Block until parent context is canceled
		n.Logger.Info().Msg("context canceled, stopping node")
		cancelNode() // propagate shutdown to all child goroutines
	}

	// Perform cleanup
	n.Logger.Info().Msg("halting full node and its sub services...")
	// wait for all worker Go routines to finish so that we have
	// no in-flight tasks while shutting down
	wg.Wait()

	// Use a timeout context to ensure shutdown doesn't hang
	shutdownCtx, cancel := context.WithTimeout(context.Background(), 9*time.Second)
	defer cancel()

	var multiErr error // Use a multierror variable

	// Stop Header Sync Service
	err = n.hSyncService.Stop(shutdownCtx)
	if err != nil {
		// Log context canceled errors at a lower level if desired, or handle specific non-cancel errors
		if !errors.Is(err, context.Canceled) && !errors.Is(err, context.DeadlineExceeded) {
			n.Logger.Error().Err(err).Msg("error stopping header sync service")
			multiErr = errors.Join(multiErr, fmt.Errorf("stopping header sync service: %w", err))
		} else {
			n.Logger.Debug().Err(err).Msg("header sync service stop context ended") // Log cancellation as debug
		}
	}

	// Stop Data Sync Service
	err = n.dSyncService.Stop(shutdownCtx)
	if err != nil {
		// Log context canceled errors at a lower level if desired, or handle specific non-cancel errors
		if !errors.Is(err, context.Canceled) && !errors.Is(err, context.DeadlineExceeded) {
			n.Logger.Error().Err(err).Msg("error stopping data sync service")
			multiErr = errors.Join(multiErr, fmt.Errorf("stopping data sync service: %w", err))
		} else {
			n.Logger.Debug().Err(err).Msg("data sync service stop context ended") // Log cancellation as debug
		}
	}

	// Stop P2P Client
	err = n.p2pClient.Close()
	if err != nil {
		multiErr = errors.Join(multiErr, fmt.Errorf("closing P2P client: %w", err))
	}

	// Shutdown Prometheus Server
	if n.prometheusSrv != nil {
		err = n.prometheusSrv.Shutdown(shutdownCtx)
		// http.ErrServerClosed is expected on graceful shutdown
		if err != nil && !errors.Is(err, http.ErrServerClosed) {
			multiErr = errors.Join(multiErr, fmt.Errorf("shutting down Prometheus server: %w", err))
		} else {
			n.Logger.Debug().Err(err).Msg("Prometheus server shutdown context ended")
		}
	}

	// Shutdown Pprof Server
	if n.pprofSrv != nil {
		err = n.pprofSrv.Shutdown(shutdownCtx)
		if err != nil && !errors.Is(err, http.ErrServerClosed) {
			multiErr = errors.Join(multiErr, fmt.Errorf("shutting down pprof server: %w", err))
		} else {
			n.Logger.Debug().Err(err).Msg("pprof server shutdown context ended")
		}
	}

	// Shutdown RPC Server
	if n.rpcServer != nil {
		err = n.rpcServer.Shutdown(shutdownCtx)
		if err != nil && !errors.Is(err, http.ErrServerClosed) {
			multiErr = errors.Join(multiErr, fmt.Errorf("shutting down RPC server: %w", err))
		} else {
			n.Logger.Debug().Err(err).Msg("RPC server shutdown context ended")
		}
	}

	// Ensure Store.Close is called last to maximize chance of data flushing
	if err = n.Store.Close(); err != nil {
		multiErr = errors.Join(multiErr, fmt.Errorf("closing store: %w", err))
	} else {
		n.Logger.Debug().Msg("store closed")
	}

	// Save caches if needed
	if err := n.blockManager.SaveCache(); err != nil {
		multiErr = errors.Join(multiErr, fmt.Errorf("saving caches: %w", err))
	} else {
		n.Logger.Debug().Msg("caches saved")
	}

	// Log final status
	if multiErr != nil {
		for _, err := range multiErr.(interface{ Unwrap() []error }).Unwrap() {
			n.Logger.Error().Err(err).Msg("error during shutdown")
		}
	} else {
		n.Logger.Info().Msg("full node halted successfully")
	}

	// Return the original context error if it exists (e.g., context cancelled)
	// or the combined shutdown error if the context cancellation was clean.
	if ctx.Err() != nil {
		return ctx.Err()
	}

	return multiErr // Return shutdown errors if context was okay
}

// GetGenesis returns entire genesis doc.
func (n *FullNode) GetGenesis() genesispkg.Genesis {
	return n.genesis
}

// GetGenesisChunks returns chunked version of genesis.
func (n *FullNode) GetGenesisChunks() ([]string, error) {
	err := n.initGenesisChunks()
	if err != nil {
		return nil, err
	}
	return n.genChunks, nil
}

// IsRunning returns true if the node is running.
func (n *FullNode) IsRunning() bool {
	return n.blockManager != nil
}

// SetLogger sets the logger used by node.
func (n *FullNode) SetLogger(logger zerolog.Logger) {
	n.Logger = logger
}

// GetLogger returns logger.
func (n *FullNode) GetLogger() zerolog.Logger {
	return n.Logger
}

func newPrefixKV(kvStore ds.Batching, prefix string) ds.Batching {
	return ktds.Wrap(kvStore, ktds.PrefixTransform{Prefix: ds.NewKey(prefix)})
}<|MERGE_RESOLUTION|>--- conflicted
+++ resolved
@@ -56,22 +56,13 @@
 
 	da coreda.DA
 
-<<<<<<< HEAD
 	p2pClient      *p2p.Client
-	hSyncService   *rollkitsync.HeaderSyncService
-	dSyncService   *rollkitsync.DataSyncService
+	hSyncService   *evsync.HeaderSyncService
+	dSyncService   *evsync.DataSyncService
 	Store          store.Store
 	blockManager   *block.Manager
 	execTXReaper   *block.Reaper
 	directTXReaper *directtx.DirectTxReaper
-=======
-	p2pClient    *p2p.Client
-	hSyncService *evsync.HeaderSyncService
-	dSyncService *evsync.DataSyncService
-	Store        store.Store
-	blockManager *block.Manager
-	reaper       *block.Reaper
->>>>>>> c5242a16
 
 	prometheusSrv *http.Server
 	pprofSrv      *http.Server
@@ -116,7 +107,7 @@
 	directTXExtractor := directtx.NewExtractor(
 		sink,
 		nodeConfig.ChainID,
-		logging.Logger("direct-tx-extractor"),
+		logger.With().Str("component", "DirTX-extractor").Logger(),
 		database,
 	)
 
@@ -151,11 +142,7 @@
 		sequencer,
 		genesis.ChainID,
 		nodeConfig.Node.BlockTime.Duration,
-<<<<<<< HEAD
-		logging.Logger("Reaper"),
-=======
 		logger.With().Str("component", "Reaper").Logger(), // Get Reaper's own logger
->>>>>>> c5242a16
 		mainKV,
 	)
 
@@ -228,16 +215,10 @@
 	store store.Store,
 	sequencer coresequencer.Sequencer,
 	da coreda.DA,
-<<<<<<< HEAD
-	logger logging.EventLogger,
-	headerSyncService *rollkitsync.HeaderSyncService,
-	dataSyncService *rollkitsync.DataSyncService,
-	directTXExtractor *directtx.Extractor,
-=======
 	logger zerolog.Logger,
 	headerSyncService *evsync.HeaderSyncService,
 	dataSyncService *evsync.DataSyncService,
->>>>>>> c5242a16
+	directTXExtractor *directtx.Extractor,
 	seqMetrics *block.Metrics,
 	gasPrice float64,
 	gasMultiplier float64,
