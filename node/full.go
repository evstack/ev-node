package node

import (
	"context"
	"encoding/base64"
	"encoding/json"
	"errors"
	"fmt"
	"net/http"
	"net/http/pprof"
	"time"

	"cosmossdk.io/log"
	ds "github.com/ipfs/go-datastore"
	ktds "github.com/ipfs/go-datastore/keytransform"
	"github.com/prometheus/client_golang/prometheus"
	"github.com/prometheus/client_golang/prometheus/promhttp"

	"github.com/rollkit/rollkit/block"
	coreda "github.com/rollkit/rollkit/core/da"
	coreexecutor "github.com/rollkit/rollkit/core/execution"
	coresequencer "github.com/rollkit/rollkit/core/sequencer"
	"github.com/rollkit/rollkit/pkg/config"
	genesispkg "github.com/rollkit/rollkit/pkg/genesis"
	"github.com/rollkit/rollkit/pkg/p2p"
	"github.com/rollkit/rollkit/pkg/p2p/key"
	rpcserver "github.com/rollkit/rollkit/pkg/rpc/server"
	"github.com/rollkit/rollkit/pkg/service"
	"github.com/rollkit/rollkit/pkg/signer"
	"github.com/rollkit/rollkit/pkg/store"
	"github.com/rollkit/rollkit/pkg/sync"
)

// prefixes used in KV store to separate main node data from DALC data
var mainPrefix = "0"

const (
	// genesisChunkSize is the maximum size, in bytes, of each
	// chunk in the genesis structure for the chunked API
	genesisChunkSize = 16 * 1024 * 1024 // 16 MiB
)

var _ Node = &FullNode{}

// FullNode represents a client node in Rollkit network.
// It connects all the components and orchestrates their work.
type FullNode struct {
	service.BaseService

	genesis genesispkg.Genesis
	// cache of chunked genesis data.
	genChunks []string

	nodeConfig config.Config

	dalc         coreda.Client
	p2pClient    *p2p.Client
	hSyncService *sync.HeaderSyncService
	dSyncService *sync.DataSyncService
	Store        store.Store
	blockManager *block.Manager

	prometheusSrv *http.Server
	pprofSrv      *http.Server
	rpcServer     *http.Server
}

// newFullNode creates a new Rollkit full node.
func newFullNode(
	ctx context.Context,
	nodeConfig config.Config,
<<<<<<< HEAD
	signingKey crypto.PrivKey,
	p2pClient *p2p.Client,
=======
	signer signer.Signer,
	nodeKey key.NodeKey,
>>>>>>> b151c8bd
	genesis genesispkg.Genesis,
	database ds.Batching,
	exec coreexecutor.Executor,
	sequencer coresequencer.Sequencer,
	dac coreda.Client,
	metricsProvider MetricsProvider,
	logger log.Logger,
) (fn *FullNode, err error) {
<<<<<<< HEAD
	seqMetrics, _ := metricsProvider(genesis.ChainID)
=======
	seqMetrics, p2pMetrics := metricsProvider(genesis.ChainID)

	baseKV, err := initBaseKV(nodeConfig, logger)
	if err != nil {
		return nil, err
	}

	p2pClient, err := p2p.NewClient(nodeConfig, genesis.ChainID, baseKV, logger.With("module", "p2p"), p2pMetrics, nodeKey)
	if err != nil {
		return nil, err
	}
>>>>>>> b151c8bd

	mainKV := newPrefixKV(database, mainPrefix)
	headerSyncService, err := initHeaderSyncService(mainKV, nodeConfig, genesis, p2pClient, logger)
	if err != nil {
		return nil, err
	}

	dataSyncService, err := initDataSyncService(mainKV, nodeConfig, genesis, p2pClient, logger)
	if err != nil {
		return nil, err
	}

	store := store.New(mainKV)

	blockManager, err := initBlockManager(
		ctx,
		signer,
		exec,
		nodeConfig,
		genesis,
		store,
		sequencer,
		dac,
		logger,
		headerSyncService,
		dataSyncService,
		seqMetrics,
		nodeConfig.DA.GasPrice,
		nodeConfig.DA.GasMultiplier,
	)
	if err != nil {
		return nil, err
	}

	node := &FullNode{
		genesis:      genesis,
		nodeConfig:   nodeConfig,
		p2pClient:    p2pClient,
		blockManager: blockManager,
		dalc:         dac,
		Store:        store,
		hSyncService: headerSyncService,
		dSyncService: dataSyncService,
	}

	node.BaseService = *service.NewBaseService(logger, "Node", node)

	return node, nil
}

func initHeaderSyncService(
	mainKV ds.Batching,
	nodeConfig config.Config,
	genesis genesispkg.Genesis,
	p2pClient *p2p.Client,
	logger log.Logger,
) (*sync.HeaderSyncService, error) {
	headerSyncService, err := sync.NewHeaderSyncService(mainKV, nodeConfig, genesis, p2pClient, logger.With("module", "HeaderSyncService"))
	if err != nil {
		return nil, fmt.Errorf("error while initializing HeaderSyncService: %w", err)
	}
	return headerSyncService, nil
}

func initDataSyncService(
	mainKV ds.Batching,
	nodeConfig config.Config,
	genesis genesispkg.Genesis,
	p2pClient *p2p.Client,
	logger log.Logger,
) (*sync.DataSyncService, error) {
	dataSyncService, err := sync.NewDataSyncService(mainKV, nodeConfig, genesis, p2pClient, logger.With("module", "DataSyncService"))
	if err != nil {
		return nil, fmt.Errorf("error while initializing DataSyncService: %w", err)
	}
	return dataSyncService, nil
}

// initBlockManager initializes the block manager.
// It requires:
// - signingKey: the private key of the validator
// - nodeConfig: the node configuration
// - genesis: the genesis document
// - store: the store
// - seqClient: the sequencing client
// - dalc: the DA client

func initBlockManager(
	ctx context.Context,
	signer signer.Signer,
	exec coreexecutor.Executor,
	nodeConfig config.Config,
	genesis genesispkg.Genesis,
	store store.Store,
	sequencer coresequencer.Sequencer,
	dalc coreda.Client,
	logger log.Logger,
	headerSyncService *sync.HeaderSyncService,
	dataSyncService *sync.DataSyncService,
	seqMetrics *block.Metrics,
	gasPrice float64,
	gasMultiplier float64,
) (*block.Manager, error) {

	logger.Debug("Proposer address", "address", genesis.ProposerAddress())

	rollGen := genesispkg.NewGenesis(
		genesis.ChainID,
		genesis.InitialHeight,
		genesis.GenesisDAStartHeight,
		genesis.ExtraData,
		nil,
	)

	blockManager, err := block.NewManager(
		ctx,
		signer,
		nodeConfig,
		rollGen,
		store,
		exec,
		sequencer,
		dalc,
		logger.With("module", "BlockManager"),
		headerSyncService.Store(),
		dataSyncService.Store(),
		seqMetrics,
		gasPrice,
		gasMultiplier,
	)
	if err != nil {
		return nil, fmt.Errorf("error while initializing BlockManager: %w", err)
	}
	return blockManager, nil
}

// initGenesisChunks creates a chunked format of the genesis document to make it easier to
// iterate through larger genesis structures.
func (n *FullNode) initGenesisChunks() error {
	if n.genChunks != nil {
		return nil
	}

	data, err := json.Marshal(n.genesis)
	if err != nil {
		return err
	}

	for i := 0; i < len(data); i += genesisChunkSize {
		end := i + genesisChunkSize

		if end > len(data) {
			end = len(data)
		}

		n.genChunks = append(n.genChunks, base64.StdEncoding.EncodeToString(data[i:end]))
	}

	return nil
}

func (n *FullNode) headerPublishLoop(ctx context.Context) {
	for {
		select {
		case signedHeader := <-n.blockManager.HeaderCh:
			err := n.hSyncService.WriteToStoreAndBroadcast(ctx, signedHeader)
			if err != nil {
				// failed to init or start headerstore
				n.Logger.Error(err.Error())
				return
			}
		case <-ctx.Done():
			return
		}
	}
}

func (n *FullNode) dataPublishLoop(ctx context.Context) {
	for {
		select {
		case data := <-n.blockManager.DataCh:
			err := n.dSyncService.WriteToStoreAndBroadcast(ctx, data)
			if err != nil {
				// failed to init or start blockstore
				n.Logger.Error(err.Error())
				return
			}
		case <-ctx.Done():
			return
		}
	}
}

// startInstrumentationServer starts HTTP servers for instrumentation (Prometheus metrics and pprof).
// Returns the primary server (Prometheus if enabled, otherwise pprof) and optionally a secondary server.
func (n *FullNode) startInstrumentationServer() (*http.Server, *http.Server) {
	var prometheusServer, pprofServer *http.Server

	// Check if Prometheus is enabled
	if n.nodeConfig.Instrumentation.IsPrometheusEnabled() {
		prometheusMux := http.NewServeMux()

		// Register Prometheus metrics handler
		prometheusMux.Handle("/metrics", promhttp.InstrumentMetricHandler(
			prometheus.DefaultRegisterer, promhttp.HandlerFor(
				prometheus.DefaultGatherer,
				promhttp.HandlerOpts{MaxRequestsInFlight: n.nodeConfig.Instrumentation.MaxOpenConnections},
			),
		))

		prometheusServer = &http.Server{
			Addr:              n.nodeConfig.Instrumentation.PrometheusListenAddr,
			Handler:           prometheusMux,
			ReadHeaderTimeout: readHeaderTimeout,
		}

		go func() {
			if err := prometheusServer.ListenAndServe(); err != http.ErrServerClosed {
				// Error starting or closing listener:
				n.Logger.Error("Prometheus HTTP server ListenAndServe", "err", err)
			}
		}()

		n.Logger.Info("Started Prometheus HTTP server", "addr", n.nodeConfig.Instrumentation.PrometheusListenAddr)
	}

	// Check if pprof is enabled
	if n.nodeConfig.Instrumentation.IsPprofEnabled() {
		pprofMux := http.NewServeMux()

		// Register pprof handlers
		pprofMux.HandleFunc("/debug/pprof/", pprof.Index)
		pprofMux.HandleFunc("/debug/pprof/cmdline", pprof.Cmdline)
		pprofMux.HandleFunc("/debug/pprof/profile", pprof.Profile)
		pprofMux.HandleFunc("/debug/pprof/symbol", pprof.Symbol)
		pprofMux.HandleFunc("/debug/pprof/trace", pprof.Trace)
		// Register other pprof handlers
		pprofMux.Handle("/debug/pprof/goroutine", pprof.Handler("goroutine"))
		pprofMux.Handle("/debug/pprof/heap", pprof.Handler("heap"))
		pprofMux.Handle("/debug/pprof/threadcreate", pprof.Handler("threadcreate"))
		pprofMux.Handle("/debug/pprof/block", pprof.Handler("block"))
		pprofMux.Handle("/debug/pprof/mutex", pprof.Handler("mutex"))
		pprofMux.Handle("/debug/pprof/allocs", pprof.Handler("allocs"))

		pprofServer = &http.Server{
			Addr:              n.nodeConfig.Instrumentation.GetPprofListenAddr(),
			Handler:           pprofMux,
			ReadHeaderTimeout: readHeaderTimeout,
		}

		go func() {
			if err := pprofServer.ListenAndServe(); err != http.ErrServerClosed {
				// Error starting or closing listener:
				n.Logger.Error("pprof HTTP server ListenAndServe", "err", err)
			}
		}()

		n.Logger.Info("Started pprof HTTP server", "addr", n.nodeConfig.Instrumentation.GetPprofListenAddr())
	}

	// Return the primary server (for backward compatibility) and the secondary server
	if prometheusServer != nil {
		return prometheusServer, pprofServer
	}
	return pprofServer, nil
}

// Run implements the Service interface.
// It starts all subservices and manages the node's lifecycle.
func (n *FullNode) Run(ctx context.Context) error {
	// begin prometheus metrics gathering if it is enabled
	if n.nodeConfig.Instrumentation != nil &&
		(n.nodeConfig.Instrumentation.IsPrometheusEnabled() || n.nodeConfig.Instrumentation.IsPprofEnabled()) {
		n.prometheusSrv, n.pprofSrv = n.startInstrumentationServer()
	}

	// Start RPC server
	rpcAddr := fmt.Sprintf("%s:%d", n.nodeConfig.RPC.Address, n.nodeConfig.RPC.Port)
	handler, err := rpcserver.NewStoreServiceHandler(n.Store)
	if err != nil {
		return fmt.Errorf("error creating RPC handler: %w", err)
	}

	n.rpcServer = &http.Server{
		Addr:         rpcAddr,
		Handler:      handler,
		ReadTimeout:  10 * time.Second,
		WriteTimeout: 10 * time.Second,
		IdleTimeout:  120 * time.Second,
	}

	go func() {
		if err := n.rpcServer.ListenAndServe(); err != http.ErrServerClosed {
			n.Logger.Error("RPC server error", "err", err)
		}
	}()

	n.Logger.Info("Started RPC server", "addr", rpcAddr)

	n.Logger.Info("starting P2P client")
	err = n.p2pClient.Start(ctx)
	if err != nil {
		return fmt.Errorf("error while starting P2P client: %w", err)
	}

	if err = n.hSyncService.Start(ctx); err != nil {
		return fmt.Errorf("error while starting header sync service: %w", err)
	}

	if err = n.dSyncService.Start(ctx); err != nil {
		return fmt.Errorf("error while starting data sync service: %w", err)
	}

	if n.nodeConfig.Node.Aggregator {
		n.Logger.Info("working in aggregator mode", "block time", n.nodeConfig.Node.BlockTime)

		go n.blockManager.BatchRetrieveLoop(ctx)
		go n.blockManager.AggregationLoop(ctx)
		go n.blockManager.HeaderSubmissionLoop(ctx)
		go n.headerPublishLoop(ctx)
		go n.dataPublishLoop(ctx)
	} else {
		go n.blockManager.RetrieveLoop(ctx)
		go n.blockManager.HeaderStoreRetrieveLoop(ctx)
		go n.blockManager.DataStoreRetrieveLoop(ctx)
		go n.blockManager.SyncLoop(ctx)
	}

	// Block until context is canceled
	<-ctx.Done()

	// Perform cleanup
	n.Logger.Info("halting full node...")
	n.Logger.Info("shutting down full node sub services...")

	err = errors.Join(
		n.p2pClient.Close(),
		n.hSyncService.Stop(ctx),
		n.dSyncService.Stop(ctx),
	)

	// Use a timeout context to ensure shutdown doesn't hang
	shutdownCtx, cancel := context.WithTimeout(context.Background(), 2*time.Second)
	defer cancel()

	if n.prometheusSrv != nil {
		err = errors.Join(err, n.prometheusSrv.Shutdown(shutdownCtx))
	}

	if n.pprofSrv != nil {
		err = errors.Join(err, n.pprofSrv.Shutdown(shutdownCtx))
	}

	if n.rpcServer != nil {
		err = errors.Join(err, n.rpcServer.Shutdown(shutdownCtx))
	}

	err = errors.Join(err, n.Store.Close())
	if err != nil {
		n.Logger.Error("errors while stopping node:", "errors", err)
	}

	return ctx.Err()
}

// GetGenesis returns entire genesis doc.
func (n *FullNode) GetGenesis() genesispkg.Genesis {
	return n.genesis
}

// GetGenesisChunks returns chunked version of genesis.
func (n *FullNode) GetGenesisChunks() ([]string, error) {
	err := n.initGenesisChunks()
	if err != nil {
		return nil, err
	}
	return n.genChunks, nil
}

// IsRunning returns true if the node is running.
func (n *FullNode) IsRunning() bool {
	return n.blockManager != nil
}

// SetLogger sets the logger used by node.
func (n *FullNode) SetLogger(logger log.Logger) {
	n.Logger = logger
}

// GetLogger returns logger.
func (n *FullNode) GetLogger() log.Logger {
	return n.Logger
}

func newPrefixKV(kvStore ds.Batching, prefix string) ds.Batching {
	return (ktds.Wrap(kvStore, ktds.PrefixTransform{Prefix: ds.NewKey(prefix)}).Children()[0]).(ds.Batching)
}<|MERGE_RESOLUTION|>--- conflicted
+++ resolved
@@ -69,13 +69,9 @@
 func newFullNode(
 	ctx context.Context,
 	nodeConfig config.Config,
-<<<<<<< HEAD
-	signingKey crypto.PrivKey,
 	p2pClient *p2p.Client,
-=======
 	signer signer.Signer,
 	nodeKey key.NodeKey,
->>>>>>> b151c8bd
 	genesis genesispkg.Genesis,
 	database ds.Batching,
 	exec coreexecutor.Executor,
@@ -84,21 +80,7 @@
 	metricsProvider MetricsProvider,
 	logger log.Logger,
 ) (fn *FullNode, err error) {
-<<<<<<< HEAD
 	seqMetrics, _ := metricsProvider(genesis.ChainID)
-=======
-	seqMetrics, p2pMetrics := metricsProvider(genesis.ChainID)
-
-	baseKV, err := initBaseKV(nodeConfig, logger)
-	if err != nil {
-		return nil, err
-	}
-
-	p2pClient, err := p2p.NewClient(nodeConfig, genesis.ChainID, baseKV, logger.With("module", "p2p"), p2pMetrics, nodeKey)
-	if err != nil {
-		return nil, err
-	}
->>>>>>> b151c8bd
 
 	mainKV := newPrefixKV(database, mainPrefix)
 	headerSyncService, err := initHeaderSyncService(mainKV, nodeConfig, genesis, p2pClient, logger)
