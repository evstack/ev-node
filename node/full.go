package node

import (
	"context"
	"encoding/base64"
	"encoding/json"
	"errors"
	"fmt"
	"net/http"
	"net/http/pprof"
	"time"

	ds "github.com/ipfs/go-datastore"
	"github.com/prometheus/client_golang/prometheus"
	"github.com/prometheus/client_golang/prometheus/promhttp"
	"github.com/rs/zerolog"

	"github.com/evstack/ev-node/block"

	coreexecutor "github.com/evstack/ev-node/core/execution"
	coresequencer "github.com/evstack/ev-node/core/sequencer"
	"github.com/evstack/ev-node/pkg/config"
	genesispkg "github.com/evstack/ev-node/pkg/genesis"
	"github.com/evstack/ev-node/pkg/p2p"
	rpcserver "github.com/evstack/ev-node/pkg/rpc/server"
	"github.com/evstack/ev-node/pkg/service"
	"github.com/evstack/ev-node/pkg/signer"
	"github.com/evstack/ev-node/pkg/store"
	evsync "github.com/evstack/ev-node/pkg/sync"
)

<<<<<<< HEAD
// EvPrefix used in KV store to separate rollkit data from execution environment data (if the same data base is reused)
var EvPrefix = "0"

=======
>>>>>>> d386df54
const (
	// genesisChunkSize is the maximum size, in bytes, of each
	// chunk in the genesis structure for the chunked API
	genesisChunkSize = 16 * 1024 * 1024 // 16 MiB
)

var _ Node = &FullNode{}

// FullNode represents a client node in Rollkit network.
// It connects all the components and orchestrates their work.
type FullNode struct {
	service.BaseService

	genesis genesispkg.Genesis
	// cache of chunked genesis data.
	genChunks []string

	nodeConfig config.Config

	daClient block.DAClient

	p2pClient       *p2p.Client
	hSyncService    *evsync.HeaderSyncService
	dSyncService    *evsync.DataSyncService
	Store           store.Store
	blockComponents *block.Components

	prometheusSrv *http.Server
	pprofSrv      *http.Server
	rpcServer     *http.Server
}

// newFullNode creates a new Rollkit full node.
func newFullNode(
	nodeConfig config.Config,
	p2pClient *p2p.Client,
	signer signer.Signer,
	genesis genesispkg.Genesis,
	database ds.Batching,
	exec coreexecutor.Executor,
	sequencer coresequencer.Sequencer,
	daClient block.DAClient,
	metricsProvider MetricsProvider,
	logger zerolog.Logger,
	nodeOpts NodeOptions,
) (fn *FullNode, err error) {
	logger.Debug().Hex("address", genesis.ProposerAddress).Msg("Proposer address")

	blockMetrics, _ := metricsProvider(genesis.ChainID)

	mainKV := store.NewEvNodeKVStore(database)
	evstore := store.New(mainKV)

	headerSyncService, err := initHeaderSyncService(mainKV, nodeConfig, genesis, p2pClient, logger)
	if err != nil {
		return nil, err
	}

	dataSyncService, err := initDataSyncService(mainKV, nodeConfig, genesis, p2pClient, logger)
	if err != nil {
		return nil, err
	}

	var blockComponents *block.Components
	if nodeConfig.Node.Aggregator {
		blockComponents, err = block.NewAggregatorComponents(
			nodeConfig,
			genesis,
			evstore,
			exec,
			sequencer,
			daClient,
			signer,
			headerSyncService,
			dataSyncService,
			logger,
			blockMetrics,
			nodeOpts.BlockOptions,
		)
	} else {
		blockComponents, err = block.NewSyncComponents(
			nodeConfig,
			genesis,
			evstore,
			exec,
			daClient,
			headerSyncService,
			dataSyncService,
			logger,
			blockMetrics,
			nodeOpts.BlockOptions,
		)
	}
	if err != nil {
		return nil, err
	}

	node := &FullNode{
		genesis:         genesis,
		nodeConfig:      nodeConfig,
		p2pClient:       p2pClient,
		blockComponents: blockComponents,
		daClient:        daClient,
		Store:           evstore,
		hSyncService:    headerSyncService,
		dSyncService:    dataSyncService,
	}

	node.BaseService = *service.NewBaseService(logger, "Node", node)

	return node, nil
}

func initHeaderSyncService(
	mainKV ds.Batching,
	nodeConfig config.Config,
	genesis genesispkg.Genesis,
	p2pClient *p2p.Client,
	logger zerolog.Logger,
) (*evsync.HeaderSyncService, error) {
	componentLogger := logger.With().Str("component", "HeaderSyncService").Logger()

	headerSyncService, err := evsync.NewHeaderSyncService(mainKV, nodeConfig, genesis, p2pClient, componentLogger)
	if err != nil {
		return nil, fmt.Errorf("error while initializing HeaderSyncService: %w", err)
	}
	return headerSyncService, nil
}

func initDataSyncService(
	mainKV ds.Batching,
	nodeConfig config.Config,
	genesis genesispkg.Genesis,
	p2pClient *p2p.Client,
	logger zerolog.Logger,
) (*evsync.DataSyncService, error) {
	componentLogger := logger.With().Str("component", "DataSyncService").Logger()

	dataSyncService, err := evsync.NewDataSyncService(mainKV, nodeConfig, genesis, p2pClient, componentLogger)
	if err != nil {
		return nil, fmt.Errorf("error while initializing DataSyncService: %w", err)
	}
	return dataSyncService, nil
}

// initGenesisChunks creates a chunked format of the genesis document to make it easier to
// iterate through larger genesis structures.
func (n *FullNode) initGenesisChunks() error {
	if n.genChunks != nil {
		return nil
	}

	data, err := json.Marshal(n.genesis)
	if err != nil {
		return err
	}

	for i := 0; i < len(data); i += genesisChunkSize {
		end := min(i+genesisChunkSize, len(data))

		n.genChunks = append(n.genChunks, base64.StdEncoding.EncodeToString(data[i:end]))
	}

	return nil
}

// startInstrumentationServer starts HTTP servers for instrumentation (Prometheus metrics and pprof).
// Returns the primary server (Prometheus if enabled, otherwise pprof) and optionally a secondary server.
func (n *FullNode) startInstrumentationServer() (*http.Server, *http.Server) {
	var prometheusServer, pprofServer *http.Server

	// Check if Prometheus is enabled
	if n.nodeConfig.Instrumentation.IsPrometheusEnabled() {
		prometheusMux := http.NewServeMux()

		// Register Prometheus metrics handler
		prometheusMux.Handle("/metrics", promhttp.InstrumentMetricHandler(
			prometheus.DefaultRegisterer, promhttp.HandlerFor(
				prometheus.DefaultGatherer,
				promhttp.HandlerOpts{MaxRequestsInFlight: n.nodeConfig.Instrumentation.MaxOpenConnections},
			),
		))

		prometheusServer = &http.Server{
			Addr:              n.nodeConfig.Instrumentation.PrometheusListenAddr,
			Handler:           prometheusMux,
			ReadHeaderTimeout: readHeaderTimeout,
		}

		go func() {
			if err := prometheusServer.ListenAndServe(); err != nil && !errors.Is(err, http.ErrServerClosed) {
				n.Logger.Error().Err(err).Msg("Prometheus HTTP server ListenAndServe")
			}
		}()

		n.Logger.Info().Str("addr", n.nodeConfig.Instrumentation.PrometheusListenAddr).Msg("Started Prometheus HTTP server")
	}

	// Check if pprof is enabled
	if n.nodeConfig.Instrumentation.IsPprofEnabled() {
		pprofMux := http.NewServeMux()

		// Register pprof handlers
		pprofMux.HandleFunc("/debug/pprof/", pprof.Index)
		pprofMux.HandleFunc("/debug/pprof/cmdline", pprof.Cmdline)
		pprofMux.HandleFunc("/debug/pprof/profile", pprof.Profile)
		pprofMux.HandleFunc("/debug/pprof/symbol", pprof.Symbol)
		pprofMux.HandleFunc("/debug/pprof/trace", pprof.Trace)
		// Register other pprof handlers
		pprofMux.Handle("/debug/pprof/goroutine", pprof.Handler("goroutine"))
		pprofMux.Handle("/debug/pprof/heap", pprof.Handler("heap"))
		pprofMux.Handle("/debug/pprof/threadcreate", pprof.Handler("threadcreate"))
		pprofMux.Handle("/debug/pprof/block", pprof.Handler("block"))
		pprofMux.Handle("/debug/pprof/mutex", pprof.Handler("mutex"))
		pprofMux.Handle("/debug/pprof/allocs", pprof.Handler("allocs"))

		pprofServer = &http.Server{
			Addr:              n.nodeConfig.Instrumentation.GetPprofListenAddr(),
			Handler:           pprofMux,
			ReadHeaderTimeout: readHeaderTimeout,
		}

		go func() {
			if err := pprofServer.ListenAndServe(); err != nil && !errors.Is(err, http.ErrServerClosed) {
				n.Logger.Error().Err(err).Msg("pprof HTTP server ListenAndServe")
			}
		}()

		n.Logger.Info().Str("addr", n.nodeConfig.Instrumentation.GetPprofListenAddr()).Msg("Started pprof HTTP server")
	}

	// Return the primary server (for backward compatibility) and the secondary server
	if prometheusServer != nil {
		return prometheusServer, pprofServer
	}
	return pprofServer, nil
}

// Run implements the Service interface.
// It starts all subservices and manages the node's lifecycle.
func (n *FullNode) Run(parentCtx context.Context) error {
	ctx, cancelNode := context.WithCancel(parentCtx)
	defer cancelNode() // safety net

	// begin prometheus metrics gathering if it is enabled
	if n.nodeConfig.Instrumentation != nil &&
		(n.nodeConfig.Instrumentation.IsPrometheusEnabled() || n.nodeConfig.Instrumentation.IsPprofEnabled()) {
		n.prometheusSrv, n.pprofSrv = n.startInstrumentationServer()
	}

	// Start RPC server
	bestKnownHeightProvider := func() uint64 {
		hHeight := n.hSyncService.Store().Height()
		dHeight := n.dSyncService.Store().Height()
		return min(hHeight, dHeight)
	}

	handler, err := rpcserver.NewServiceHandler(
		n.Store,
		n.hSyncService.Store(),
		n.dSyncService.Store(),
		n.p2pClient,
		n.genesis.ProposerAddress,
		n.Logger,
		n.nodeConfig,
		bestKnownHeightProvider,
	)
	if err != nil {
		return fmt.Errorf("error creating RPC handler: %w", err)
	}

	n.rpcServer = &http.Server{
		Addr:         n.nodeConfig.RPC.Address,
		Handler:      handler,
		ReadTimeout:  10 * time.Second,
		WriteTimeout: 10 * time.Second,
		IdleTimeout:  120 * time.Second,
	}

	go func() {
		n.Logger.Info().Str("addr", n.nodeConfig.RPC.Address).Msg("started RPC server")
		if err := n.rpcServer.ListenAndServe(); err != nil && !errors.Is(err, http.ErrServerClosed) {
			n.Logger.Error().Err(err).Msg("RPC server error")
		}
	}()

	n.Logger.Info().Msg("starting P2P client")
	err = n.p2pClient.Start(ctx)
	if err != nil {
		return fmt.Errorf("error while starting P2P client: %w", err)
	}

	if err = n.hSyncService.Start(ctx); err != nil {
		return fmt.Errorf("error while starting header sync service: %w", err)
	}

	if err = n.dSyncService.Start(ctx); err != nil {
		return fmt.Errorf("error while starting data sync service: %w", err)
	}

	var runtimeErr error
	// Start the block components (blocking)
	if err := n.blockComponents.Start(ctx); err != nil {
		if !errors.Is(err, context.Canceled) {
			runtimeErr = fmt.Errorf("running block components: %w", err)
		} else {
			n.Logger.Info().Msg("context canceled, stopping node")
		}
	}

	// blocking components start exited, propagate shutdown to all other processes
	cancelNode()
	n.Logger.Info().Msg("halting full node and its sub services...")

	// Use a timeout context to ensure shutdown doesn't hang
	shutdownCtx, cancel := context.WithTimeout(context.Background(), 9*time.Second)
	defer cancel()

	var shutdownMultiErr error // Variable to accumulate multiple errors

	// Stop block components
	if err := n.blockComponents.Stop(); err != nil {
		n.Logger.Error().Err(err).Msg("error stopping block components")
		shutdownMultiErr = errors.Join(shutdownMultiErr, fmt.Errorf("stopping block components: %w", err))
	}

	// Stop Header Sync Service
	err = n.hSyncService.Stop(shutdownCtx)
	if err != nil {
		// Log context canceled errors at a lower level if desired, or handle specific non-cancel errors
		if !errors.Is(err, context.Canceled) && !errors.Is(err, context.DeadlineExceeded) {
			n.Logger.Error().Err(err).Msg("error stopping header sync service")
			shutdownMultiErr = errors.Join(shutdownMultiErr, fmt.Errorf("stopping header sync service: %w", err))
		} else {
			n.Logger.Debug().Err(err).Msg("header sync service stop context ended") // Log cancellation as debug
		}
	}

	// Stop Data Sync Service
	err = n.dSyncService.Stop(shutdownCtx)
	if err != nil {
		// Log context canceled errors at a lower level if desired, or handle specific non-cancel errors
		if !errors.Is(err, context.Canceled) && !errors.Is(err, context.DeadlineExceeded) {
			n.Logger.Error().Err(err).Msg("error stopping data sync service")
			shutdownMultiErr = errors.Join(shutdownMultiErr, fmt.Errorf("stopping data sync service: %w", err))
		} else {
			n.Logger.Debug().Err(err).Msg("data sync service stop context ended") // Log cancellation as debug
		}
	}

	// Stop P2P Client
	err = n.p2pClient.Close()
	if err != nil {
		shutdownMultiErr = errors.Join(shutdownMultiErr, fmt.Errorf("closing P2P client: %w", err))
	}

	// Shutdown Prometheus Server
	if n.prometheusSrv != nil {
		err = n.prometheusSrv.Shutdown(shutdownCtx)
		// http.ErrServerClosed is expected on graceful shutdown
		if err != nil && !errors.Is(err, http.ErrServerClosed) {
			shutdownMultiErr = errors.Join(shutdownMultiErr, fmt.Errorf("shutting down Prometheus server: %w", err))
		} else {
			n.Logger.Debug().Err(err).Msg("Prometheus server shutdown context ended")
		}
	}

	// Shutdown Pprof Server
	if n.pprofSrv != nil {
		err = n.pprofSrv.Shutdown(shutdownCtx)
		if err != nil && !errors.Is(err, http.ErrServerClosed) {
			shutdownMultiErr = errors.Join(shutdownMultiErr, fmt.Errorf("shutting down pprof server: %w", err))
		} else {
			n.Logger.Debug().Err(err).Msg("pprof server shutdown context ended")
		}
	}

	// Shutdown RPC Server
	if n.rpcServer != nil {
		err = n.rpcServer.Shutdown(shutdownCtx)
		if err != nil && !errors.Is(err, http.ErrServerClosed) {
			shutdownMultiErr = errors.Join(shutdownMultiErr, fmt.Errorf("shutting down RPC server: %w", err))
		} else {
			n.Logger.Debug().Err(err).Msg("RPC server shutdown context ended")
		}
	}

	// Ensure Store.Close is called last to maximize chance of data flushing
	if err = n.Store.Close(); err != nil {
		shutdownMultiErr = errors.Join(shutdownMultiErr, fmt.Errorf("closing store: %w", err))
	} else {
		n.Logger.Debug().Msg("store closed")
	}

	// Save caches if needed
	if n.blockComponents != nil && n.blockComponents.Cache != nil {
		if err := n.blockComponents.Cache.SaveToDisk(); err != nil {
			shutdownMultiErr = errors.Join(shutdownMultiErr, fmt.Errorf("saving caches: %w", err))
		} else {
			n.Logger.Debug().Msg("caches saved")
		}
	}

	// Log final status
	if shutdownMultiErr != nil {
		for _, err := range shutdownMultiErr.(interface{ Unwrap() []error }).Unwrap() {
			n.Logger.Error().Err(err).Msg("error during shutdown")
		}
	} else {
		n.Logger.Info().Msg("full node halted successfully")
	}
	if runtimeErr != nil {
		return runtimeErr
	}
	if shutdownMultiErr != nil {
		return shutdownMultiErr
	}
	return ctx.Err() // context canceled
}

// GetGenesis returns entire genesis doc.
func (n *FullNode) GetGenesis() genesispkg.Genesis {
	return n.genesis
}

// GetGenesisChunks returns chunked version of genesis.
func (n *FullNode) GetGenesisChunks() ([]string, error) {
	err := n.initGenesisChunks()
	if err != nil {
		return nil, err
	}
	return n.genChunks, nil
}

// IsRunning returns true if the node is running.
func (n *FullNode) IsRunning() bool {
	return n.blockComponents != nil
}<|MERGE_RESOLUTION|>--- conflicted
+++ resolved
@@ -29,12 +29,6 @@
 	evsync "github.com/evstack/ev-node/pkg/sync"
 )
 
-<<<<<<< HEAD
-// EvPrefix used in KV store to separate rollkit data from execution environment data (if the same data base is reused)
-var EvPrefix = "0"
-
-=======
->>>>>>> d386df54
 const (
 	// genesisChunkSize is the maximum size, in bytes, of each
 	// chunk in the genesis structure for the chunked API
