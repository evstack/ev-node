package node

import (
	"context"
	"encoding/base64"
	"encoding/hex"
	"encoding/json"
	"errors"
	"fmt"
	"net/http"

	"cosmossdk.io/log"
	cmtypes "github.com/cometbft/cometbft/types"
	ds "github.com/ipfs/go-datastore"
	ktds "github.com/ipfs/go-datastore/keytransform"
	"github.com/libp2p/go-libp2p/core/crypto"
	"github.com/prometheus/client_golang/prometheus"
	"github.com/prometheus/client_golang/prometheus/promhttp"

	proxyda "github.com/rollkit/go-da/proxy"

	"github.com/rollkit/rollkit/block"
	"github.com/rollkit/rollkit/config"
	coreexecutor "github.com/rollkit/rollkit/core/execution"
	coresequencer "github.com/rollkit/rollkit/core/sequencer"
	"github.com/rollkit/rollkit/da"
	"github.com/rollkit/rollkit/p2p"
	"github.com/rollkit/rollkit/pkg/service"
	"github.com/rollkit/rollkit/store"
	"github.com/rollkit/rollkit/types"
)

// prefixes used in KV store to separate main node data from DALC data
var (
	mainPrefix = "0"
)

const (
	// genesisChunkSize is the maximum size, in bytes, of each
	// chunk in the genesis structure for the chunked API
	genesisChunkSize = 16 * 1024 * 1024 // 16 MiB
)

var _ Node = &FullNode{}

// FullNode represents a client node in Rollkit network.
// It connects all the components and orchestrates their work.
type FullNode struct {
	service.BaseService

	genesis *types.GenesisDoc
	// cache of chunked genesis data.
	genChunks []string

	nodeConfig config.NodeConfig

	dalc         *da.DAClient
	p2pClient    *p2p.Client
	hSyncService *block.HeaderSyncService
	dSyncService *block.DataSyncService
	Store        store.Store
	blockManager *block.Manager

	// Preserves cometBFT compatibility
	prometheusSrv *http.Server

	// keep context here only because of API compatibility
	// - it's used in `OnStart` (defined in service.Service interface)
	threadManager *types.ThreadManager
}

// newFullNode creates a new Rollkit full node.
func newFullNode(
	nodeConfig config.NodeConfig,
	p2pKey crypto.PrivKey,
	signingKey crypto.PrivKey,
<<<<<<< HEAD
	genesis *types.GenesisDoc,
=======
	genesis *cmtypes.GenesisDoc,
	exec coreexecutor.Executor,
	sequencer coresequencer.Sequencer,
>>>>>>> 4e71351c
	metricsProvider MetricsProvider,
	logger log.Logger,
) (fn *FullNode, err error) {
	seqMetrics, p2pMetrics := metricsProvider(genesis.ChainID)

	baseKV, err := initBaseKV(nodeConfig, logger)
	if err != nil {
		return nil, err
	}

	dalc, err := initDALC(nodeConfig, logger)
	if err != nil {
		return nil, err
	}

	p2pClient, err := p2p.NewClient(nodeConfig.P2P, p2pKey, genesis.ChainID, baseKV, logger.With("module", "p2p"), p2pMetrics)
	if err != nil {
		return nil, err
	}

	mainKV := newPrefixKV(baseKV, mainPrefix)
	headerSyncService, err := initHeaderSyncService(mainKV, nodeConfig, genesis, p2pClient, logger)
	if err != nil {
		return nil, err
	}

	dataSyncService, err := initDataSyncService(mainKV, nodeConfig, genesis, p2pClient, logger)
	if err != nil {
		return nil, err
	}

	store := store.New(mainKV)

	blockManager, err := initBlockManager(
		ctx,
		signingKey,
		exec,
		nodeConfig,
		genesis,
		store,
		sequencer,
		dalc,
		logger,
		headerSyncService,
		dataSyncService,
		seqMetrics,
	)
	if err != nil {
		return nil, err
	}

	node := &FullNode{
		genesis:       genesis,
		nodeConfig:    nodeConfig,
		p2pClient:     p2pClient,
		blockManager:  blockManager,
		dalc:          dalc,
		Store:         store,
		hSyncService:  headerSyncService,
		dSyncService:  dataSyncService,
		threadManager: types.NewThreadManager(),
	}

	node.BaseService = *service.NewBaseService(logger, "Node", node)

	return node, nil
}

// initBaseKV initializes the base key-value store.
func initBaseKV(nodeConfig config.NodeConfig, logger log.Logger) (ds.TxnDatastore, error) {
	if nodeConfig.RootDir == "" && nodeConfig.DBPath == "" { // this is used for testing
		logger.Info("WARNING: working in in-memory mode")
		return store.NewDefaultInMemoryKVStore()
	}
	return store.NewDefaultKVStore(nodeConfig.RootDir, nodeConfig.DBPath, "rollkit")
}

func initDALC(nodeConfig config.NodeConfig, logger log.Logger) (*da.DAClient, error) {
	namespace := make([]byte, len(nodeConfig.DANamespace)/2)
	_, err := hex.Decode(namespace, []byte(nodeConfig.DANamespace))
	if err != nil {
		return nil, fmt.Errorf("error decoding namespace: %w", err)
	}

	if nodeConfig.DAGasMultiplier < 0 {
		return nil, fmt.Errorf("gas multiplier must be greater than or equal to zero")
	}

	client, err := proxyda.NewClient(nodeConfig.DAAddress, nodeConfig.DAAuthToken)
	if err != nil {
		return nil, fmt.Errorf("error while establishing connection to DA layer: %w", err)
	}

	var submitOpts []byte
	if nodeConfig.DASubmitOptions != "" {
		submitOpts = []byte(nodeConfig.DASubmitOptions)
	}
	return da.NewDAClient(client, nodeConfig.DAGasPrice, nodeConfig.DAGasMultiplier,
		namespace, submitOpts, logger.With("module", "da_client")), nil
}

<<<<<<< HEAD
func initHeaderSyncService(mainKV ds.TxnDatastore, nodeConfig config.NodeConfig, genesis *types.GenesisDoc, p2pClient *p2p.Client, logger log.Logger) (*block.HeaderSyncService, error) {
=======
func initHeaderSyncService(
	mainKV ds.TxnDatastore,
	nodeConfig config.NodeConfig,
	genesis *cmtypes.GenesisDoc,
	p2pClient *p2p.Client,
	logger log.Logger,
) (*block.HeaderSyncService, error) {
>>>>>>> 4e71351c
	headerSyncService, err := block.NewHeaderSyncService(mainKV, nodeConfig, genesis, p2pClient, logger.With("module", "HeaderSyncService"))
	if err != nil {
		return nil, fmt.Errorf("error while initializing HeaderSyncService: %w", err)
	}
	return headerSyncService, nil
}

<<<<<<< HEAD
func initDataSyncService(mainKV ds.TxnDatastore, nodeConfig config.NodeConfig, genesis *types.GenesisDoc, p2pClient *p2p.Client, logger log.Logger) (*block.DataSyncService, error) {
=======
func initDataSyncService(
	mainKV ds.TxnDatastore,
	nodeConfig config.NodeConfig,
	genesis *cmtypes.GenesisDoc,
	p2pClient *p2p.Client,
	logger log.Logger,
) (*block.DataSyncService, error) {
>>>>>>> 4e71351c
	dataSyncService, err := block.NewDataSyncService(mainKV, nodeConfig, genesis, p2pClient, logger.With("module", "DataSyncService"))
	if err != nil {
		return nil, fmt.Errorf("error while initializing DataSyncService: %w", err)
	}
	return dataSyncService, nil
}

<<<<<<< HEAD
func initBlockManager(signingKey crypto.PrivKey, nodeConfig config.NodeConfig, genesis *types.GenesisDoc, store store.Store, seqClient *seqGRPC.Client, dalc *da.DAClient, logger log.Logger, headerSyncService *block.HeaderSyncService, dataSyncService *block.DataSyncService, seqMetrics *block.Metrics) (*block.Manager, error) {
	exec, err := initExecutor(nodeConfig)
	if err != nil {
		return nil, fmt.Errorf("error while initializing executor: %w", err)
	}
=======
// initBlockManager initializes the block manager.
// It requires:
// - signingKey: the private key of the validator
// - nodeConfig: the node configuration
// - genesis: the genesis document
// - store: the store
// - seqClient: the sequencing client
// - dalc: the DA client

func initBlockManager(
	ctx context.Context,
	signingKey crypto.PrivKey,
	exec coreexecutor.Executor,
	nodeConfig config.NodeConfig,
	genesis *cmtypes.GenesisDoc,
	store store.Store,
	sequencer coresequencer.Sequencer,
	dalc *da.DAClient,
	logger log.Logger,
	headerSyncService *block.HeaderSyncService,
	dataSyncService *block.DataSyncService,
	seqMetrics *block.Metrics,
) (*block.Manager, error) {
>>>>>>> 4e71351c

	logger.Debug("Proposer address", "address", genesis.ProposerAddress)

	rollGen := &block.RollkitGenesis{
		GenesisTime:     genesis.GenesisTime,
		InitialHeight:   genesis.InitialHeight,
		ChainID:         genesis.ChainID,
		ProposerAddress: genesis.ProposerAddress,
	}
	blockManager, err := block.NewManager(
		ctx,
		signingKey,
		nodeConfig.BlockManagerConfig,
		rollGen,
		store,
		exec,
		sequencer,
		dalc,
		logger.With("module", "BlockManager"),
		headerSyncService.Store(),
		dataSyncService.Store(),
		seqMetrics,
	)
	if err != nil {
		return nil, fmt.Errorf("error while initializing BlockManager: %w", err)
	}
	return blockManager, nil
}

// initGenesisChunks creates a chunked format of the genesis document to make it easier to
// iterate through larger genesis structures.
func (n *FullNode) initGenesisChunks() error {
	if n.genChunks != nil {
		return nil
	}

	if n.genesis == nil {
		return nil
	}

	data, err := json.Marshal(n.genesis)
	if err != nil {
		return err
	}

	for i := 0; i < len(data); i += genesisChunkSize {
		end := i + genesisChunkSize

		if end > len(data) {
			end = len(data)
		}

		n.genChunks = append(n.genChunks, base64.StdEncoding.EncodeToString(data[i:end]))
	}

	return nil
}

func (n *FullNode) headerPublishLoop(ctx context.Context) {
	for {
		select {
		case signedHeader := <-n.blockManager.HeaderCh:
			err := n.hSyncService.WriteToStoreAndBroadcast(ctx, signedHeader)
			if err != nil {
				// failed to init or start headerstore
				n.Logger.Error(err.Error())
				return
			}
		case <-ctx.Done():
			return
		}
	}
}

func (n *FullNode) dataPublishLoop(ctx context.Context) {
	for {
		select {
		case data := <-n.blockManager.DataCh:
			err := n.dSyncService.WriteToStoreAndBroadcast(ctx, data)
			if err != nil {
				// failed to init or start blockstore
				n.Logger.Error(err.Error())
				return
			}
		case <-ctx.Done():
			return
		}
	}
}

// startPrometheusServer starts a Prometheus HTTP server, listening for metrics
// collectors on addr.
func (n *FullNode) startPrometheusServer() *http.Server {
	srv := &http.Server{
		Addr: n.nodeConfig.Instrumentation.PrometheusListenAddr,
		Handler: promhttp.InstrumentMetricHandler(
			prometheus.DefaultRegisterer, promhttp.HandlerFor(
				prometheus.DefaultGatherer,
				promhttp.HandlerOpts{MaxRequestsInFlight: n.nodeConfig.Instrumentation.MaxOpenConnections},
			),
		),
		ReadHeaderTimeout: readHeaderTimeout,
	}
	go func() {
		if err := srv.ListenAndServe(); err != http.ErrServerClosed {
			// Error starting or closing listener:
			n.Logger.Error("Prometheus HTTP server ListenAndServe", "err", err)
		}
	}()
	return srv
}

// OnStart is a part of Service interface.
func (n *FullNode) OnStart(ctx context.Context) error {
	// begin prometheus metrics gathering if it is enabled
	if n.nodeConfig.Instrumentation != nil && n.nodeConfig.Instrumentation.IsPrometheusEnabled() {
		n.prometheusSrv = n.startPrometheusServer()
	}
	n.Logger.Info("starting P2P client")
	err := n.p2pClient.Start(ctx)
	if err != nil {
		return fmt.Errorf("error while starting P2P client: %w", err)
	}

	if err = n.hSyncService.Start(ctx); err != nil {
		return fmt.Errorf("error while starting header sync service: %w", err)
	}

	if err = n.dSyncService.Start(ctx); err != nil {
		return fmt.Errorf("error while starting data sync service: %w", err)
	}

	if n.nodeConfig.Aggregator {
		n.Logger.Info("working in aggregator mode", "block time", n.nodeConfig.BlockTime)

		n.threadManager.Go(func() { n.blockManager.BatchRetrieveLoop(ctx) })
		n.threadManager.Go(func() { n.blockManager.AggregationLoop(ctx) })
		n.threadManager.Go(func() { n.blockManager.HeaderSubmissionLoop(ctx) })
		n.threadManager.Go(func() { n.headerPublishLoop(ctx) })
		n.threadManager.Go(func() { n.dataPublishLoop(ctx) })
		return nil
	}
	n.threadManager.Go(func() { n.blockManager.RetrieveLoop(ctx) })
	n.threadManager.Go(func() { n.blockManager.HeaderStoreRetrieveLoop(ctx) })
	n.threadManager.Go(func() { n.blockManager.DataStoreRetrieveLoop(ctx) })
	n.threadManager.Go(func() { n.blockManager.SyncLoop(ctx) })
	return nil
}

// GetGenesis returns the genesis document
func (n *FullNode) GetGenesis() *types.GenesisDoc {
	return n.genesis
}

// GetGenesisChunks returns chunked version of genesis.
func (n *FullNode) GetGenesisChunks() ([]string, error) {
	err := n.initGenesisChunks()
	if err != nil {
		return nil, err
	}
	return n.genChunks, err
}

// OnStop is a part of Service interface.
//
// p2pClient and sync services stop first, ceasing network activities. Then rest of services are halted.
// Context is cancelled to signal goroutines managed by thread manager to stop.
// Store is closed last because it's used by other services/goroutines.
func (n *FullNode) OnStop(ctx context.Context) {
	n.Logger.Info("halting full node...")
	n.Logger.Info("shutting down full node sub services...")
	err := errors.Join(
		n.p2pClient.Close(),
		n.hSyncService.Stop(ctx),
		n.dSyncService.Stop(ctx),
	)
	if n.prometheusSrv != nil {
		err = errors.Join(err, n.prometheusSrv.Shutdown(ctx))
	}

	n.threadManager.Wait()
	err = errors.Join(err, n.Store.Close())
	n.Logger.Error("errors while stopping node:", "errors", err)
}

// OnReset is a part of Service interface.
func (n *FullNode) OnReset(ctx context.Context) error {
	panic("OnReset - not implemented!")
}

// SetLogger sets the logger used by node.
func (n *FullNode) SetLogger(logger log.Logger) {
	n.Logger = logger
}

// GetLogger returns logger.
func (n *FullNode) GetLogger() log.Logger {
	return n.Logger
}

func newPrefixKV(kvStore ds.Datastore, prefix string) ds.TxnDatastore {
	return (ktds.Wrap(kvStore, ktds.PrefixTransform{Prefix: ds.NewKey(prefix)}).Children()[0]).(ds.TxnDatastore)
}

// Start implements NodeLifecycle
func (fn *FullNode) Start(ctx context.Context) error {
	return fn.BaseService.Start(ctx)
}

// Stop implements NodeLifecycle
func (fn *FullNode) Stop(ctx context.Context) error {
	return fn.BaseService.Stop(ctx)
}

// IsRunning implements NodeLifecycle
func (fn *FullNode) IsRunning() bool {
	return fn.BaseService.IsRunning()
}<|MERGE_RESOLUTION|>--- conflicted
+++ resolved
@@ -10,7 +10,6 @@
 	"net/http"
 
 	"cosmossdk.io/log"
-	cmtypes "github.com/cometbft/cometbft/types"
 	ds "github.com/ipfs/go-datastore"
 	ktds "github.com/ipfs/go-datastore/keytransform"
 	"github.com/libp2p/go-libp2p/core/crypto"
@@ -74,13 +73,9 @@
 	nodeConfig config.NodeConfig,
 	p2pKey crypto.PrivKey,
 	signingKey crypto.PrivKey,
-<<<<<<< HEAD
 	genesis *types.GenesisDoc,
-=======
-	genesis *cmtypes.GenesisDoc,
 	exec coreexecutor.Executor,
 	sequencer coresequencer.Sequencer,
->>>>>>> 4e71351c
 	metricsProvider MetricsProvider,
 	logger log.Logger,
 ) (fn *FullNode, err error) {
@@ -182,17 +177,13 @@
 		namespace, submitOpts, logger.With("module", "da_client")), nil
 }
 
-<<<<<<< HEAD
-func initHeaderSyncService(mainKV ds.TxnDatastore, nodeConfig config.NodeConfig, genesis *types.GenesisDoc, p2pClient *p2p.Client, logger log.Logger) (*block.HeaderSyncService, error) {
-=======
 func initHeaderSyncService(
 	mainKV ds.TxnDatastore,
 	nodeConfig config.NodeConfig,
-	genesis *cmtypes.GenesisDoc,
+	genesis *types.GenesisDoc,
 	p2pClient *p2p.Client,
 	logger log.Logger,
 ) (*block.HeaderSyncService, error) {
->>>>>>> 4e71351c
 	headerSyncService, err := block.NewHeaderSyncService(mainKV, nodeConfig, genesis, p2pClient, logger.With("module", "HeaderSyncService"))
 	if err != nil {
 		return nil, fmt.Errorf("error while initializing HeaderSyncService: %w", err)
@@ -200,17 +191,13 @@
 	return headerSyncService, nil
 }
 
-<<<<<<< HEAD
-func initDataSyncService(mainKV ds.TxnDatastore, nodeConfig config.NodeConfig, genesis *types.GenesisDoc, p2pClient *p2p.Client, logger log.Logger) (*block.DataSyncService, error) {
-=======
 func initDataSyncService(
 	mainKV ds.TxnDatastore,
 	nodeConfig config.NodeConfig,
-	genesis *cmtypes.GenesisDoc,
+	genesis *types.GenesisDoc,
 	p2pClient *p2p.Client,
 	logger log.Logger,
 ) (*block.DataSyncService, error) {
->>>>>>> 4e71351c
 	dataSyncService, err := block.NewDataSyncService(mainKV, nodeConfig, genesis, p2pClient, logger.With("module", "DataSyncService"))
 	if err != nil {
 		return nil, fmt.Errorf("error while initializing DataSyncService: %w", err)
@@ -218,13 +205,6 @@
 	return dataSyncService, nil
 }
 
-<<<<<<< HEAD
-func initBlockManager(signingKey crypto.PrivKey, nodeConfig config.NodeConfig, genesis *types.GenesisDoc, store store.Store, seqClient *seqGRPC.Client, dalc *da.DAClient, logger log.Logger, headerSyncService *block.HeaderSyncService, dataSyncService *block.DataSyncService, seqMetrics *block.Metrics) (*block.Manager, error) {
-	exec, err := initExecutor(nodeConfig)
-	if err != nil {
-		return nil, fmt.Errorf("error while initializing executor: %w", err)
-	}
-=======
 // initBlockManager initializes the block manager.
 // It requires:
 // - signingKey: the private key of the validator
@@ -239,7 +219,7 @@
 	signingKey crypto.PrivKey,
 	exec coreexecutor.Executor,
 	nodeConfig config.NodeConfig,
-	genesis *cmtypes.GenesisDoc,
+	genesis *types.GenesisDoc,
 	store store.Store,
 	sequencer coresequencer.Sequencer,
 	dalc *da.DAClient,
@@ -248,7 +228,6 @@
 	dataSyncService *block.DataSyncService,
 	seqMetrics *block.Metrics,
 ) (*block.Manager, error) {
->>>>>>> 4e71351c
 
 	logger.Debug("Proposer address", "address", genesis.ProposerAddress)
 
