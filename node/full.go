--- conflicted
+++ resolved
@@ -115,8 +115,8 @@
 		headerSyncService,
 		dataSyncService,
 		seqMetrics,
-		nodeConfig.DAGasPrice,
-		nodeConfig.DAGasMultiplier,
+		nodeConfig.DA.GasPrice,
+		nodeConfig.DA.GasMultiplier,
 	)
 	if err != nil {
 		return nil, err
@@ -147,33 +147,6 @@
 	return store.NewDefaultKVStore(nodeConfig.RootDir, nodeConfig.DBPath, "rollkit")
 }
 
-<<<<<<< HEAD
-func initDALC(nodeConfig config.Config, logger log.Logger) (*da.DAClient, error) {
-	namespace := make([]byte, len(nodeConfig.DA.Namespace)/2)
-	_, err := hex.Decode(namespace, []byte(nodeConfig.DA.Namespace))
-	if err != nil {
-		return nil, fmt.Errorf("error decoding namespace: %w", err)
-	}
-
-	if nodeConfig.DA.GasMultiplier < 0 {
-		return nil, fmt.Errorf("gas multiplier must be greater than or equal to zero")
-	}
-
-	client, err := proxyda.NewClient(nodeConfig.DA.Address, nodeConfig.DA.AuthToken)
-	if err != nil {
-		return nil, fmt.Errorf("error while establishing connection to DA layer: %w", err)
-	}
-
-	var submitOpts []byte
-	if nodeConfig.DA.SubmitOptions != "" {
-		submitOpts = []byte(nodeConfig.DA.SubmitOptions)
-	}
-	return da.NewDAClient(client, nodeConfig.DA.GasPrice, nodeConfig.DA.GasMultiplier,
-		namespace, submitOpts, logger.With("module", "da_client")), nil
-}
-
-=======
->>>>>>> 104787ba
 func initHeaderSyncService(
 	mainKV ds.Batching,
 	nodeConfig config.Config,
