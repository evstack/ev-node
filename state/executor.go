--- conflicted
+++ resolved
@@ -7,15 +7,6 @@
 	"fmt"
 	"time"
 
-<<<<<<< HEAD
-	abci "github.com/cometbft/cometbft/abci/types"
-	cryptoenc "github.com/cometbft/cometbft/crypto/encoding"
-	cmbytes "github.com/cometbft/cometbft/libs/bytes"
-	cmstate "github.com/cometbft/cometbft/proto/tendermint/state"
-	cmproto "github.com/cometbft/cometbft/proto/tendermint/types"
-	"github.com/cometbft/cometbft/proxy"
-	cmtypes "github.com/cometbft/cometbft/types"
-=======
 	"github.com/celestiaorg/go-fraud/fraudserv"
 	abci "github.com/tendermint/tendermint/abci/types"
 	cryptoenc "github.com/tendermint/tendermint/crypto/encoding"
@@ -24,7 +15,6 @@
 	tmproto "github.com/tendermint/tendermint/proto/tendermint/types"
 	"github.com/tendermint/tendermint/proxy"
 	tmtypes "github.com/tendermint/tendermint/types"
->>>>>>> 5ff06093
 	"go.uber.org/multierr"
 
 	abciconv "github.com/rollkit/rollkit/conv/abci"
@@ -46,7 +36,7 @@
 	mempool            mempool.Mempool
 	fraudProofsEnabled bool
 
-	eventBus *cmtypes.EventBus
+	eventBus *tmtypes.EventBus
 
 	logger log.Logger
 
@@ -55,7 +45,7 @@
 
 // NewBlockExecutor creates new instance of BlockExecutor.
 // Proposer address and namespace ID will be used in all newly created blocks.
-func NewBlockExecutor(proposerAddress []byte, namespaceID [8]byte, chainID string, mempool mempool.Mempool, proxyApp proxy.AppConnConsensus, fraudProofsEnabled bool, eventBus *cmtypes.EventBus, logger log.Logger) *BlockExecutor {
+func NewBlockExecutor(proposerAddress []byte, namespaceID [8]byte, chainID string, mempool mempool.Mempool, proxyApp proxy.AppConnConsensus, fraudProofsEnabled bool, eventBus *tmtypes.EventBus, logger log.Logger) *BlockExecutor {
 	return &BlockExecutor{
 		proposerAddress:    proposerAddress,
 		namespaceID:        namespaceID,
@@ -69,35 +59,35 @@
 }
 
 // InitChain calls InitChainSync using consensus connection to app.
-func (e *BlockExecutor) InitChain(genesis *cmtypes.GenesisDoc) (*abci.ResponseInitChain, error) {
+func (e *BlockExecutor) InitChain(genesis *tmtypes.GenesisDoc) (*abci.ResponseInitChain, error) {
 	params := genesis.ConsensusParams
 
-	validators := make([]*cmtypes.Validator, len(genesis.Validators))
+	validators := make([]*tmtypes.Validator, len(genesis.Validators))
 	for i, v := range genesis.Validators {
-		validators[i] = cmtypes.NewValidator(v.PubKey, v.Power)
+		validators[i] = tmtypes.NewValidator(v.PubKey, v.Power)
 	}
 
 	return e.proxyApp.InitChainSync(abci.RequestInitChain{
 		Time:    genesis.GenesisTime,
 		ChainId: genesis.ChainID,
-		ConsensusParams: &cmproto.ConsensusParams{
-			Block: &cmproto.BlockParams{
+		ConsensusParams: &abci.ConsensusParams{
+			Block: &abci.BlockParams{
 				MaxBytes: params.Block.MaxBytes,
 				MaxGas:   params.Block.MaxGas,
 			},
-			Evidence: &cmproto.EvidenceParams{
+			Evidence: &tmproto.EvidenceParams{
 				MaxAgeNumBlocks: params.Evidence.MaxAgeNumBlocks,
 				MaxAgeDuration:  params.Evidence.MaxAgeDuration,
 				MaxBytes:        params.Evidence.MaxBytes,
 			},
-			Validator: &cmproto.ValidatorParams{
+			Validator: &tmproto.ValidatorParams{
 				PubKeyTypes: params.Validator.PubKeyTypes,
 			},
-			Version: &cmproto.VersionParams{
-				App: params.Version.App,
+			Version: &tmproto.VersionParams{
+				AppVersion: params.Version.AppVersion,
 			},
 		},
-		Validators:    cmtypes.TM2PB.ValidatorUpdates(cmtypes.NewValidatorSet(validators)),
+		Validators:    tmtypes.TM2PB.ValidatorUpdates(tmtypes.NewValidatorSet(validators)),
 		AppStateBytes: genesis.AppState,
 		InitialHeight: genesis.InitialHeight,
 	})
@@ -147,7 +137,7 @@
 }
 
 // ApplyBlock validates and executes the block.
-func (e *BlockExecutor) ApplyBlock(ctx context.Context, state types.State, block *types.Block) (types.State, *cmstate.ABCIResponses, error) {
+func (e *BlockExecutor) ApplyBlock(ctx context.Context, state types.State, block *types.Block) (types.State, *tmstate.ABCIResponses, error) {
 	err := e.validate(state, block)
 	if err != nil {
 		return types.State{}, nil, err
@@ -160,22 +150,17 @@
 	}
 
 	abciValUpdates := resp.EndBlock.ValidatorUpdates
-
-	protoState, err := state.ToProto()
-	if err != nil {
-		return types.State{}, nil, err
-	}
-	err = validateValidatorUpdates(abciValUpdates, protoState.ConsensusParams.Validator)
+	err = validateValidatorUpdates(abciValUpdates, state.ConsensusParams.Validator)
 	if err != nil {
 		return state, nil, fmt.Errorf("error in validator updates: %v", err)
 	}
 
-	validatorUpdates, err := cmtypes.PB2TM.ValidatorUpdates(abciValUpdates)
+	validatorUpdates, err := tmtypes.PB2TM.ValidatorUpdates(abciValUpdates)
 	if err != nil {
 		return state, nil, err
 	}
 	if len(validatorUpdates) > 0 {
-		e.logger.Debug("updates to validators", "updates", cmtypes.ValidatorListString(validatorUpdates))
+		e.logger.Debug("updates to validators", "updates", tmtypes.ValidatorListString(validatorUpdates))
 	}
 	if state.ConsensusParams.Block.MaxBytes == 0 {
 		e.logger.Error("maxBytes=0", "state.ConsensusParams.Block", state.ConsensusParams.Block, "block", block)
@@ -190,7 +175,7 @@
 }
 
 // Commit commits the block
-func (e *BlockExecutor) Commit(ctx context.Context, state types.State, block *types.Block, resp *cmstate.ABCIResponses) ([]byte, uint64, error) {
+func (e *BlockExecutor) Commit(ctx context.Context, state types.State, block *types.Block, resp *tmstate.ABCIResponses) ([]byte, uint64, error) {
 	appHash, retainHeight, err := e.commit(ctx, state, block, resp.DeliverTxs)
 	if err != nil {
 		return []byte{}, 0, err
@@ -223,7 +208,7 @@
 	e.FraudService = fraudProofServ
 }
 
-func (e *BlockExecutor) updateState(state types.State, block *types.Block, abciResponses *cmstate.ABCIResponses, validatorUpdates []*cmtypes.Validator) (types.State, error) {
+func (e *BlockExecutor) updateState(state types.State, block *types.Block, abciResponses *tmstate.ABCIResponses, validatorUpdates []*tmtypes.Validator) (types.State, error) {
 	nValSet := state.NextValidators.Copy()
 	lastHeightValSetChanged := state.LastHeightValidatorsChanged
 	// Rollkit can work without validators
@@ -234,8 +219,8 @@
 				if err.Error() != ErrEmptyValSetGenerated.Error() {
 					return state, err
 				}
-				nValSet = &cmtypes.ValidatorSet{
-					Validators: make([]*cmtypes.Validator, 0),
+				nValSet = &tmtypes.ValidatorSet{
+					Validators: make([]*tmtypes.Validator, 0),
 					Proposer:   nil,
 				}
 			}
@@ -257,8 +242,8 @@
 		InitialHeight:   state.InitialHeight,
 		LastBlockHeight: block.SignedHeader.Header.Height(),
 		LastBlockTime:   block.SignedHeader.Header.Time(),
-		LastBlockID: cmtypes.BlockID{
-			Hash: cmbytes.HexBytes(block.SignedHeader.Header.Hash()),
+		LastBlockID: tmtypes.BlockID{
+			Hash: tmbytes.HexBytes(block.SignedHeader.Header.Hash()),
 			// for now, we don't care about part set headers
 		},
 		NextValidators:                   nValSet,
@@ -269,7 +254,7 @@
 		LastHeightConsensusParamsChanged: state.LastHeightConsensusParamsChanged,
 		AppHash:                          make(types.Hash, 32),
 	}
-	copy(s.LastResultsHash[:], cmtypes.NewResults(abciResponses.DeliverTxs).Hash())
+	copy(s.LastResultsHash[:], tmtypes.NewResults(abciResponses.DeliverTxs).Hash())
 
 	return s, nil
 }
@@ -328,8 +313,8 @@
 	return nil
 }
 
-func (e *BlockExecutor) execute(ctx context.Context, state types.State, block *types.Block) (*cmstate.ABCIResponses, error) {
-	abciResponses := new(cmstate.ABCIResponses)
+func (e *BlockExecutor) execute(ctx context.Context, state types.State, block *types.Block) (*tmstate.ABCIResponses, error) {
+	abciResponses := new(tmstate.ABCIResponses)
 	abciResponses.DeliverTxs = make([]*abci.ResponseDeliverTx, len(block.Data.Txs))
 
 	txIdx := 0
@@ -407,7 +392,7 @@
 	beginBlockRequest := abci.RequestBeginBlock{
 		Hash:   hash[:],
 		Header: abciHeader,
-		LastCommitInfo: abci.CommitInfo{
+		LastCommitInfo: abci.LastCommitInfo{
 			Round: 0,
 			Votes: nil,
 		},
@@ -499,7 +484,7 @@
 	return lastABCICommit.Hash()
 }
 
-func (e *BlockExecutor) publishEvents(resp *cmstate.ABCIResponses, block *types.Block, state types.State) error {
+func (e *BlockExecutor) publishEvents(resp *tmstate.ABCIResponses, block *types.Block, state types.State) error {
 	if e.eventBus == nil {
 		return nil
 	}
@@ -510,25 +495,25 @@
 		return err
 	}
 
-	err = multierr.Append(err, e.eventBus.PublishEventNewBlock(cmtypes.EventDataNewBlock{
+	err = multierr.Append(err, e.eventBus.PublishEventNewBlock(tmtypes.EventDataNewBlock{
 		Block:            abciBlock,
 		ResultBeginBlock: *resp.BeginBlock,
 		ResultEndBlock:   *resp.EndBlock,
 	}))
-	err = multierr.Append(err, e.eventBus.PublishEventNewBlockHeader(cmtypes.EventDataNewBlockHeader{
+	err = multierr.Append(err, e.eventBus.PublishEventNewBlockHeader(tmtypes.EventDataNewBlockHeader{
 		Header:           abciBlock.Header,
 		NumTxs:           int64(len(abciBlock.Txs)),
 		ResultBeginBlock: *resp.BeginBlock,
 		ResultEndBlock:   *resp.EndBlock,
 	}))
 	for _, ev := range abciBlock.Evidence.Evidence {
-		err = multierr.Append(err, e.eventBus.PublishEventNewEvidence(cmtypes.EventDataNewEvidence{
+		err = multierr.Append(err, e.eventBus.PublishEventNewEvidence(tmtypes.EventDataNewEvidence{
 			Evidence: ev,
 			Height:   block.SignedHeader.Header.Height(),
 		}))
 	}
 	for i, dtx := range resp.DeliverTxs {
-		err = multierr.Append(err, e.eventBus.PublishEventTx(cmtypes.EventDataTx{
+		err = multierr.Append(err, e.eventBus.PublishEventTx(tmtypes.EventDataTx{
 			TxResult: abci.TxResult{
 				Height: block.SignedHeader.Header.Height(),
 				Index:  uint32(i),
@@ -548,7 +533,7 @@
 	return isrResp.AppHash, nil
 }
 
-func toRollkitTxs(txs cmtypes.Txs) types.Txs {
+func toRollkitTxs(txs tmtypes.Txs) types.Txs {
 	rollkitTxs := make(types.Txs, len(txs))
 	for i := range txs {
 		rollkitTxs[i] = []byte(txs[i])
@@ -556,8 +541,8 @@
 	return rollkitTxs
 }
 
-func fromRollkitTxs(rollkitTxs types.Txs) cmtypes.Txs {
-	txs := make(cmtypes.Txs, len(rollkitTxs))
+func fromRollkitTxs(rollkitTxs types.Txs) tmtypes.Txs {
+	txs := make(tmtypes.Txs, len(rollkitTxs))
 	for i := range rollkitTxs {
 		txs[i] = []byte(rollkitTxs[i])
 	}
@@ -565,7 +550,7 @@
 }
 
 func validateValidatorUpdates(abciUpdates []abci.ValidatorUpdate,
-	params *cmproto.ValidatorParams) error {
+	params tmproto.ValidatorParams) error {
 	for _, valUpdate := range abciUpdates {
 		if valUpdate.GetPower() < 0 {
 			return fmt.Errorf("voting power can't be negative %v", valUpdate)
@@ -581,7 +566,7 @@
 			return err
 		}
 
-		if !cmtypes.IsValidPubkeyType(cmtypes.ValidatorParams{PubKeyTypes: params.PubKeyTypes}, pk.Type()) {
+		if !tmtypes.IsValidPubkeyType(params, pk.Type()) {
 			return fmt.Errorf("validator %v is using pubkey %s, which is unsupported for consensus",
 				valUpdate, pk.Type())
 		}
