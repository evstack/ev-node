package state

import (
	"bytes"
	"context"
	"errors"
	"fmt"
	"time"

	abci "github.com/cometbft/cometbft/abci/types"
	"github.com/cometbft/cometbft/crypto/ed25519"
	cryptoenc "github.com/cometbft/cometbft/crypto/encoding"
	cmbytes "github.com/cometbft/cometbft/libs/bytes"
	cmstate "github.com/cometbft/cometbft/proto/tendermint/state"
	cmproto "github.com/cometbft/cometbft/proto/tendermint/types"
	"github.com/cometbft/cometbft/proxy"
	cmtypes "github.com/cometbft/cometbft/types"
	"go.uber.org/multierr"

	"github.com/rollkit/rollkit/mempool"
	"github.com/rollkit/rollkit/third_party/log"
	"github.com/rollkit/rollkit/types"
	abciconv "github.com/rollkit/rollkit/types/abci"
)

// ErrEmptyValSetGenerated is returned when applying the validator changes would result in empty set.
var ErrEmptyValSetGenerated = errors.New("applying the validator changes would result in empty set")

// ErrAddingValidatorToBased is returned when trying to add a validator to an empty validator set.
var ErrAddingValidatorToBased = errors.New("cannot add validators to empty validator set")

// BlockExecutor creates and applies blocks and maintains state.
type BlockExecutor struct {
<<<<<<< HEAD
	proposerPubkey []byte
	namespaceID    types.NamespaceID
	chainID        string
	proxyApp       proxy.AppConnConsensus
	mempool        mempool.Mempool
=======
	proposerAddress []byte
	chainID         string
	proxyApp        proxy.AppConnConsensus
	mempool         mempool.Mempool
>>>>>>> 6d76ce40

	eventBus *cmtypes.EventBus

	logger log.Logger
}

// NewBlockExecutor creates new instance of BlockExecutor.
<<<<<<< HEAD
// Proposer address and namespace ID will be used in all newly created blocks.
func NewBlockExecutor(proposerPubkey []byte, namespaceID [8]byte, chainID string, mempool mempool.Mempool, proxyApp proxy.AppConnConsensus, eventBus *cmtypes.EventBus, logger log.Logger) *BlockExecutor {
	return &BlockExecutor{
		proposerPubkey: proposerPubkey,
		namespaceID:    namespaceID,
		chainID:        chainID,
		proxyApp:       proxyApp,
		mempool:        mempool,
		eventBus:       eventBus,
		logger:         logger,
=======
func NewBlockExecutor(proposerAddress []byte, chainID string, mempool mempool.Mempool, proxyApp proxy.AppConnConsensus, eventBus *cmtypes.EventBus, logger log.Logger) *BlockExecutor {
	return &BlockExecutor{
		proposerAddress: proposerAddress,
		chainID:         chainID,
		proxyApp:        proxyApp,
		mempool:         mempool,
		eventBus:        eventBus,
		logger:          logger,
>>>>>>> 6d76ce40
	}
}

// InitChain calls InitChainSync using consensus connection to app.
func (e *BlockExecutor) InitChain(genesis *cmtypes.GenesisDoc) (*abci.ResponseInitChain, error) {
	params := genesis.ConsensusParams

	validators := make([]*cmtypes.Validator, len(genesis.Validators))
	for i, v := range genesis.Validators {
		validators[i] = cmtypes.NewValidator(v.PubKey, v.Power)
	}

	return e.proxyApp.InitChainSync(abci.RequestInitChain{
		Time:    genesis.GenesisTime,
		ChainId: genesis.ChainID,
		ConsensusParams: &cmproto.ConsensusParams{
			Block: &cmproto.BlockParams{
				MaxBytes: params.Block.MaxBytes,
				MaxGas:   params.Block.MaxGas,
			},
			Evidence: &cmproto.EvidenceParams{
				MaxAgeNumBlocks: params.Evidence.MaxAgeNumBlocks,
				MaxAgeDuration:  params.Evidence.MaxAgeDuration,
				MaxBytes:        params.Evidence.MaxBytes,
			},
			Validator: &cmproto.ValidatorParams{
				PubKeyTypes: params.Validator.PubKeyTypes,
			},
			Version: &cmproto.VersionParams{
				App: params.Version.App,
			},
		},
		Validators:    cmtypes.TM2PB.ValidatorUpdates(cmtypes.NewValidatorSet(validators)),
		AppStateBytes: genesis.AppState,
		InitialHeight: genesis.InitialHeight,
	})
}

// CreateBlock reaps transactions from mempool and builds a block.
func (e *BlockExecutor) CreateBlock(height uint64, lastCommit *types.Commit, lastHeaderHash types.Hash, state types.State) *types.Block {
	maxBytes := state.ConsensusParams.Block.MaxBytes
	maxGas := state.ConsensusParams.Block.MaxGas

	mempoolTxs := e.mempool.ReapMaxBytesMaxGas(maxBytes, maxGas)

	block := &types.Block{
		SignedHeader: types.SignedHeader{
			Header: types.Header{
				Version: types.Version{
					Block: state.Version.Consensus.Block,
					App:   state.Version.Consensus.App,
				},
				BaseHeader: types.BaseHeader{
					ChainID: e.chainID,
					Height:  height,
					Time:    uint64(time.Now().UnixNano()),
				},
				//LastHeaderHash: lastHeaderHash,
				//LastCommitHash:  lastCommitHash,
				DataHash:        make(types.Hash, 32),
				ConsensusHash:   make(types.Hash, 32),
				AppHash:         state.AppHash,
				LastResultsHash: state.LastResultsHash,
				ProposerPubkey:  e.proposerPubkey,
			},
			Commit: *lastCommit,
		},
		Data: types.Data{
			Txs:                    toRollkitTxs(mempoolTxs),
			IntermediateStateRoots: types.IntermediateStateRoots{RawRootsList: nil},
			// Note: Temporarily remove Evidence #896
			// Evidence:               types.EvidenceData{Evidence: nil},
		},
	}
	var pk ed25519.PubKey = e.proposerPubkey
	block.SignedHeader.LastCommitHash = lastCommit.GetCommitHash(&block.SignedHeader.Header, pk.Address().Bytes())
	block.SignedHeader.LastHeaderHash = lastHeaderHash

	return block
}

// ApplyBlock validates and executes the block.
func (e *BlockExecutor) ApplyBlock(ctx context.Context, state types.State, block *types.Block) (types.State, *cmstate.ABCIResponses, error) {
	err := e.Validate(state, block)
	if err != nil {
		return types.State{}, nil, err
	}
	// This makes calls to the AppClient
	resp, err := e.execute(ctx, state, block)
	if err != nil {
		return types.State{}, nil, err
	}

	abciValUpdates := resp.EndBlock.ValidatorUpdates

	err = validateValidatorUpdates(abciValUpdates, state.ConsensusParams.Validator)
	if err != nil {
		return state, nil, fmt.Errorf("error in validator updates: %v", err)
	}

	validatorUpdates, err := cmtypes.PB2TM.ValidatorUpdates(abciValUpdates)
	if err != nil {
		return state, nil, err
	}
	if len(validatorUpdates) > 0 {
		e.logger.Debug("updates to validators", "updates", cmtypes.ValidatorListString(validatorUpdates))
	}
	if state.ConsensusParams.Block.MaxBytes == 0 {
		e.logger.Error("maxBytes=0", "state.ConsensusParams.Block", state.ConsensusParams.Block, "block", block)
	}

	state, err = e.updateState(state, block, resp, validatorUpdates)
	if err != nil {
		return types.State{}, nil, err
	}

	return state, resp, nil
}

// Commit commits the block
func (e *BlockExecutor) Commit(ctx context.Context, state types.State, block *types.Block, resp *cmstate.ABCIResponses) ([]byte, uint64, error) {
	appHash, retainHeight, err := e.commit(ctx, state, block, resp.DeliverTxs)
	if err != nil {
		return []byte{}, 0, err
	}

	state.AppHash = appHash

	err = e.publishEvents(resp, block, state)
	if err != nil {
		e.logger.Error("failed to fire block events", "error", err)
	}

	return appHash, retainHeight, nil
}

func (e *BlockExecutor) updateState(state types.State, block *types.Block, abciResponses *cmstate.ABCIResponses, validatorUpdates []*cmtypes.Validator) (types.State, error) {

	s := types.State{
		Version:         state.Version,
		ChainID:         state.ChainID,
		InitialHeight:   state.InitialHeight,
		LastBlockHeight: block.Height(),
		LastBlockTime:   block.Time(),
		LastBlockID: cmtypes.BlockID{
			Hash: cmbytes.HexBytes(block.Hash()),
			// for now, we don't care about part set headers
		},
		ConsensusParams:                  state.ConsensusParams,
		LastHeightConsensusParamsChanged: state.LastHeightConsensusParamsChanged,
		AppHash:                          make(types.Hash, 32),
	}
	copy(s.LastResultsHash[:], cmtypes.NewResults(abciResponses.DeliverTxs).Hash())

	return s, nil
}

func (e *BlockExecutor) commit(ctx context.Context, state types.State, block *types.Block, deliverTxs []*abci.ResponseDeliverTx) ([]byte, uint64, error) {
	e.mempool.Lock()
	defer e.mempool.Unlock()

	err := e.mempool.FlushAppConn()
	if err != nil {
		return nil, 0, err
	}

	resp, err := e.proxyApp.CommitSync()
	if err != nil {
		return nil, 0, err
	}

	maxBytes := state.ConsensusParams.Block.MaxBytes
	maxGas := state.ConsensusParams.Block.MaxGas
	err = e.mempool.Update(block.Height(), fromRollkitTxs(block.Data.Txs), deliverTxs, mempool.PreCheckMaxBytes(maxBytes), mempool.PostCheckMaxGas(maxGas))
	if err != nil {
		return nil, 0, err
	}

	return resp.Data, uint64(resp.RetainHeight), err
}

// Validate validates the state and the block for the executor
func (e *BlockExecutor) Validate(state types.State, block *types.Block) error {
	err := block.ValidateBasic()
	if err != nil {
		return err
	}
	if block.SignedHeader.Version.App != state.Version.Consensus.App ||
		block.SignedHeader.Version.Block != state.Version.Consensus.Block {
		return errors.New("block version mismatch")
	}
	if state.LastBlockHeight <= 0 && block.Height() != state.InitialHeight {
		return errors.New("initial block height mismatch")
	}
	if state.LastBlockHeight > 0 && block.Height() != state.LastBlockHeight+1 {
		return errors.New("block height mismatch")
	}
	if !bytes.Equal(block.SignedHeader.AppHash[:], state.AppHash[:]) {
		return errors.New("AppHash mismatch")
	}

	if !bytes.Equal(block.SignedHeader.LastResultsHash[:], state.LastResultsHash[:]) {
		return errors.New("LastResultsHash mismatch")
	}

	return nil
}

func (e *BlockExecutor) execute(ctx context.Context, state types.State, block *types.Block) (*cmstate.ABCIResponses, error) {
	abciResponses := new(cmstate.ABCIResponses)
	abciResponses.DeliverTxs = make([]*abci.ResponseDeliverTx, len(block.Data.Txs))

	txIdx := 0
	validTxs := 0
	invalidTxs := 0

	e.proxyApp.SetResponseCallback(func(req *abci.Request, res *abci.Response) {
		if r, ok := res.Value.(*abci.Response_DeliverTx); ok {
			txRes := r.DeliverTx
			if txRes.Code == abci.CodeTypeOK {
				validTxs++
			} else {
				e.logger.Debug("Invalid tx", "code", txRes.Code, "log", txRes.Log)
				invalidTxs++
			}
			abciResponses.DeliverTxs[txIdx] = txRes
			txIdx++
		}
	})

	hash := block.Hash()
	abciHeader, err := abciconv.ToABCIHeaderPB(&block.SignedHeader.Header)
	if err != nil {
		return nil, err
	}
	abciHeader.ChainID = e.chainID
	beginBlockRequest := abci.RequestBeginBlock{
		Hash:   hash[:],
		Header: abciHeader,
		LastCommitInfo: abci.CommitInfo{
			Round: 0,
			Votes: nil,
		},
		ByzantineValidators: nil,
	}
	abciResponses.BeginBlock, err = e.proxyApp.BeginBlockSync(beginBlockRequest)
	if err != nil {
		return nil, err
	}

	for _, tx := range block.Data.Txs {
		res := e.proxyApp.DeliverTxAsync(abci.RequestDeliverTx{Tx: tx})
		if res.GetException() != nil {
			return nil, errors.New(res.GetException().GetError())
		}

	}
	endBlockRequest := abci.RequestEndBlock{Height: int64(block.Height())}
	abciResponses.EndBlock, err = e.proxyApp.EndBlockSync(endBlockRequest)
	if err != nil {
		return nil, err
	}

	return abciResponses, nil
}

func (e *BlockExecutor) publishEvents(resp *cmstate.ABCIResponses, block *types.Block, state types.State) error {
	if e.eventBus == nil {
		return nil
	}

	abciBlock, err := abciconv.ToABCIBlock(block)
	if err != nil {
		return err
	}

	err = multierr.Append(err, e.eventBus.PublishEventNewBlock(cmtypes.EventDataNewBlock{
		Block:            abciBlock,
		ResultBeginBlock: *resp.BeginBlock,
		ResultEndBlock:   *resp.EndBlock,
	}))
	err = multierr.Append(err, e.eventBus.PublishEventNewBlockHeader(cmtypes.EventDataNewBlockHeader{
		Header:           abciBlock.Header,
		NumTxs:           int64(len(abciBlock.Txs)),
		ResultBeginBlock: *resp.BeginBlock,
		ResultEndBlock:   *resp.EndBlock,
	}))
	for _, ev := range abciBlock.Evidence.Evidence {
		err = multierr.Append(err, e.eventBus.PublishEventNewEvidence(cmtypes.EventDataNewEvidence{
			Evidence: ev,
			Height:   int64(block.Height()),
		}))
	}
	for i, dtx := range resp.DeliverTxs {
		err = multierr.Append(err, e.eventBus.PublishEventTx(cmtypes.EventDataTx{
			TxResult: abci.TxResult{
				Height: int64(block.Height()),
				Index:  uint32(i),
				Tx:     abciBlock.Data.Txs[i],
				Result: *dtx,
			},
		}))
	}
	return err
}

func toRollkitTxs(txs cmtypes.Txs) types.Txs {
	rollkitTxs := make(types.Txs, len(txs))
	for i := range txs {
		rollkitTxs[i] = []byte(txs[i])
	}
	return rollkitTxs
}

func fromRollkitTxs(rollkitTxs types.Txs) cmtypes.Txs {
	txs := make(cmtypes.Txs, len(rollkitTxs))
	for i := range rollkitTxs {
		txs[i] = []byte(rollkitTxs[i])
	}
	return txs
}

func validateValidatorUpdates(abciUpdates []abci.ValidatorUpdate, params *cmproto.ValidatorParams) error {
	for _, valUpdate := range abciUpdates {
		if valUpdate.GetPower() < 0 {
			return fmt.Errorf("voting power can't be negative %v", valUpdate)
		} else if valUpdate.GetPower() == 0 {
			// continue, since this is deleting the validator, and thus there is no
			// pubkey to check
			continue
		}

		// Check if validator's pubkey matches an ABCI type in the consensus params
		pk, err := cryptoenc.PubKeyFromProto(valUpdate.PubKey)
		if err != nil {
			return err
		}

		if !cmtypes.IsValidPubkeyType(cmtypes.ValidatorParams{PubKeyTypes: params.PubKeyTypes}, pk.Type()) {
			return fmt.Errorf("validator %v is using pubkey %s, which is unsupported for consensus",
				valUpdate, pk.Type())
		}
	}
	return nil
}<|MERGE_RESOLUTION|>--- conflicted
+++ resolved
@@ -31,18 +31,10 @@
 
 // BlockExecutor creates and applies blocks and maintains state.
 type BlockExecutor struct {
-<<<<<<< HEAD
 	proposerPubkey []byte
-	namespaceID    types.NamespaceID
 	chainID        string
 	proxyApp       proxy.AppConnConsensus
 	mempool        mempool.Mempool
-=======
-	proposerAddress []byte
-	chainID         string
-	proxyApp        proxy.AppConnConsensus
-	mempool         mempool.Mempool
->>>>>>> 6d76ce40
 
 	eventBus *cmtypes.EventBus
 
@@ -50,27 +42,14 @@
 }
 
 // NewBlockExecutor creates new instance of BlockExecutor.
-<<<<<<< HEAD
-// Proposer address and namespace ID will be used in all newly created blocks.
-func NewBlockExecutor(proposerPubkey []byte, namespaceID [8]byte, chainID string, mempool mempool.Mempool, proxyApp proxy.AppConnConsensus, eventBus *cmtypes.EventBus, logger log.Logger) *BlockExecutor {
+func NewBlockExecutor(proposerPubkey []byte, chainID string, mempool mempool.Mempool, proxyApp proxy.AppConnConsensus, eventBus *cmtypes.EventBus, logger log.Logger) *BlockExecutor {
 	return &BlockExecutor{
 		proposerPubkey: proposerPubkey,
-		namespaceID:    namespaceID,
 		chainID:        chainID,
 		proxyApp:       proxyApp,
 		mempool:        mempool,
 		eventBus:       eventBus,
 		logger:         logger,
-=======
-func NewBlockExecutor(proposerAddress []byte, chainID string, mempool mempool.Mempool, proxyApp proxy.AppConnConsensus, eventBus *cmtypes.EventBus, logger log.Logger) *BlockExecutor {
-	return &BlockExecutor{
-		proposerAddress: proposerAddress,
-		chainID:         chainID,
-		proxyApp:        proxyApp,
-		mempool:         mempool,
-		eventBus:        eventBus,
-		logger:          logger,
->>>>>>> 6d76ce40
 	}
 }
 
