package state

import (
	"bytes"
	"context"
	"errors"
	"fmt"
	"time"

	"github.com/celestiaorg/go-fraud/fraudserv"
	abci "github.com/cometbft/cometbft/abci/types"
	cryptoenc "github.com/cometbft/cometbft/crypto/encoding"
	cmbytes "github.com/cometbft/cometbft/libs/bytes"
	cmstate "github.com/cometbft/cometbft/proto/tendermint/state"
	cmproto "github.com/cometbft/cometbft/proto/tendermint/types"
	"github.com/cometbft/cometbft/proxy"
	cmtypes "github.com/cometbft/cometbft/types"
	"go.uber.org/multierr"

	abciconv "github.com/rollkit/rollkit/conv/abci"
	"github.com/rollkit/rollkit/log"
	"github.com/rollkit/rollkit/mempool"
	"github.com/rollkit/rollkit/types"
)

var ErrFraudProofGenerated = errors.New("failed to ApplyBlock: halting node due to fraud")
var ErrEmptyValSetGenerated = errors.New("applying the validator changes would result in empty set")
var ErrAddingValidatorToBased = errors.New("cannot add validators to empty validator set")

// BlockExecutor creates and applies blocks and maintains state.
type BlockExecutor struct {
	proposerAddress    []byte
	namespaceID        types.NamespaceID
	chainID            string
	proxyApp           proxy.AppConnConsensus
	mempool            mempool.Mempool
	fraudProofsEnabled bool

	eventBus *cmtypes.EventBus

	logger log.Logger

	FraudService *fraudserv.ProofService
}

// NewBlockExecutor creates new instance of BlockExecutor.
// Proposer address and namespace ID will be used in all newly created blocks.
func NewBlockExecutor(proposerAddress []byte, namespaceID [8]byte, chainID string, mempool mempool.Mempool, proxyApp proxy.AppConnConsensus, fraudProofsEnabled bool, eventBus *cmtypes.EventBus, logger log.Logger) *BlockExecutor {
	return &BlockExecutor{
		proposerAddress:    proposerAddress,
		namespaceID:        namespaceID,
		chainID:            chainID,
		proxyApp:           proxyApp,
		mempool:            mempool,
		fraudProofsEnabled: fraudProofsEnabled,
		eventBus:           eventBus,
		logger:             logger,
	}
}

// InitChain calls InitChainSync using consensus connection to app.
func (e *BlockExecutor) InitChain(genesis *cmtypes.GenesisDoc) (*abci.ResponseInitChain, error) {
	params := genesis.ConsensusParams

	validators := make([]*cmtypes.Validator, len(genesis.Validators))
	for i, v := range genesis.Validators {
		validators[i] = cmtypes.NewValidator(v.PubKey, v.Power)
	}

	return e.proxyApp.InitChainSync(abci.RequestInitChain{
		Time:    genesis.GenesisTime,
		ChainId: genesis.ChainID,
		ConsensusParams: &cmproto.ConsensusParams{
			Block: &cmproto.BlockParams{
				MaxBytes: params.Block.MaxBytes,
				MaxGas:   params.Block.MaxGas,
			},
			Evidence: &cmproto.EvidenceParams{
				MaxAgeNumBlocks: params.Evidence.MaxAgeNumBlocks,
				MaxAgeDuration:  params.Evidence.MaxAgeDuration,
				MaxBytes:        params.Evidence.MaxBytes,
			},
			Validator: &cmproto.ValidatorParams{
				PubKeyTypes: params.Validator.PubKeyTypes,
			},
			Version: &cmproto.VersionParams{
				App: params.Version.App,
			},
		},
		Validators:    cmtypes.TM2PB.ValidatorUpdates(cmtypes.NewValidatorSet(validators)),
		AppStateBytes: genesis.AppState,
		InitialHeight: genesis.InitialHeight,
	})
}

// CreateBlock reaps transactions from mempool and builds a block.
func (e *BlockExecutor) CreateBlock(height uint64, lastCommit *types.Commit, lastHeaderHash types.Hash, state types.State) *types.Block {
	maxBytes := state.ConsensusParams.Block.MaxBytes
	maxGas := state.ConsensusParams.Block.MaxGas

	mempoolTxs := e.mempool.ReapMaxBytesMaxGas(maxBytes, maxGas)

	block := &types.Block{
		SignedHeader: types.SignedHeader{
			Header: types.Header{
				Version: types.Version{
					Block: state.Version.Consensus.Block,
					App:   state.Version.Consensus.App,
				},
				BaseHeader: types.BaseHeader{
					ChainID: e.chainID,
					Height:  height,
					Time:    uint64(time.Now().Unix()), // TODO(tzdybal): how to get TAI64?
				},
				//LastHeaderHash: lastHeaderHash,
				//LastCommitHash:  lastCommitHash,
				DataHash:        make(types.Hash, 32),
				ConsensusHash:   make(types.Hash, 32),
				AppHash:         state.AppHash,
				LastResultsHash: state.LastResultsHash,
				ProposerAddress: e.proposerAddress,
			},
			Commit: *lastCommit,
		},
		Data: types.Data{
			Txs:                    toRollkitTxs(mempoolTxs),
			IntermediateStateRoots: types.IntermediateStateRoots{RawRootsList: nil},
			// Note: Temporarily remove Evidence #896
			// Evidence:               types.EvidenceData{Evidence: nil},
		},
	}
	block.SignedHeader.Header.LastCommitHash = lastCommit.GetCommitHash(&block.SignedHeader.Header, e.proposerAddress)
	block.SignedHeader.Header.LastHeaderHash = lastHeaderHash
	block.SignedHeader.Header.AggregatorsHash = state.Validators.Hash()

	return block
}

// ApplyBlock validates and executes the block.
func (e *BlockExecutor) ApplyBlock(ctx context.Context, state types.State, block *types.Block) (types.State, *cmstate.ABCIResponses, error) {
	err := e.validate(state, block)
	if err != nil {
		return types.State{}, nil, err
	}

	// This makes calls to the AppClient
	resp, err := e.execute(ctx, state, block)
	if err != nil {
		return types.State{}, nil, err
	}

	abciValUpdates := resp.EndBlock.ValidatorUpdates

	err = validateValidatorUpdates(abciValUpdates, state.ConsensusParams.Validator)
	if err != nil {
		return state, nil, fmt.Errorf("error in validator updates: %v", err)
	}

	validatorUpdates, err := cmtypes.PB2TM.ValidatorUpdates(abciValUpdates)
	if err != nil {
		return state, nil, err
	}
	if len(validatorUpdates) > 0 {
		e.logger.Debug("updates to validators", "updates", cmtypes.ValidatorListString(validatorUpdates))
	}
	if state.ConsensusParams.Block.MaxBytes == 0 {
		e.logger.Error("maxBytes=0", "state.ConsensusParams.Block", state.ConsensusParams.Block, "block", block)
	}

	state, err = e.updateState(state, block, resp, validatorUpdates)
	if err != nil {
		return types.State{}, nil, err
	}

	return state, resp, nil
}

// Commit commits the block
func (e *BlockExecutor) Commit(ctx context.Context, state types.State, block *types.Block, resp *cmstate.ABCIResponses) ([]byte, uint64, error) {
	appHash, retainHeight, err := e.commit(ctx, state, block, resp.DeliverTxs)
	if err != nil {
		return []byte{}, 0, err
	}

	state.AppHash = appHash

	err = e.publishEvents(resp, block, state)
	if err != nil {
		e.logger.Error("failed to fire block events", "error", err)
	}

	return appHash, retainHeight, nil
}

func (e *BlockExecutor) VerifyFraudProof(fraudProof *abci.FraudProof, expectedValidAppHash []byte) (bool, error) {
	resp, err := e.proxyApp.VerifyFraudProofSync(
		abci.RequestVerifyFraudProof{
			FraudProof:           fraudProof,
			ExpectedValidAppHash: expectedValidAppHash,
		},
	)
	if err != nil {
		return false, err
	}
	return resp.Success, nil
}

func (e *BlockExecutor) SetFraudProofService(fraudProofServ *fraudserv.ProofService) {
	e.FraudService = fraudProofServ
}

func (e *BlockExecutor) updateState(state types.State, block *types.Block, abciResponses *cmstate.ABCIResponses, validatorUpdates []*cmtypes.Validator) (types.State, error) {
	nValSet := state.NextValidators.Copy()
	lastHeightValSetChanged := state.LastHeightValidatorsChanged
	// Rollkit can work without validators
	if len(nValSet.Validators) > 0 {
		if len(validatorUpdates) > 0 {
			err := nValSet.UpdateWithChangeSet(validatorUpdates)
			if err != nil {
				if err.Error() != ErrEmptyValSetGenerated.Error() {
					return state, err
				}
				nValSet = &cmtypes.ValidatorSet{
					Validators: make([]*cmtypes.Validator, 0),
					Proposer:   nil,
				}
			}
			// Change results from this height but only applies to the next next height.
			lastHeightValSetChanged = block.SignedHeader.Header.Height() + 1 + 1
		}

		if len(nValSet.Validators) > 0 {
			nValSet.IncrementProposerPriority(1)
		}
		// TODO(tzdybal):  right now, it's for backward compatibility, may need to change this
	} else if len(validatorUpdates) > 0 {
		return state, ErrAddingValidatorToBased
	}

	s := types.State{
		Version:         state.Version,
		ChainID:         state.ChainID,
		InitialHeight:   state.InitialHeight,
		LastBlockHeight: block.SignedHeader.Header.Height(),
		LastBlockTime:   block.SignedHeader.Header.Time(),
		LastBlockID: cmtypes.BlockID{
			Hash: cmbytes.HexBytes(block.SignedHeader.Header.Hash()),
			// for now, we don't care about part set headers
		},
		NextValidators:                   nValSet,
		Validators:                       nValSet,
		LastValidators:                   state.Validators.Copy(),
		LastHeightValidatorsChanged:      lastHeightValSetChanged,
		ConsensusParams:                  state.ConsensusParams,
		LastHeightConsensusParamsChanged: state.LastHeightConsensusParamsChanged,
		AppHash:                          make(types.Hash, 32),
	}
	copy(s.LastResultsHash[:], cmtypes.NewResults(abciResponses.DeliverTxs).Hash())

	return s, nil
}

func (e *BlockExecutor) commit(ctx context.Context, state types.State, block *types.Block, deliverTxs []*abci.ResponseDeliverTx) ([]byte, uint64, error) {
	e.mempool.Lock()
	defer e.mempool.Unlock()

	err := e.mempool.FlushAppConn()
	if err != nil {
		return nil, 0, err
	}

	resp, err := e.proxyApp.CommitSync()
	if err != nil {
		return nil, 0, err
	}

	maxBytes := state.ConsensusParams.Block.MaxBytes
	maxGas := state.ConsensusParams.Block.MaxGas
	err = e.mempool.Update(int64(block.SignedHeader.Header.Height()), fromRollkitTxs(block.Data.Txs), deliverTxs, mempool.PreCheckMaxBytes(maxBytes), mempool.PostCheckMaxGas(maxGas))
	if err != nil {
		return nil, 0, err
	}

	return resp.Data, uint64(resp.RetainHeight), err
}

func (e *BlockExecutor) validate(state types.State, block *types.Block) error {
	err := block.ValidateBasic()
	if err != nil {
		return err
	}
	if block.SignedHeader.Header.Version.App != state.Version.Consensus.App ||
		block.SignedHeader.Header.Version.Block != state.Version.Consensus.Block {
		return errors.New("block version mismatch")
	}
	if state.LastBlockHeight <= 0 && block.SignedHeader.Header.Height() != state.InitialHeight {
		return errors.New("initial block height mismatch")
	}
	if state.LastBlockHeight > 0 && block.SignedHeader.Header.Height() != state.LastBlockHeight+1 {
		return errors.New("block height mismatch")
	}
	if !bytes.Equal(block.SignedHeader.Header.AppHash[:], state.AppHash[:]) {
		return errors.New("AppHash mismatch")
	}

	if !bytes.Equal(block.SignedHeader.Header.LastResultsHash[:], state.LastResultsHash[:]) {
		return errors.New("LastResultsHash mismatch")
	}

	if !bytes.Equal(block.SignedHeader.Header.AggregatorsHash[:], state.Validators.Hash()) {
		return errors.New("AggregatorsHash mismatch")
	}

	return nil
}

func (e *BlockExecutor) execute(ctx context.Context, state types.State, block *types.Block) (*cmstate.ABCIResponses, error) {
	abciResponses := new(cmstate.ABCIResponses)
	abciResponses.DeliverTxs = make([]*abci.ResponseDeliverTx, len(block.Data.Txs))

	txIdx := 0
	validTxs := 0
	invalidTxs := 0

	currentIsrs := block.Data.IntermediateStateRoots.RawRootsList
	currentIsrIndex := 0

	if e.fraudProofsEnabled && currentIsrs != nil {
		expectedLength := len(block.Data.Txs) + 3 // before BeginBlock, after BeginBlock, after every Tx, after EndBlock
		if len(currentIsrs) != expectedLength {
			return nil, fmt.Errorf("invalid length of ISR list: %d, expected length: %d", len(currentIsrs), expectedLength)
		}
	}

	ISRs := make([][]byte, 0)

	e.proxyApp.SetResponseCallback(func(req *abci.Request, res *abci.Response) {
		if r, ok := res.Value.(*abci.Response_DeliverTx); ok {
			txRes := r.DeliverTx
			if txRes.Code == abci.CodeTypeOK {
				validTxs++
			} else {
				e.logger.Debug("Invalid tx", "code", txRes.Code, "log", txRes.Log)
				invalidTxs++
			}
			abciResponses.DeliverTxs[txIdx] = txRes
			txIdx++
		}
	})

	if e.fraudProofsEnabled {
		isr, err := e.getAppHash()
		if err != nil {
			return nil, err
		}
		ISRs = append(ISRs, isr)
		currentIsrIndex++
	}

	genAndGossipFraudProofIfNeeded := func(beginBlockRequest *abci.RequestBeginBlock, deliverTxRequests []*abci.RequestDeliverTx, endBlockRequest *abci.RequestEndBlock) (err error) {
		if !e.fraudProofsEnabled {
			return nil
		}
		isr, err := e.getAppHash()
		if err != nil {
			return err
		}
		ISRs = append(ISRs, isr)
		isFraud := e.isFraudProofTrigger(isr, currentIsrs, currentIsrIndex)
		if isFraud {
			e.logger.Info("found fraud occurrence, generating a fraud proof...")
			fraudProof, err := e.generateFraudProof(beginBlockRequest, deliverTxRequests, endBlockRequest)
			if err != nil {
				return err
			}
			// Gossip Fraud Proof
			if err := e.FraudService.Broadcast(ctx, &types.StateFraudProof{FraudProof: *fraudProof}); err != nil {
				return fmt.Errorf("failed to broadcast fraud proof: %w", err)
			}
			return ErrFraudProofGenerated
		}
		currentIsrIndex++
		return nil
	}

	hash := block.Hash()
	abciHeader, err := abciconv.ToABCIHeaderPB(&block.SignedHeader.Header)
	if err != nil {
		return nil, err
	}
	abciHeader.ChainID = e.chainID
	abciHeader.ValidatorsHash = state.Validators.Hash()
	beginBlockRequest := abci.RequestBeginBlock{
		Hash:   hash[:],
		Header: abciHeader,
		LastCommitInfo: abci.CommitInfo{
			Round: 0,
			Votes: nil,
		},
		ByzantineValidators: nil,
	}
	abciResponses.BeginBlock, err = e.proxyApp.BeginBlockSync(beginBlockRequest)
	if err != nil {
		return nil, err
	}

	err = genAndGossipFraudProofIfNeeded(&beginBlockRequest, nil, nil)
	if err != nil {
		return nil, err
	}

	deliverTxRequests := make([]*abci.RequestDeliverTx, 0, len(block.Data.Txs))
	for _, tx := range block.Data.Txs {
		deliverTxRequest := abci.RequestDeliverTx{Tx: tx}
		deliverTxRequests = append(deliverTxRequests, &deliverTxRequest)
		res := e.proxyApp.DeliverTxAsync(deliverTxRequest)
		if res.GetException() != nil {
			return nil, errors.New(res.GetException().GetError())
		}

		err = genAndGossipFraudProofIfNeeded(&beginBlockRequest, deliverTxRequests, nil)
		if err != nil {
			return nil, err
		}
	}
	endBlockRequest := abci.RequestEndBlock{Height: block.SignedHeader.Header.Height()}
	abciResponses.EndBlock, err = e.proxyApp.EndBlockSync(endBlockRequest)
	if err != nil {
		return nil, err
	}

	err = genAndGossipFraudProofIfNeeded(&beginBlockRequest, deliverTxRequests, &endBlockRequest)
	if err != nil {
		return nil, err
	}

	if e.fraudProofsEnabled && block.Data.IntermediateStateRoots.RawRootsList == nil {
		// Block producer: Initial ISRs generated here
		block.Data.IntermediateStateRoots.RawRootsList = ISRs
	}

	return abciResponses, nil
}

func (e *BlockExecutor) isFraudProofTrigger(generatedIsr []byte, currentIsrs [][]byte, index int) bool {
	if currentIsrs == nil {
		return false
	}
	stateIsr := currentIsrs[index]
	if !bytes.Equal(stateIsr, generatedIsr) {
		e.logger.Debug("ISR Mismatch", "given_isr", stateIsr, "generated_isr", generatedIsr)
		return true
	}
	return false
}

func (e *BlockExecutor) generateFraudProof(beginBlockRequest *abci.RequestBeginBlock, deliverTxRequests []*abci.RequestDeliverTx, endBlockRequest *abci.RequestEndBlock) (*abci.FraudProof, error) {
	generateFraudProofRequest := abci.RequestGenerateFraudProof{}
	if beginBlockRequest == nil {
		return nil, fmt.Errorf("begin block request cannot be a nil parameter")
	}
	generateFraudProofRequest.BeginBlockRequest = *beginBlockRequest
	if deliverTxRequests != nil {
		generateFraudProofRequest.DeliverTxRequests = deliverTxRequests
		if endBlockRequest != nil {
			generateFraudProofRequest.EndBlockRequest = endBlockRequest
		}
	}
	resp, err := e.proxyApp.GenerateFraudProofSync(generateFraudProofRequest)
	if err != nil {
		return nil, err
	}
	if resp.FraudProof == nil {
		return nil, fmt.Errorf("fraud proof generation failed")
	}
	return resp.FraudProof, nil
}

<<<<<<< HEAD
func (e *BlockExecutor) getLastCommitHash(lastCommit *types.Commit, header *types.Header) []byte {
	lastABCICommit := abciconv.ToABCICommit(lastCommit, header.BaseHeader.Height, header.Hash())
	if len(lastCommit.Signatures) == 1 {
		lastABCICommit.Signatures[0].ValidatorAddress = e.proposerAddress
		lastABCICommit.Signatures[0].Timestamp = header.Time()
	}
	return lastABCICommit.Hash()
}

func (e *BlockExecutor) publishEvents(resp *cmstate.ABCIResponses, block *types.Block, state types.State) error {
=======
func (e *BlockExecutor) publishEvents(resp *tmstate.ABCIResponses, block *types.Block, state types.State) error {
>>>>>>> f9d5e7b6
	if e.eventBus == nil {
		return nil
	}

	abciBlock, err := abciconv.ToABCIBlock(block)
	abciBlock.Header.ValidatorsHash = state.Validators.Hash()
	if err != nil {
		return err
	}

	err = multierr.Append(err, e.eventBus.PublishEventNewBlock(cmtypes.EventDataNewBlock{
		Block:            abciBlock,
		ResultBeginBlock: *resp.BeginBlock,
		ResultEndBlock:   *resp.EndBlock,
	}))
	err = multierr.Append(err, e.eventBus.PublishEventNewBlockHeader(cmtypes.EventDataNewBlockHeader{
		Header:           abciBlock.Header,
		NumTxs:           int64(len(abciBlock.Txs)),
		ResultBeginBlock: *resp.BeginBlock,
		ResultEndBlock:   *resp.EndBlock,
	}))
	for _, ev := range abciBlock.Evidence.Evidence {
		err = multierr.Append(err, e.eventBus.PublishEventNewEvidence(cmtypes.EventDataNewEvidence{
			Evidence: ev,
			Height:   block.SignedHeader.Header.Height(),
		}))
	}
	for i, dtx := range resp.DeliverTxs {
		err = multierr.Append(err, e.eventBus.PublishEventTx(cmtypes.EventDataTx{
			TxResult: abci.TxResult{
				Height: block.SignedHeader.Header.Height(),
				Index:  uint32(i),
				Tx:     abciBlock.Data.Txs[i],
				Result: *dtx,
			},
		}))
	}
	return err
}

func (e *BlockExecutor) getAppHash() ([]byte, error) {
	isrResp, err := e.proxyApp.GetAppHashSync(abci.RequestGetAppHash{})
	if err != nil {
		return nil, err
	}
	return isrResp.AppHash, nil
}

func toRollkitTxs(txs cmtypes.Txs) types.Txs {
	rollkitTxs := make(types.Txs, len(txs))
	for i := range txs {
		rollkitTxs[i] = []byte(txs[i])
	}
	return rollkitTxs
}

func fromRollkitTxs(rollkitTxs types.Txs) cmtypes.Txs {
	txs := make(cmtypes.Txs, len(rollkitTxs))
	for i := range rollkitTxs {
		txs[i] = []byte(rollkitTxs[i])
	}
	return txs
}

func validateValidatorUpdates(abciUpdates []abci.ValidatorUpdate, params *cmproto.ValidatorParams) error {
	for _, valUpdate := range abciUpdates {
		if valUpdate.GetPower() < 0 {
			return fmt.Errorf("voting power can't be negative %v", valUpdate)
		} else if valUpdate.GetPower() == 0 {
			// continue, since this is deleting the validator, and thus there is no
			// pubkey to check
			continue
		}

		// Check if validator's pubkey matches an ABCI type in the consensus params
		pk, err := cryptoenc.PubKeyFromProto(valUpdate.PubKey)
		if err != nil {
			return err
		}

		if !cmtypes.IsValidPubkeyType(cmtypes.ValidatorParams{PubKeyTypes: params.PubKeyTypes}, pk.Type()) {
			return fmt.Errorf("validator %v is using pubkey %s, which is unsupported for consensus",
				valUpdate, pk.Type())
		}
	}
	return nil
}<|MERGE_RESOLUTION|>--- conflicted
+++ resolved
@@ -476,7 +476,6 @@
 	return resp.FraudProof, nil
 }
 
-<<<<<<< HEAD
 func (e *BlockExecutor) getLastCommitHash(lastCommit *types.Commit, header *types.Header) []byte {
 	lastABCICommit := abciconv.ToABCICommit(lastCommit, header.BaseHeader.Height, header.Hash())
 	if len(lastCommit.Signatures) == 1 {
@@ -487,9 +486,6 @@
 }
 
 func (e *BlockExecutor) publishEvents(resp *cmstate.ABCIResponses, block *types.Block, state types.State) error {
-=======
-func (e *BlockExecutor) publishEvents(resp *tmstate.ABCIResponses, block *types.Block, state types.State) error {
->>>>>>> f9d5e7b6
 	if e.eventBus == nil {
 		return nil
 	}
