--- conflicted
+++ resolved
@@ -246,18 +246,12 @@
 
 Both loops use a shared `submitToDA` function that provides:
 
-<<<<<<< HEAD
+* Namespace-specific submission based on header or data type
 * Retry logic with configurable maximum attempts via `MaxSubmitAttempts` configuration
 * Exponential backoff starting at `initialBackoff` (100ms), doubling each attempt, capped at `DABlockTime`
 * Gas price management with `GasMultiplier` applied on retries using a centralized `retryStrategy`
 * Recursive batch splitting for handling "too big" DA submissions that exceed blob size limits
 * Comprehensive error handling for different DA submission failure types (mempool issues, context cancellation, blob size limits)
-=======
-* Namespace-specific submission based on header or data type
-* Retry logic with [`maxSubmitAttempts`][maxSubmitAttempts] attempts
-* Exponential backoff starting at [`initialBackoff`][initialBackoff], doubling each attempt, capped at `DABlockTime`
-* Gas price management with `GasMultiplier` applied on retries
->>>>>>> 265ff503
 * Comprehensive metrics tracking for attempts, successes, and failures
 * Context-aware cancellation support
 
