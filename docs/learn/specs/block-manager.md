--- conflicted
+++ resolved
@@ -368,25 +368,14 @@
    - Does not increment `daHeight` on persistent errors
 
 4. **Processing Retrieved Blocks**:
-<<<<<<< HEAD
    - Validates header and data signatures
    - Checks sequencer information
    - Marks blocks as DA included in caches
    - Sends to sync goroutine for state update
    - Successful processing triggers immediate next retrieval without waiting for timer
    - Updates namespace migration status when appropriate:
-     - Marks migration complete when data found in new namespaces
+     - Marks migration complete when data is found in new namespaces
      - Persists migration state to avoid future legacy checks
-=======
-   * Validates header and data signatures
-   * Checks sequencer information
-   * Marks blocks as DA included in caches
-   * Sends to sync goroutine for state update
-   * Successful processing triggers immediate next retrieval without waiting for timer
-   * Updates namespace migration status when appropriate:
-     * Marks migration complete when data is found in new namespaces
-     * Persists migration state to avoid future legacy checks
->>>>>>> 2fcecc69
 
 #### Header and Data Caching
 
