--- conflicted
+++ resolved
@@ -299,15 +299,9 @@
 Congratulations again! You now know how to deploy Evolve EVM chains and understand the architecture and components needed.
 
 For detailed setup instructions, see:
-<<<<<<< HEAD
+
 - [Single Sequencer Setup Guide](/docs/guides/evm/single.md) - Step-by-step deployment instructions
 - [RETH Backup Guide](/docs/guides/evm/reth-backup.md) - Data protection and backup procedures
 - [Celestia DA Guide](/docs/guides/da/celestia-da.md) - Connecting to Celestia networks
-=======
-
-- [Single Sequencer Setup Guide](/guides/evm/single.md) - Step-by-step deployment instructions
-- [RETH Backup Guide](/guides/evm/reth-backup.md) - Data protection and backup procedures
-- [Celestia DA Guide](/guides/da/celestia-da.md) - Connecting to Celestia networks
->>>>>>> 265ff503
 
 You can also learn more about local deployments in our [Docker Compose guide](/docs/guides/deploy/local.md).