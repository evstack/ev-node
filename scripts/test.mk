--- conflicted
+++ resolved
@@ -47,13 +47,12 @@
 ## test-docker-e2e: Running Docker E2E tests
 test-docker-e2e: docker-build-if-local
 	@echo "--> Running Docker E2E tests"
-<<<<<<< HEAD
 	@echo "--> Verifying Docker image exists locally..."
 	@if [ -z "$(ROLLKIT_IMAGE_REPO)" ] || [ "$(ROLLKIT_IMAGE_REPO)" = "rollkit" ]; then \
 		echo "--> Verifying Docker image exists locally..."; \
 		docker image inspect rollkit:local-dev >/dev/null 2>&1 || (echo "ERROR: rollkit:local-dev image not found. Run 'make docker-build' first." && exit 1); \
 	fi
-	@cd test/docker-e2e && go test -mod=readonly -failfast -timeout=30m ./...
+	@cd test/docker-e2e && go test -mod=readonly -failfast -tags='docker_e2e' -timeout=30m ./...
 	@$(MAKE) docker-cleanup-if-local
 
 ## docker-build-if-local: Build Docker image if using local repository
@@ -75,6 +74,3 @@
 		echo "--> Using remote repository, no cleanup needed"; \
 	fi
 .PHONY: docker-cleanup-if-local
-=======
-	@cd test/docker-e2e && go test -mod=readonly -failfast -tags='docker_e2e' -timeout=30m ./...
->>>>>>> 4ee6b803
