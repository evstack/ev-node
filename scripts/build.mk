--- conflicted
+++ resolved
@@ -60,11 +60,7 @@
 ## docker-build: Build Docker image for local testing
 docker-build:
 	@echo "--> Building Docker image for local testing"
-<<<<<<< HEAD
-	@docker build -f apps/testapp/Dockerfile -t evstack:local-dev .
-=======
 	@docker build -t evstack:local-dev -f apps/testapp/Dockerfile .
->>>>>>> f4462308
 	@echo "--> Docker image built: evstack:local-dev"
 	@echo "--> Checking if image exists locally..."
 	@docker images evstack:local-dev
