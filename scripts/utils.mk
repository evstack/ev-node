## deps: Install dependencies
deps:
	@echo "--> Installing dependencies"
	@go mod download
	@go mod tidy
	@go run scripts/go-mod-tidy-all.go
.PHONY: deps

tidy-all:
	@go run -tags=tidy scripts/tidy.go
.PHONY: tidy-all

## lint: Run linters golangci-lint and markdownlint.
lint: vet
	@echo "--> Running golangci-lint"
	@golangci-lint run
	@echo "--> Running markdownlint"
	@markdownlint --config .markdownlint.yaml --ignore './specs/src/specs/**.md' '**/*.md'
	@echo "--> Running hadolint"
	@hadolint test/docker/mockserv.Dockerfile
	@echo "--> Running yamllint"
	@yamllint --no-warnings . -c .yamllint.yml
	@echo "--> Running goreleaser check"
	@goreleaser check
	@echo "--> Running actionlint"
	@actionlint
.PHONY: lint

## fmt: Run fixes for linters.
lint-fix:
	@echo "--> Formatting go"
	@golangci-lint run --fix
	@echo "--> Formatting markdownlint"
	@markdownlint --config .markdownlint.yaml --ignore './specs/src/specs/**.md' '**/*.md' -f
.PHONY: lint-fix

## vet: Run go vet
vet:
	@echo "--> Running go vet"
	@go vet ./...
.PHONY: vet

## mock-gen: generate mocks of types
mock-gen:
	@echo "-> Generating mocks"
<<<<<<< HEAD
	mockery
.PHONY: mock-gen

mock-header:
	mockery --output test/mocks --srcpkg github.com/celestiaorg/go-header --name Store --filename="external/hstore.go"
.PHONY: mock-header
=======
	go run github.com/vektra/mockery/v3@latest
.PHONY: mock-gen
>>>>>>> d73d2c7a
<|MERGE_RESOLUTION|>--- conflicted
+++ resolved
@@ -43,14 +43,5 @@
 ## mock-gen: generate mocks of types
 mock-gen:
 	@echo "-> Generating mocks"
-<<<<<<< HEAD
-	mockery
-.PHONY: mock-gen
-
-mock-header:
-	mockery --output test/mocks --srcpkg github.com/celestiaorg/go-header --name Store --filename="external/hstore.go"
-.PHONY: mock-header
-=======
 	go run github.com/vektra/mockery/v3@latest
-.PHONY: mock-gen
->>>>>>> d73d2c7a
+.PHONY: mock-gen