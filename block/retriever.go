package block

import (
	"context"
	"errors"
	"fmt"
	"strings"
	"time"

	"google.golang.org/protobuf/proto"

	coreda "github.com/evstack/ev-node/core/da"
	"github.com/evstack/ev-node/types"
	pb "github.com/evstack/ev-node/types/pb/evnode/v1"
)

const (
	dAefetcherTimeout = 30 * time.Second
	dAFetcherRetries  = 10
)

// RetrieveLoop is responsible for interacting with DA layer.
func (m *Manager) RetrieveLoop(ctx context.Context) {
	// blobsFoundCh is used to track when we successfully found a header so
	// that we can continue to try and find headers that are in the next DA height.
	// This enables syncing faster than the DA block time.
	blobsFoundCh := make(chan struct{}, 1)
	defer close(blobsFoundCh)
	for {
		select {
		case <-ctx.Done():
			return
		case <-m.retrieveCh:
		case <-blobsFoundCh:
		}
		daHeight := m.daHeight.Load()
		err := m.processNextDAHeaderAndData(ctx)
		if err != nil && ctx.Err() == nil {
			// if the requested da height is not yet available, wait silently, otherwise log the error and wait
			if !m.areAllErrorsHeightFromFuture(err) {
				m.logger.Error().Uint64("daHeight", daHeight).Str("errors", err.Error()).Msg("failed to retrieve data from DALC")
			}
			continue
		}
		// Signal the blobsFoundCh to try and retrieve the next set of blobs
		select {
		case blobsFoundCh <- struct{}{}:
		default:
		}
		m.daHeight.Store(daHeight + 1)
	}
}

// processNextDAHeaderAndData is responsible for retrieving a header and data from the DA layer.
// It returns an error if the context is done or if the DA layer returns an error.
func (m *Manager) processNextDAHeaderAndData(ctx context.Context) error {
	select {
	case <-ctx.Done():
		return ctx.Err()
	default:
	}

	daHeight := m.daHeight.Load()

	var err error
<<<<<<< HEAD
	m.logger.Debug("trying to retrieve data from DA", "daHeight", daHeight)
	for range dAFetcherRetries {
=======
	m.logger.Debug().Uint64("daHeight", daHeight).Msg("trying to retrieve data from DA")
	for r := 0; r < dAFetcherRetries; r++ {
>>>>>>> c5242a16
		select {
		case <-ctx.Done():
			return ctx.Err()
		default:
		}
		blobsResp, fetchErr := m.fetchBlobs(ctx, daHeight)
		if fetchErr == nil {
			// Record successful DA retrieval
			m.recordDAMetrics("retrieval", DAModeSuccess)

			if blobsResp.Code == coreda.StatusNotFound {
				m.logger.Debug().Uint64("daHeight", daHeight).Str("reason", blobsResp.Message).Msg("no blob data found")
				return nil
			}
<<<<<<< HEAD
			m.logger.Debug("retrieved potential blob data", "n", len(blobsResp.Data), "daHeight", daHeight)
			for blobIdx, bz := range blobsResp.Data {
=======
			m.logger.Debug().Int("n", len(blobsResp.Data)).Uint64("daHeight", daHeight).Msg("retrieved potential blob data")
			for _, bz := range blobsResp.Data {
>>>>>>> c5242a16
				if len(bz) == 0 {
					m.logger.Debug().Uint64("daHeight", daHeight).Msg("ignoring nil or empty blob")
					continue
				}
				if m.handlePotentialHeader(ctx, bz, daHeight) {
					continue
				}
				if m.handlePotentialData(ctx, bz, daHeight) {
					continue
				}
				if _, err := m.directTXExtractor.Handle(
					ctx,
					daHeight,
					blobsResp.IDs[blobIdx],
					bz,
					blobsResp.Timestamp,
				); err != nil {
					return err
				}
			}
			return nil
		} else if strings.Contains(fetchErr.Error(), coreda.ErrHeightFromFuture.Error()) {
			m.logger.Debug().Uint64("daHeight", daHeight).Str("reason", fetchErr.Error()).Msg("height from future")
			return fetchErr
		}

		// Track the error
		err = errors.Join(err, fetchErr)
		// Delay before retrying
		select {
		case <-ctx.Done():
			return err
		case <-time.After(100 * time.Millisecond):
		}
	}
	return err
}

// handlePotentialHeader tries to decode and process a header. Returns true if successful or skipped, false if not a header.
func (m *Manager) handlePotentialHeader(ctx context.Context, bz []byte, daHeight uint64) bool {
	header := new(types.SignedHeader)
	var headerPb pb.SignedHeader

	if err := proto.Unmarshal(bz, &headerPb); err != nil {
		m.logger.Debug().Err(err).Msg("failed to unmarshal header")
		return false
	}

	if err := header.FromProto(&headerPb); err != nil {
		// treat as handled, but not valid
		m.logger.Debug().Err(err).Msg("failed to decode unmarshalled header")
		return true
	}

	// set custom verifier to do correct header verification
	header.SetCustomVerifier(m.signaturePayloadProvider)

	// Stronger validation: check for obviously invalid headers using ValidateBasic
	if err := header.ValidateBasic(); err != nil {
		m.logger.Debug().Uint64("daHeight", daHeight).Err(err).Msg("blob does not look like a valid header")
		return false
	}

	// early validation to reject junk headers
	if !m.isUsingExpectedSingleSequencer(header) {
		m.logger.Debug().
			Uint64("headerHeight", header.Height()).
			Str("headerHash", header.Hash().String()).
			Msg("skipping header from unexpected sequencer")
		return true
	}
	headerHash := header.Hash().String()
	m.headerCache.SetDAIncluded(headerHash, daHeight)
	m.sendNonBlockingSignalToDAIncluderCh()
	m.logger.Info().Uint64("headerHeight", header.Height()).Str("headerHash", headerHash).Msg("header marked as DA included")
	if !m.headerCache.IsSeen(headerHash) {
		select {
		case <-ctx.Done():
			return true
		default:
			m.logger.Warn().Uint64("daHeight", daHeight).Msg("headerInCh backlog full, dropping header")
		}
		m.headerInCh <- NewHeaderEvent{header, daHeight}
	}
	return true
}

// handlePotentialData tries to decode and process a data. No return value.
func (m *Manager) handlePotentialData(ctx context.Context, bz []byte, daHeight uint64) bool {
	var signedData types.SignedData
	err := signedData.UnmarshalBinary(bz)
	if err != nil {
<<<<<<< HEAD
		m.logger.Debug("failed to unmarshal signed data, error", err)
		return false
	}
	if len(signedData.Txs) == 0 {
		m.logger.Debug("ignoring empty signed data, daHeight: ", daHeight)
		return false
=======
		m.logger.Debug().Err(err).Msg("failed to unmarshal signed data")
		return
	}
	if len(signedData.Txs) == 0 {
		m.logger.Debug().Uint64("daHeight", daHeight).Msg("ignoring empty signed data")
		return
>>>>>>> c5242a16
	}

	// Early validation to reject junk data
	if !m.isValidSignedData(&signedData) {
<<<<<<< HEAD
		m.logger.Debug("invalid data signature, daHeight: ", daHeight)
		return false
=======
		m.logger.Debug().Uint64("daHeight", daHeight).Msg("invalid data signature")
		return
>>>>>>> c5242a16
	}

	dataHashStr := signedData.Data.DACommitment().String()
	m.dataCache.SetDAIncluded(dataHashStr, daHeight)
	m.sendNonBlockingSignalToDAIncluderCh()
	m.logger.Info().Str("dataHash", dataHashStr).Uint64("daHeight", daHeight).Uint64("height", signedData.Height()).Msg("signed data marked as DA included")
	if !m.dataCache.IsSeen(dataHashStr) {
		select {
		case <-ctx.Done():
			return false
		default:
			m.logger.Warn().Uint64("daHeight", daHeight).Msg("dataInCh backlog full, dropping signed data")
		}
		m.dataInCh <- NewDataEvent{&signedData.Data, daHeight}
	}
	return true
}

// areAllErrorsHeightFromFuture checks if all errors in a joined error are ErrHeightFromFutureStr
func (m *Manager) areAllErrorsHeightFromFuture(err error) bool {
	if err == nil {
		return false
	}

	// Check if the error itself is ErrHeightFromFutureStr
	if strings.Contains(err.Error(), ErrHeightFromFutureStr.Error()) {
		return true
	}

	// If it's a joined error, check each error recursively
	if joinedErr, ok := err.(interface{ Unwrap() []error }); ok {
		for _, e := range joinedErr.Unwrap() {
			if !m.areAllErrorsHeightFromFuture(e) {
				return false
			}
		}
		return true
	}

	return false
}

// fetchBlobs retrieves blobs from the DA layer
func (m *Manager) fetchBlobs(ctx context.Context, daHeight uint64) (coreda.ResultRetrieve, error) {
	var err error
	ctx, cancel := context.WithTimeout(ctx, dAefetcherTimeout)
	defer cancel()

	// Record DA retrieval retry attempt
	m.recordDAMetrics("retrieval", DAModeRetry)

	// TODO: we should maintain the original error instead of creating a new one as we lose context by creating a new error.
	blobsRes := types.RetrieveWithHelpers(ctx, m.da, m.logger, daHeight, []byte(m.genesis.ChainID))
	switch blobsRes.Code {
	case coreda.StatusError:
		// Record failed DA retrieval
		m.recordDAMetrics("retrieval", DAModeFail)
		err = fmt.Errorf("failed to retrieve block: %s", blobsRes.Message)
	case coreda.StatusHeightFromFuture:
		// Keep the root cause intact for callers that may rely on errors.Is/As.
		err = fmt.Errorf("%w: %s", coreda.ErrHeightFromFuture, blobsRes.Message)
	}
	return blobsRes, err
}<|MERGE_RESOLUTION|>--- conflicted
+++ resolved
@@ -63,13 +63,8 @@
 	daHeight := m.daHeight.Load()
 
 	var err error
-<<<<<<< HEAD
-	m.logger.Debug("trying to retrieve data from DA", "daHeight", daHeight)
-	for range dAFetcherRetries {
-=======
 	m.logger.Debug().Uint64("daHeight", daHeight).Msg("trying to retrieve data from DA")
 	for r := 0; r < dAFetcherRetries; r++ {
->>>>>>> c5242a16
 		select {
 		case <-ctx.Done():
 			return ctx.Err()
@@ -84,13 +79,8 @@
 				m.logger.Debug().Uint64("daHeight", daHeight).Str("reason", blobsResp.Message).Msg("no blob data found")
 				return nil
 			}
-<<<<<<< HEAD
-			m.logger.Debug("retrieved potential blob data", "n", len(blobsResp.Data), "daHeight", daHeight)
+			m.logger.Debug().Int("n", len(blobsResp.Data)).Uint64("daHeight", daHeight).Msg("retrieved potential blob data")
 			for blobIdx, bz := range blobsResp.Data {
-=======
-			m.logger.Debug().Int("n", len(blobsResp.Data)).Uint64("daHeight", daHeight).Msg("retrieved potential blob data")
-			for _, bz := range blobsResp.Data {
->>>>>>> c5242a16
 				if len(bz) == 0 {
 					m.logger.Debug().Uint64("daHeight", daHeight).Msg("ignoring nil or empty blob")
 					continue
@@ -183,32 +173,18 @@
 	var signedData types.SignedData
 	err := signedData.UnmarshalBinary(bz)
 	if err != nil {
-<<<<<<< HEAD
-		m.logger.Debug("failed to unmarshal signed data, error", err)
-		return false
-	}
-	if len(signedData.Txs) == 0 {
-		m.logger.Debug("ignoring empty signed data, daHeight: ", daHeight)
-		return false
-=======
 		m.logger.Debug().Err(err).Msg("failed to unmarshal signed data")
-		return
+		return false
 	}
 	if len(signedData.Txs) == 0 {
 		m.logger.Debug().Uint64("daHeight", daHeight).Msg("ignoring empty signed data")
-		return
->>>>>>> c5242a16
+		return false
 	}
 
 	// Early validation to reject junk data
 	if !m.isValidSignedData(&signedData) {
-<<<<<<< HEAD
-		m.logger.Debug("invalid data signature, daHeight: ", daHeight)
-		return false
-=======
 		m.logger.Debug().Uint64("daHeight", daHeight).Msg("invalid data signature")
-		return
->>>>>>> c5242a16
+		return false
 	}
 
 	dataHashStr := signedData.Data.DACommitment().String()
