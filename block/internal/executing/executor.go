package executing

import (
	"bytes"
	"context"
	"errors"
	"fmt"
	"sync"
	"sync/atomic"
	"time"

	"github.com/ipfs/go-datastore"
	"github.com/rs/zerolog"
	"golang.org/x/sync/errgroup"

	"github.com/evstack/ev-node/block/internal/cache"
	"github.com/evstack/ev-node/block/internal/common"
	coreexecutor "github.com/evstack/ev-node/core/execution"
	coresequencer "github.com/evstack/ev-node/core/sequencer"
	"github.com/evstack/ev-node/pkg/config"
	"github.com/evstack/ev-node/pkg/genesis"
	"github.com/evstack/ev-node/pkg/raft"
	"github.com/evstack/ev-node/pkg/signer"
	"github.com/evstack/ev-node/pkg/store"
	"github.com/evstack/ev-node/types"
)

// broadcaster interface for P2P broadcasting
type broadcaster[T any] interface {
	WriteToStoreAndBroadcast(ctx context.Context, payload T) error
}

// Executor handles block production, transaction processing, and state management
type Executor struct {
	// Core components
	store     store.Store
	exec      coreexecutor.Executor
	sequencer coresequencer.Sequencer
	signer    signer.Signer

	// Shared components
	cache   cache.Manager
	metrics *common.Metrics

	// Broadcasting
	headerBroadcaster broadcaster[*types.SignedHeader]
	dataBroadcaster   broadcaster[*types.Data]

	// Configuration
	config  config.Config
	genesis genesis.Genesis
	options common.BlockOptions

	// Raft consensus
	raftNode common.RaftNode

	// State management
	lastState *atomic.Pointer[types.State]

	// Channels for coordination
	txNotifyCh chan struct{}
	errorCh    chan<- error // Channel to report critical execution client failures

	// Logging
	logger zerolog.Logger

	// Lifecycle
	ctx    context.Context
	cancel context.CancelFunc
	wg     sync.WaitGroup
}

// NewExecutor creates a new block executor.
// The executor is responsible for:
// - Block production from sequencer batches
// - State transitions and validation
// - P2P broadcasting of produced blocks
// - DA submission of headers and data
func NewExecutor(
	store store.Store,
	exec coreexecutor.Executor,
	sequencer coresequencer.Sequencer,
	signer signer.Signer,
	cache cache.Manager,
	metrics *common.Metrics,
	config config.Config,
	genesis genesis.Genesis,
	headerBroadcaster broadcaster[*types.SignedHeader],
	dataBroadcaster broadcaster[*types.Data],
	logger zerolog.Logger,
	options common.BlockOptions,
	errorCh chan<- error,
	raftNode common.RaftNode,
) (*Executor, error) {
	if signer == nil {
		return nil, errors.New("signer cannot be nil")
	}

	addr, err := signer.GetAddress()
	if err != nil {
		return nil, fmt.Errorf("failed to get address: %w", err)
	}

	if !bytes.Equal(addr, genesis.ProposerAddress) {
		return nil, common.ErrNotProposer
	}

	return &Executor{
		store:             store,
		exec:              exec,
		sequencer:         sequencer,
		signer:            signer,
		cache:             cache,
		metrics:           metrics,
		config:            config,
		genesis:           genesis,
		headerBroadcaster: headerBroadcaster,
		dataBroadcaster:   dataBroadcaster,
		options:           options,
<<<<<<< HEAD
		raftNode:          raftNode,
		lastStateMtx:      &sync.RWMutex{},
=======
		lastState:         &atomic.Pointer[types.State]{},
>>>>>>> 1ff30eac
		txNotifyCh:        make(chan struct{}, 1),
		errorCh:           errorCh,
		logger:            logger.With().Str("component", "executor").Logger(),
	}, nil
}

// Start begins the execution component
func (e *Executor) Start(ctx context.Context) error {
	e.ctx, e.cancel = context.WithCancel(ctx)

	// Initialize state
	if err := e.initializeState(); err != nil {
		return fmt.Errorf("failed to initialize state: %w", err)
	}

	// Start execution loop
	e.wg.Add(1)
	go func() {
		defer e.wg.Done()
		e.executionLoop()
	}()

	e.logger.Info().Msg("executor started")
	return nil
}

// Stop shuts down the execution component
func (e *Executor) Stop() error {
	if e.cancel != nil {
		e.cancel()
	}
	e.wg.Wait()

	e.logger.Info().Msg("executor stopped")
	return nil
}

// GetLastState returns the current state.
func (e *Executor) GetLastState() types.State {
	state := e.getLastState()
	state.AppHash = bytes.Clone(state.AppHash)
	state.LastResultsHash = bytes.Clone(state.LastResultsHash)

	return state
}

// getLastState returns the current state.
// getLastState should never directly mutate.
func (e *Executor) getLastState() types.State {
	state := e.lastState.Load()
	if state == nil {
		return types.State{}
	}

	return *state
}

// setLastState updates the current state
func (e *Executor) setLastState(state types.State) {
	e.lastState.Store(&state)
}

// NotifyNewTransactions signals that new transactions are available
func (e *Executor) NotifyNewTransactions() {
	select {
	case e.txNotifyCh <- struct{}{}:
	default:
		// Channel full, notification already pending
	}
}

// initializeState loads or creates the initial blockchain state
func (e *Executor) initializeState() error {
	// Try to load existing state
	state, err := e.store.GetState(e.ctx)
	if err != nil {
		// Initialize new chain
		e.logger.Info().Msg("initializing new blockchain state")

		stateRoot, _, err := e.exec.InitChain(e.ctx, e.genesis.StartTime,
			e.genesis.InitialHeight, e.genesis.ChainID)
		if err != nil {
			e.sendCriticalError(fmt.Errorf("failed to initialize chain: %w", err))
			return fmt.Errorf("failed to initialize chain: %w", err)
		}

		state = types.State{
			ChainID:         e.genesis.ChainID,
			InitialHeight:   e.genesis.InitialHeight,
			LastBlockHeight: e.genesis.InitialHeight - 1,
			LastBlockTime:   e.genesis.StartTime,
			AppHash:         stateRoot,
			DAHeight:        0,
		}
	}

	e.setLastState(state)

	// Initialize store height using batch for atomicity
	batch, err := e.store.NewBatch(e.ctx)
	if err != nil {
		return fmt.Errorf("failed to create batch: %w", err)
	}
	if err := batch.SetHeight(state.LastBlockHeight); err != nil {
		return fmt.Errorf("failed to set store height: %w", err)
	}
	if err := batch.Commit(); err != nil {
		return fmt.Errorf("failed to commit batch: %w", err)
	}

	e.logger.Info().Uint64("height", state.LastBlockHeight).
		Str("chain_id", state.ChainID).Msg("initialized state")

	return nil
}

// executionLoop handles block production and aggregation
func (e *Executor) executionLoop() {
	e.logger.Info().Msg("starting execution loop")
	defer e.logger.Info().Msg("execution loop stopped")

	var delay time.Duration
	initialHeight := e.genesis.InitialHeight
	currentState := e.getLastState()

	if currentState.LastBlockHeight < initialHeight {
		delay = time.Until(e.genesis.StartTime.Add(e.config.Node.BlockTime.Duration))
	} else {
		delay = time.Until(currentState.LastBlockTime.Add(e.config.Node.BlockTime.Duration))
	}

	if delay > 0 {
		e.logger.Info().Dur("delay", delay).Msg("waiting to start block production")
		select {
		case <-e.ctx.Done():
			return
		case <-time.After(delay):
		}
	}

	blockTimer := time.NewTimer(e.config.Node.BlockTime.Duration)
	defer blockTimer.Stop()

	var lazyTimer *time.Timer
	var lazyTimerCh <-chan time.Time
	if e.config.Node.LazyMode {
		// lazyTimer triggers block publication even during inactivity
		lazyTimer = time.NewTimer(e.config.Node.LazyBlockInterval.Duration)
		defer lazyTimer.Stop()
		lazyTimerCh = lazyTimer.C
	}
	txsAvailable := false

	for {
		select {
		case <-e.ctx.Done():
			return

		case <-blockTimer.C:
			if e.config.Node.LazyMode && !txsAvailable {
				// In lazy mode without transactions, just continue ticking
				blockTimer.Reset(e.config.Node.BlockTime.Duration)
				continue
			}

			if err := e.produceBlock(); err != nil {
				e.logger.Error().Err(err).Msg("failed to produce block")
			}
			txsAvailable = false
			// Always reset block timer to keep ticking
			blockTimer.Reset(e.config.Node.BlockTime.Duration)

		case <-lazyTimerCh:
			e.logger.Debug().Msg("Lazy timer triggered block production")
			if err := e.produceBlock(); err != nil {
				e.logger.Error().Err(err).Msg("failed to produce block from lazy timer")
			}
			// Reset lazy timer
			lazyTimer.Reset(e.config.Node.LazyBlockInterval.Duration)

		case <-e.txNotifyCh:
			txsAvailable = true
		}
	}
}

// produceBlock creates, validates, and stores a new block
func (e *Executor) produceBlock() error {
	start := time.Now()
	defer func() {
		if e.metrics.OperationDuration["block_production"] != nil {
			duration := time.Since(start).Seconds()
			e.metrics.OperationDuration["block_production"].Observe(duration)
		}
	}()

<<<<<<< HEAD
	// Check raft leadership if raft is enabled
	if e.raftNode != nil && !e.raftNode.IsLeader() {
		return errors.New("not raft leader")
	}

	currentState := e.GetLastState()
=======
	currentState := e.getLastState()
>>>>>>> 1ff30eac
	newHeight := currentState.LastBlockHeight + 1

	e.logger.Debug().Uint64("height", newHeight).Msg("producing block")

	// check pending limits
	if e.config.Node.MaxPendingHeadersAndData > 0 {
		pendingHeaders := e.cache.NumPendingHeaders()
		pendingData := e.cache.NumPendingData()
		if pendingHeaders >= e.config.Node.MaxPendingHeadersAndData ||
			pendingData >= e.config.Node.MaxPendingHeadersAndData {
			e.logger.Warn().
				Uint64("pending_headers", pendingHeaders).
				Uint64("pending_data", pendingData).
				Uint64("limit", e.config.Node.MaxPendingHeadersAndData).
				Msg("pending limit reached, skipping block production")
			return nil
		}
	}

	var (
		header *types.SignedHeader
		data   *types.Data
	)

	// Check if there's an already stored block at the newHeight
	// If there is use that instead of creating a new block
	pendingHeader, pendingData, err := e.store.GetBlockData(e.ctx, newHeight)
	if err == nil {
		e.logger.Info().Uint64("height", newHeight).Msg("using pending block")
		header = pendingHeader
		data = pendingData
	} else if !errors.Is(err, datastore.ErrNotFound) {
		return fmt.Errorf("failed to get block data: %w", err)
	} else {
		// get batch from sequencer
		batchData, err := e.retrieveBatch(e.ctx)
		if errors.Is(err, common.ErrNoBatch) {
			e.logger.Debug().Msg("no batch available")
			return nil
		} else if errors.Is(err, common.ErrNoTransactionsInBatch) {
			e.logger.Debug().Msg("no transactions in batch")
		} else if err != nil {
			return fmt.Errorf("failed to retrieve batch: %w", err)
		}

		header, data, err = e.createBlock(e.ctx, newHeight, batchData)
		if err != nil {
			return fmt.Errorf("failed to create block: %w", err)
		}

		// saved early for crash recovery, will be overwritten later with the final signature
		batch, err := e.store.NewBatch(e.ctx)
		if err != nil {
			return fmt.Errorf("failed to create batch for early save: %w", err)
		}
		if err = batch.SaveBlockData(header, data, &types.Signature{}); err != nil {
			return fmt.Errorf("failed to save block data: %w", err)
		}
		if err = batch.Commit(); err != nil {
			return fmt.Errorf("failed to commit early save batch: %w", err)
		}
	}

	newState, err := e.applyBlock(e.ctx, header.Header, data)
	if err != nil {
		return fmt.Errorf("failed to apply block: %w", err)
	}

	// signing the header is done after applying the block
	// as for signing, the state of the block may be required by the signature payload provider.
	signature, err := e.signHeader(header.Header)
	if err != nil {
		return fmt.Errorf("failed to sign header: %w", err)
	}
	header.Signature = signature

	if err := e.validateBlock(currentState, header, data); err != nil {
		e.sendCriticalError(fmt.Errorf("failed to validate block: %w", err))
		return fmt.Errorf("failed to validate block: %w", err)
	}

	batch, err := e.store.NewBatch(e.ctx)
	if err != nil {
		return fmt.Errorf("failed to create batch: %w", err)
	}

	if err := batch.SaveBlockData(header, data, &signature); err != nil {
		return fmt.Errorf("failed to save block: %w", err)
	}

	if err := batch.SetHeight(newHeight); err != nil {
		return fmt.Errorf("failed to update store height: %w", err)
	}

	if err := batch.UpdateState(newState); err != nil {
		return fmt.Errorf("failed to update state: %w", err)
	}

<<<<<<< HEAD
	// Propose block to raft before p2p broadcast if raft is enabled
	if e.raftNode != nil {
		headerBytes, err := header.MarshalBinary()
		if err != nil {
			return fmt.Errorf("failed to marshal header: %w", err)
		}
		dataBytes, err := data.MarshalBinary()
		if err != nil {
			return fmt.Errorf("failed to marshal data: %w", err)
		}

		raftState := &raft.RaftBlockState{
			Height:    newHeight,
			Hash:      header.Hash(),
			Timestamp: header.BaseHeader.Time,
			Header:    headerBytes,
			Data:      dataBytes,
		}
		if err := e.raftNode.Broadcast(e.ctx, raftState); err != nil {
			return fmt.Errorf("failed to propose block to raft: %w", err)
		}
		e.logger.Debug().Uint64("height", newHeight).Msg("proposed block to raft")
	}

=======
	if err := batch.Commit(); err != nil {
		return fmt.Errorf("failed to commit batch: %w", err)
	}

	// Update in-memory state after successful commit
	e.setLastState(newState)
	e.metrics.Height.Set(float64(newState.LastBlockHeight))

>>>>>>> 1ff30eac
	// broadcast header and data to P2P network
	g, ctx := errgroup.WithContext(e.ctx)
	g.Go(func() error { return e.headerBroadcaster.WriteToStoreAndBroadcast(ctx, header) })
	g.Go(func() error { return e.dataBroadcaster.WriteToStoreAndBroadcast(ctx, data) })
	if err := g.Wait(); err != nil {
		e.logger.Error().Err(err).Msg("failed to broadcast header and/data")
		// don't fail block production on broadcast error
	}

	e.recordBlockMetrics(data)

	e.logger.Info().
		Uint64("height", newHeight).
		Int("txs", len(data.Txs)).
		Msg("produced block")

	return nil
}

// retrieveBatch gets the next batch of transactions from the sequencer
func (e *Executor) retrieveBatch(ctx context.Context) (*BatchData, error) {
	req := coresequencer.GetNextBatchRequest{
		Id: []byte(e.genesis.ChainID),
	}

	res, err := e.sequencer.GetNextBatch(ctx, req)
	if err != nil {
		return nil, err
	}

	if res == nil || res.Batch == nil {
		return nil, common.ErrNoBatch
	}

	if len(res.Batch.Transactions) == 0 {
		return &BatchData{
			Batch: res.Batch,
			Time:  res.Timestamp,
			Data:  res.BatchData,
		}, common.ErrNoTransactionsInBatch
	}

	return &BatchData{
		Batch: res.Batch,
		Time:  res.Timestamp,
		Data:  res.BatchData,
	}, nil
}

// createBlock creates a new block from the given batch
func (e *Executor) createBlock(ctx context.Context, height uint64, batchData *BatchData) (*types.SignedHeader, *types.Data, error) {
	currentState := e.getLastState()
	headerTime := uint64(e.genesis.StartTime.UnixNano())

	// Get last block info
	var lastHeaderHash types.Hash
	var lastDataHash types.Hash
	var lastSignature types.Signature

	if height > e.genesis.InitialHeight {
		headerTime = uint64(batchData.UnixNano())

		lastHeader, lastData, err := e.store.GetBlockData(ctx, height-1)
		if err != nil {
			return nil, nil, fmt.Errorf("failed to get last block: %w", err)
		}
		lastHeaderHash = lastHeader.Hash()
		lastDataHash = lastData.Hash()

		lastSignaturePtr, err := e.store.GetSignature(ctx, height-1)
		if err != nil {
			return nil, nil, fmt.Errorf("failed to get last signature: %w", err)
		}
		lastSignature = *lastSignaturePtr
	}

	// Get signer info
	pubKey, err := e.signer.GetPublic()
	if err != nil {
		return nil, nil, fmt.Errorf("failed to get public key: %w", err)
	}

	// Get validator hash
	validatorHash, err := e.options.ValidatorHasherProvider(e.genesis.ProposerAddress, pubKey)
	if err != nil {
		return nil, nil, fmt.Errorf("failed to get validator hash: %w", err)
	}

	// Create header
	header := &types.SignedHeader{
		Header: types.Header{
			Version: types.Version{
				Block: currentState.Version.Block,
				App:   currentState.Version.App,
			},
			BaseHeader: types.BaseHeader{
				ChainID: e.genesis.ChainID,
				Height:  height,
				Time:    headerTime,
			},
			LastHeaderHash:  lastHeaderHash,
			ConsensusHash:   make(types.Hash, 32),
			AppHash:         currentState.AppHash,
			ProposerAddress: e.genesis.ProposerAddress,
			ValidatorHash:   validatorHash,
		},
		Signature: lastSignature,
		Signer: types.Signer{
			PubKey:  pubKey,
			Address: e.genesis.ProposerAddress,
		},
	}

	// Create data
	data := &types.Data{
		Txs: make(types.Txs, len(batchData.Transactions)),
		Metadata: &types.Metadata{
			ChainID:      header.ChainID(),
			Height:       header.Height(),
			Time:         header.BaseHeader.Time,
			LastDataHash: lastDataHash,
		},
	}

	for i, tx := range batchData.Transactions {
		data.Txs[i] = types.Tx(tx)
	}

	// Set data hash
	if len(data.Txs) == 0 {
		header.DataHash = common.DataHashForEmptyTxs
	} else {
		header.DataHash = data.DACommitment()
	}

	return header, data, nil
}

// applyBlock applies the block to get the new state
func (e *Executor) applyBlock(ctx context.Context, header types.Header, data *types.Data) (types.State, error) {
	currentState := e.getLastState()

	// Prepare transactions
	rawTxs := make([][]byte, len(data.Txs))
	for i, tx := range data.Txs {
		rawTxs[i] = []byte(tx)
	}

	// Execute transactions
	ctx = context.WithValue(ctx, types.HeaderContextKey, header)
	newAppHash, _, err := e.exec.ExecuteTxs(ctx, rawTxs, header.Height(),
		header.Time(), currentState.AppHash)
	if err != nil {
		e.sendCriticalError(fmt.Errorf("failed to execute transactions: %w", err))
		return types.State{}, fmt.Errorf("failed to execute transactions: %w", err)
	}

	// Create new state
	newState, err := currentState.NextState(header, newAppHash)
	if err != nil {
		return types.State{}, fmt.Errorf("failed to create next state: %w", err)
	}

	return newState, nil
}

// signHeader signs the block header
func (e *Executor) signHeader(header types.Header) (types.Signature, error) {
	bz, err := e.options.AggregatorNodeSignatureBytesProvider(&header)
	if err != nil {
		return nil, fmt.Errorf("failed to get signature payload: %w", err)
	}

	return e.signer.Sign(bz)
}

// validateBlock validates the created block
func (e *Executor) validateBlock(lastState types.State, header *types.SignedHeader, data *types.Data) error {
	// Set custom verifier for aggregator node signature
	header.SetCustomVerifierForAggregator(e.options.AggregatorNodeSignatureBytesProvider)

	// Basic header validation
	if err := header.ValidateBasic(); err != nil {
		return fmt.Errorf("invalid header: %w", err)
	}

	// Validate header against data
	if err := types.Validate(header, data); err != nil {
		return fmt.Errorf("header-data validation failed: %w", err)
	}

	// Check chain ID
	if header.ChainID() != lastState.ChainID {
		return fmt.Errorf("chain ID mismatch: expected %s, got %s",
			lastState.ChainID, header.ChainID())
	}

	// Check height
	expectedHeight := lastState.LastBlockHeight + 1
	if header.Height() != expectedHeight {
		return fmt.Errorf("invalid height: expected %d, got %d",
			expectedHeight, header.Height())
	}

	// Check timestamp
	if header.Height() > 1 && lastState.LastBlockTime.After(header.Time()) {
		return fmt.Errorf("block time must be strictly increasing")
	}

	// Check app hash
	if !bytes.Equal(header.AppHash, lastState.AppHash) {
		return fmt.Errorf("app hash mismatch")
	}

	return nil
}

// sendCriticalError sends a critical error to the error channel without blocking
func (e *Executor) sendCriticalError(err error) {
	if e.errorCh != nil {
		select {
		case e.errorCh <- err:
		default:
			// Channel full, error already reported
		}
	}
}

// recordBlockMetrics records metrics for the produced block
func (e *Executor) recordBlockMetrics(data *types.Data) {
	if data == nil || data.Metadata == nil {
		return
	}
	e.metrics.NumTxs.Set(float64(len(data.Txs)))
	e.metrics.TotalTxs.Add(float64(len(data.Txs)))
	e.metrics.BlockSizeBytes.Set(float64(data.Size()))
	e.metrics.CommittedHeight.Set(float64(data.Metadata.Height))
}

// BatchData represents batch data from sequencer
type BatchData struct {
	*coresequencer.Batch
	time.Time
	Data [][]byte
}<|MERGE_RESOLUTION|>--- conflicted
+++ resolved
@@ -117,12 +117,8 @@
 		headerBroadcaster: headerBroadcaster,
 		dataBroadcaster:   dataBroadcaster,
 		options:           options,
-<<<<<<< HEAD
+		lastState:         &atomic.Pointer[types.State]{},
 		raftNode:          raftNode,
-		lastStateMtx:      &sync.RWMutex{},
-=======
-		lastState:         &atomic.Pointer[types.State]{},
->>>>>>> 1ff30eac
 		txNotifyCh:        make(chan struct{}, 1),
 		errorCh:           errorCh,
 		logger:            logger.With().Str("component", "executor").Logger(),
@@ -319,16 +315,12 @@
 		}
 	}()
 
-<<<<<<< HEAD
 	// Check raft leadership if raft is enabled
 	if e.raftNode != nil && !e.raftNode.IsLeader() {
 		return errors.New("not raft leader")
 	}
 
-	currentState := e.GetLastState()
-=======
 	currentState := e.getLastState()
->>>>>>> 1ff30eac
 	newHeight := currentState.LastBlockHeight + 1
 
 	e.logger.Debug().Uint64("height", newHeight).Msg("producing block")
@@ -427,7 +419,14 @@
 		return fmt.Errorf("failed to update state: %w", err)
 	}
 
-<<<<<<< HEAD
+	if err := batch.Commit(); err != nil {
+		return fmt.Errorf("failed to commit batch: %w", err)
+	}
+
+	// Update in-memory state after successful commit
+	e.setLastState(newState)
+	e.metrics.Height.Set(float64(newState.LastBlockHeight))
+
 	// Propose block to raft before p2p broadcast if raft is enabled
 	if e.raftNode != nil {
 		headerBytes, err := header.MarshalBinary()
@@ -452,16 +451,6 @@
 		e.logger.Debug().Uint64("height", newHeight).Msg("proposed block to raft")
 	}
 
-=======
-	if err := batch.Commit(); err != nil {
-		return fmt.Errorf("failed to commit batch: %w", err)
-	}
-
-	// Update in-memory state after successful commit
-	e.setLastState(newState)
-	e.metrics.Height.Set(float64(newState.LastBlockHeight))
-
->>>>>>> 1ff30eac
 	// broadcast header and data to P2P network
 	g, ctx := errgroup.WithContext(e.ctx)
 	g.Go(func() error { return e.headerBroadcaster.WriteToStoreAndBroadcast(ctx, header) })
