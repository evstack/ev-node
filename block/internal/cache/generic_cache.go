--- conflicted
+++ resolved
@@ -9,8 +9,9 @@
 	"path/filepath"
 	"sync"
 
+	"sync/atomic"
+
 	"golang.org/x/sync/errgroup"
-	"sync/atomic"
 )
 
 // Cache is a generic cache that maintains items that are seen and hard confirmed
@@ -269,30 +270,17 @@
 		return nil
 	})
 	// load daIncluded
-<<<<<<< HEAD
 	wg.Go(func() error {
 		daIncludedMap, err := loadMapGob[string, uint64](filepath.Join(folderPath, daIncludedFilename))
 		if err != nil {
 			return fmt.Errorf("failed to load %s : %w", daIncludedFilename, err)
-=======
-	daIncludedMap, err := loadMapGob[string, uint64](filepath.Join(folderPath, daIncludedFilename))
-	if err != nil {
-		return fmt.Errorf("failed to load daIncluded: %w", err)
-	}
-	for k, v := range daIncludedMap {
-		c.daIncluded.Store(k, v)
-		// Update max DA height during load
-		current := c.maxDAHeight.Load()
-		if v > current {
-			c.maxDAHeight.Store(v)
->>>>>>> d7eda604
 		}
 		for k, v := range daIncludedMap {
 			c.daIncluded.Store(k, v)
 			// Update max DA height during load
 			current := c.maxDAHeight.Load()
 			if v > current {
-				_ = c.maxDAHeight.CompareAndSwap(current, v)
+				c.maxDAHeight.Store(v)
 			}
 		}
 		return nil
