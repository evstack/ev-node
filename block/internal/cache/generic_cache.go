--- conflicted
+++ resolved
@@ -8,12 +8,9 @@
 	"os"
 	"path/filepath"
 	"sync"
-<<<<<<< HEAD
 
 	"golang.org/x/sync/errgroup"
-=======
 	"sync/atomic"
->>>>>>> 9a5eba19
 )
 
 // Cache is a generic cache that maintains items that are seen and hard confirmed
@@ -267,7 +264,6 @@
 		return nil
 	})
 	// load daIncluded
-<<<<<<< HEAD
 	wg.Go(func() error {
 		daIncludedMap, err := loadMapGob[string, uint64](filepath.Join(folderPath, daIncludedFilename))
 		if err != nil {
@@ -275,22 +271,12 @@
 		}
 		for k, v := range daIncludedMap {
 			c.daIncluded.Store(k, v)
-		}
-=======
-	daIncludedMap, err := loadMapGob[string, uint64](filepath.Join(folderPath, daIncludedFilename))
-	if err != nil {
-		return fmt.Errorf("failed to load daIncluded: %w", err)
-	}
-	for k, v := range daIncludedMap {
-		c.daIncluded.Store(k, v)
-		// Update max DA height during load
-		current := c.maxDAHeight.Load()
-		if v > current {
-			_ = c.maxDAHeight.CompareAndSwap(current, v)
-		}
-	}
->>>>>>> 9a5eba19
-
+			// Update max DA height during load
+			current := c.maxDAHeight.Load()
+			if v > current {
+				_ = c.maxDAHeight.CompareAndSwap(current, v)
+			}
+		}
 		return nil
 	})
 	return wg.Wait()
