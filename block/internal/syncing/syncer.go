package syncing

import (
	"bytes"
	"context"
<<<<<<< HEAD
	"crypto/sha256"
	"encoding/hex"
=======
	"encoding/binary"
>>>>>>> c1619671
	"errors"
	"fmt"
	"sync"
	"sync/atomic"
	"time"

	pubsub "github.com/libp2p/go-libp2p-pubsub"
	"github.com/rs/zerolog"
	"golang.org/x/sync/errgroup"

	coreda "github.com/evstack/ev-node/core/da"
	coreexecutor "github.com/evstack/ev-node/core/execution"

	"github.com/evstack/ev-node/block/internal/cache"
	"github.com/evstack/ev-node/block/internal/common"
	"github.com/evstack/ev-node/block/internal/da"
	"github.com/evstack/ev-node/pkg/config"
	"github.com/evstack/ev-node/pkg/genesis"
	"github.com/evstack/ev-node/pkg/store"
	"github.com/evstack/ev-node/types"
)

// Syncer handles block synchronization from DA and P2P sources.
type Syncer struct {
	// Core components
	store store.Store
	exec  coreexecutor.Executor

	// Shared components
	cache   cache.CacheManager
	metrics *common.Metrics

	// Configuration
	config  config.Config
	genesis genesis.Genesis
	options common.BlockOptions

	// State management
	lastState *atomic.Pointer[types.State]

	// DA retriever
	daClient          da.Client
	daRetrieverHeight *atomic.Uint64

	// P2P stores
	headerStore common.Broadcaster[*types.SignedHeader]
	dataStore   common.Broadcaster[*types.Data]

	// Channels for coordination
	heightInCh chan common.DAHeightEvent
	errorCh    chan<- error // Channel to report critical execution client failures

	// Handlers
	daRetriever DARetriever
	fiRetriever *da.ForcedInclusionRetriever
	p2pHandler  p2pHandler

	// Logging
	logger zerolog.Logger

	// Lifecycle
	ctx    context.Context
	cancel context.CancelFunc
	wg     sync.WaitGroup

	// P2P wait coordination
	p2pWaitState atomic.Value // stores p2pWaitState
}

// NewSyncer creates a new block syncer
func NewSyncer(
	store store.Store,
	exec coreexecutor.Executor,
	daClient da.Client,
	cache cache.CacheManager,
	metrics *common.Metrics,
	config config.Config,
	genesis genesis.Genesis,
	headerStore common.Broadcaster[*types.SignedHeader],
	dataStore common.Broadcaster[*types.Data],
	logger zerolog.Logger,
	options common.BlockOptions,
	errorCh chan<- error,
) *Syncer {
	return &Syncer{
		store:             store,
		exec:              exec,
		daClient:          daClient,
		cache:             cache,
		metrics:           metrics,
		config:            config,
		genesis:           genesis,
		options:           options,
		headerStore:       headerStore,
		dataStore:         dataStore,
		lastState:         &atomic.Pointer[types.State]{},
		daRetrieverHeight: &atomic.Uint64{},
		heightInCh:        make(chan common.DAHeightEvent, 1_000),
		errorCh:           errorCh,
		logger:            logger.With().Str("component", "syncer").Logger(),
	}
}

// Start begins the syncing component
func (s *Syncer) Start(ctx context.Context) error {
	s.ctx, s.cancel = context.WithCancel(ctx)

	if err := s.initializeState(); err != nil {
		return fmt.Errorf("failed to initialize syncer state: %w", err)
	}

	// Initialize handlers
	s.daRetriever = NewDARetriever(s.daClient, s.cache, s.genesis, s.logger)
	s.fiRetriever = da.NewForcedInclusionRetriever(s.daClient, s.genesis, s.logger)
	s.p2pHandler = NewP2PHandler(s.headerStore.Store(), s.dataStore.Store(), s.cache, s.genesis, s.logger)
	if currentHeight, err := s.store.Height(s.ctx); err != nil {
		s.logger.Error().Err(err).Msg("failed to set initial processed height for p2p handler")
	} else {
		s.p2pHandler.SetProcessedHeight(currentHeight)
	}

	if !s.waitForGenesis() {
		return nil
	}

	// Start main processing loop
	s.wg.Add(1)
	go func() {
		defer s.wg.Done()
		s.processLoop()
	}()

	// Start dedicated workers for DA, and pending processing
	s.startSyncWorkers()

	s.logger.Info().Msg("syncer started")
	return nil
}

// Stop shuts down the syncing component
func (s *Syncer) Stop() error {
	if s.cancel != nil {
		s.cancel()
	}
	s.cancelP2PWait(0)
	s.wg.Wait()
	s.logger.Info().Msg("syncer stopped")
	return nil
}

// GetLastState returns the current state
func (s *Syncer) GetLastState() types.State {
	state := s.lastState.Load()
	if state == nil {
		return types.State{}
	}

	stateCopy := *state
	stateCopy.AppHash = bytes.Clone(state.AppHash)
	stateCopy.LastHeaderHash = bytes.Clone(state.LastHeaderHash)

	return stateCopy
}

// SetLastState updates the current state
func (s *Syncer) SetLastState(state types.State) {
	s.lastState.Store(&state)
}

// initializeState loads the current sync state
func (s *Syncer) initializeState() error {
	// Load state from store
	state, err := s.store.GetState(s.ctx)
	if err != nil {
		// Initialize new chain state for a fresh full node (no prior state on disk)
		// Mirror executor initialization to ensure AppHash matches headers produced by the sequencer.
		stateRoot, _, initErr := s.exec.InitChain(
			s.ctx,
			s.genesis.StartTime,
			s.genesis.InitialHeight,
			s.genesis.ChainID,
		)
		if initErr != nil {
			return fmt.Errorf("failed to initialize execution client: %w", initErr)
		}

		state = types.State{
			ChainID:         s.genesis.ChainID,
			InitialHeight:   s.genesis.InitialHeight,
			LastBlockHeight: s.genesis.InitialHeight - 1,
			LastBlockTime:   s.genesis.StartTime,
			DAHeight:        s.genesis.DAStartHeight,
			AppHash:         stateRoot,
		}
	}
	if state.DAHeight < s.genesis.DAStartHeight {
		return fmt.Errorf("DA height (%d) is lower than DA start height (%d)", state.DAHeight, s.genesis.DAStartHeight)
	}
	s.SetLastState(state)

	// Set DA height to the maximum of the genesis start height, the state's DA height, the cached DA height, and the highest stored included DA height.
	// This ensures we resume from the highest known DA height, even if the cache is cleared on restart. If the DA height is too high because of a user error, reset it with --evnode.clear_cache. The DA height will be back to the last highest known executed DA height for a height.
	s.daRetrieverHeight.Store(max(s.genesis.DAStartHeight, s.cache.DaHeight(), state.DAHeight, s.getHighestStoredDAHeight()))

	s.logger.Info().
		Uint64("height", state.LastBlockHeight).
		Uint64("da_height", s.daRetrieverHeight.Load()).
		Str("chain_id", state.ChainID).
		Msg("initialized syncer state")

	// Sync execution layer with store on startup
	execReplayer := common.NewReplayer(s.store, s.exec, s.genesis, s.logger)
	if err := execReplayer.SyncToHeight(s.ctx, state.LastBlockHeight); err != nil {
		return fmt.Errorf("failed to sync execution layer on startup: %w", err)
	}

	return nil
}

// processLoop is the main coordination loop for processing events
func (s *Syncer) processLoop() {
	s.logger.Info().Msg("starting process loop")
	defer s.logger.Info().Msg("process loop stopped")

	for {
		select {
		case <-s.ctx.Done():
			return
		case heightEvent := <-s.heightInCh:
			s.processHeightEvent(&heightEvent)
		}
	}
}

func (s *Syncer) startSyncWorkers() {
	s.wg.Add(3)
	go s.daWorkerLoop()
	go s.pendingWorkerLoop()
	go s.p2pWorkerLoop()
}

func (s *Syncer) daWorkerLoop() {
	defer s.wg.Done()

	s.logger.Info().Msg("starting DA worker")
	defer s.logger.Info().Msg("DA worker stopped")

	for {
		err := s.fetchDAUntilCaughtUp()

		var backoff time.Duration
		if err == nil {
			// No error, means we are caught up.
			backoff = s.config.DA.BlockTime.Duration
		} else {
			// Error, back off for a shorter duration.
			backoff = s.config.DA.BlockTime.Duration
			if backoff <= 0 {
				backoff = 2 * time.Second
			}
		}

		select {
		case <-s.ctx.Done():
			return
		case <-time.After(backoff):
		}
	}
}

func (s *Syncer) fetchDAUntilCaughtUp() error {
	for {
		select {
		case <-s.ctx.Done():
			return s.ctx.Err()
		default:
		}

		daHeight := max(s.daRetrieverHeight.Load(), s.cache.DaHeight())

		events, err := s.daRetriever.RetrieveFromDA(s.ctx, daHeight)
		if err != nil {
			switch {
			case errors.Is(err, coreda.ErrBlobNotFound):
				s.daRetrieverHeight.Store(daHeight + 1)
				continue // Fetch next height immediately
			case errors.Is(err, coreda.ErrHeightFromFuture):
				s.logger.Debug().Err(err).Uint64("da_height", daHeight).Msg("DA is ahead of local target; backing off future height requests")
				return nil // Caught up
			default:
				s.logger.Error().Err(err).Uint64("da_height", daHeight).Msg("failed to retrieve from DA; backing off DA requests")
				return err // Other errors
			}
		}

		if len(events) == 0 {
			// This can happen if RetrieveFromDA returns no events and no error.
			s.logger.Debug().Uint64("da_height", daHeight).Msg("no events returned from DA, but no error either.")
		}

		// Process DA events
		for _, event := range events {
			select {
			case s.heightInCh <- event:
			default:
				s.cache.SetPendingEvent(event.Header.Height(), &event)
			}
		}

		// increment DA retrieval height on successful retrieval
		s.daRetrieverHeight.Store(daHeight + 1)
	}
}

func (s *Syncer) pendingWorkerLoop() {
	defer s.wg.Done()

	s.logger.Info().Msg("starting pending worker")
	defer s.logger.Info().Msg("pending worker stopped")

	ticker := time.NewTicker(10 * time.Millisecond)
	defer ticker.Stop()

	for {
		select {
		case <-s.ctx.Done():
			return
		case <-ticker.C:
			s.processPendingEvents()
		}
	}
}

func (s *Syncer) p2pWorkerLoop() {
	defer s.wg.Done()

	logger := s.logger.With().Str("worker", "p2p").Logger()
	logger.Info().Msg("starting P2P worker")
	defer logger.Info().Msg("P2P worker stopped")

	for {
		select {
		case <-s.ctx.Done():
			return
		default:
		}

		currentHeight, err := s.store.Height(s.ctx)
		if err != nil {
			logger.Error().Err(err).Msg("failed to get current height for P2P worker")
			if !s.sleepOrDone(50 * time.Millisecond) {
				return
			}
			continue
		}

		targetHeight := currentHeight + 1
		waitCtx, cancel := context.WithCancel(s.ctx)
		s.setP2PWaitState(targetHeight, cancel)

		err = s.p2pHandler.ProcessHeight(waitCtx, targetHeight, s.heightInCh)
		s.cancelP2PWait(targetHeight)

		if err != nil {
			if errors.Is(err, context.Canceled) || errors.Is(err, context.DeadlineExceeded) {
				continue
			}

			if waitCtx.Err() == nil {
				logger.Warn().Err(err).Uint64("height", targetHeight).Msg("P2P handler failed to process height")
			}

			if !s.sleepOrDone(50 * time.Millisecond) {
				return
			}
			continue
		}

		if err := s.waitForStoreHeight(targetHeight); err != nil {
			if errors.Is(err, context.Canceled) {
				return
			}
			logger.Error().Err(err).Uint64("height", targetHeight).Msg("failed waiting for height commit")
		}
	}
}

func (s *Syncer) waitForGenesis() bool {
	if delay := time.Until(s.genesis.StartTime); delay > 0 {
		timer := time.NewTimer(delay)
		defer timer.Stop()
		select {
		case <-s.ctx.Done():
			return false
		case <-timer.C:
		}
	}
	return true
}

func (s *Syncer) processHeightEvent(event *common.DAHeightEvent) {
	height := event.Header.Height()
	headerHash := event.Header.Hash().String()

	s.logger.Debug().
		Uint64("height", height).
		Uint64("da_height", event.DaHeight).
		Str("hash", headerHash).
		Msg("processing height event")

	currentHeight, err := s.store.Height(s.ctx)
	if err != nil {
		s.logger.Error().Err(err).Msg("failed to get current height")
		return
	}

	// Skip if already processed
	if height <= currentHeight || s.cache.IsHeaderSeen(headerHash) {
		s.logger.Debug().Uint64("height", height).Msg("height already processed")
		return
	}

	// If this is not the next block in sequence, store as pending event
	// This check is crucial as trySyncNextBlock simply attempts to sync the next block
	if height != currentHeight+1 {
		s.cache.SetPendingEvent(height, event)
		s.logger.Debug().Uint64("height", height).Uint64("current_height", currentHeight).Msg("stored as pending event")
		return
	}

	// Last data must be got from store if the event comes from DA and the data hash is empty.
	// When if the event comes from P2P, the sequencer and then all the full nodes contains the data.
	if event.Source == common.SourceDA && bytes.Equal(event.Header.DataHash, common.DataHashForEmptyTxs) && currentHeight > 0 {
		_, lastData, err := s.store.GetBlockData(s.ctx, currentHeight)
		if err != nil {
			s.logger.Error().Err(err).Msg("failed to get last data")
			return
		}
		event.Data.LastDataHash = lastData.Hash()
	}

	// Cancel any P2P wait that might still be blocked on this height, as we have a block for it.
	s.cancelP2PWait(height)

	// Try to sync the next block
	if err := s.trySyncNextBlock(event); err != nil {
		s.logger.Error().Err(err).Msg("failed to sync next block")
		// If the error is not due to an validation error, re-store the event as pending
		switch {
		case errors.Is(err, errInvalidBlock):
			// do not reschedule
		case errors.Is(err, errMaliciousProposer):
			s.sendCriticalError(fmt.Errorf("sequencer malicious. Restart the node with --node.aggregator --node.based_sequencer or keep the chain halted: %w", err))
		case errors.Is(err, errInvalidState):
			s.sendCriticalError(fmt.Errorf("invalid state detected (block-height %d, state-height %d) "+
				"- block references do not match local state. Manual intervention required: %w", event.Header.Height(),
				s.GetLastState().LastBlockHeight, err))
		default:
			s.cache.SetPendingEvent(height, event)
		}
		return
	}

	// only save to p2p stores if the event came from DA
	if event.Source == common.SourceDA {
		g, ctx := errgroup.WithContext(s.ctx)
		g.Go(func() error {
			// broadcast header locally only — prevents spamming the p2p network with old height notifications,
			// allowing the syncer to update its target and fill missing blocks
			return s.headerStore.WriteToStoreAndBroadcast(ctx, event.Header, pubsub.WithLocalPublication(true))
		})
		g.Go(func() error {
			// broadcast data locally only — prevents spamming the p2p network with old height notifications,
			// allowing the syncer to update its target and fill missing blocks
			return s.dataStore.WriteToStoreAndBroadcast(ctx, event.Data, pubsub.WithLocalPublication(true))
		})
		if err := g.Wait(); err != nil {
			s.logger.Error().Err(err).Msg("failed to append event header and/or data to p2p store")
		}
	}
}

var (
	// errInvalidBlock is returned when a block is failing validation
	errInvalidBlock = errors.New("invalid block")
	// errInvalidState is returned when the state has diverged from the DA blocks
	errInvalidState = errors.New("invalid state")
)

// trySyncNextBlock attempts to sync the next available block
// the event is always the next block in sequence as processHeightEvent ensures it.
func (s *Syncer) trySyncNextBlock(event *common.DAHeightEvent) error {
	select {
	case <-s.ctx.Done():
		return s.ctx.Err()
	default:
	}

	header := event.Header
	data := event.Data
	nextHeight := event.Header.Height()
	currentState := s.GetLastState()
	headerHash := header.Hash().String()

	s.logger.Info().Uint64("height", nextHeight).Msg("syncing block")

	// Compared to the executor logic where the current block needs to be applied first,
	// here only the previous block needs to be applied to proceed to the verification.
	// The header validation must be done before applying the block to avoid executing gibberish
	if err := s.validateBlock(currentState, data, header); err != nil {
		// remove header as da included (not per se needed, but keep cache clean)
		s.cache.RemoveHeaderDAIncluded(headerHash)
		if !errors.Is(err, errInvalidState) && !errors.Is(err, errInvalidBlock) {
			return errors.Join(errInvalidBlock, err)
		}
		return err
	}

	// Verify forced inclusion transactions if configured
	if err := s.verifyForcedInclusionTxs(currentState, data); err != nil {
		s.logger.Error().Err(err).Uint64("height", nextHeight).Msg("forced inclusion verification failed")
		if errors.Is(err, errMaliciousProposer) {
			s.cache.RemoveHeaderDAIncluded(headerHash)
			return err
		}
	}

	// Apply block
	newState, err := s.applyBlock(header.Header, data, currentState)
	if err != nil {
		return fmt.Errorf("failed to apply block: %w", err)
	}

	// Update DA height if needed
	// This height is only updated when a height is processed from DA as P2P
	// events do not contain DA height information
	if event.DaHeight > newState.DAHeight {
		newState.DAHeight = event.DaHeight
	}

	batch, err := s.store.NewBatch(s.ctx)
	if err != nil {
		return fmt.Errorf("failed to create batch: %w", err)
	}

	if err := batch.SaveBlockData(header, data, &header.Signature); err != nil {
		return fmt.Errorf("failed to save block: %w", err)
	}

	if err := batch.SetHeight(nextHeight); err != nil {
		return fmt.Errorf("failed to update height: %w", err)
	}

	if err := batch.UpdateState(newState); err != nil {
		return fmt.Errorf("failed to update state: %w", err)
	}

	if err := batch.Commit(); err != nil {
		return fmt.Errorf("failed to commit batch: %w", err)
	}

	// Update in-memory state after successful commit
	s.SetLastState(newState)
	s.metrics.Height.Set(float64(newState.LastBlockHeight))

	// Mark as seen
	s.cache.SetHeaderSeen(headerHash, header.Height())
	if !bytes.Equal(header.DataHash, common.DataHashForEmptyTxs) {
		s.cache.SetDataSeen(data.DACommitment().String(), newState.LastBlockHeight)
	}

	if s.p2pHandler != nil {
		s.p2pHandler.SetProcessedHeight(newState.LastBlockHeight)
	}

	return nil
}

// applyBlock applies a block to get the new state
func (s *Syncer) applyBlock(header types.Header, data *types.Data, currentState types.State) (types.State, error) {
	// Prepare transactions
	rawTxs := make([][]byte, len(data.Txs))
	for i, tx := range data.Txs {
		rawTxs[i] = []byte(tx)
	}

	// Execute transactions
	ctx := context.WithValue(s.ctx, types.HeaderContextKey, header)
	newAppHash, err := s.executeTxsWithRetry(ctx, rawTxs, header, currentState)
	if err != nil {
		s.sendCriticalError(fmt.Errorf("failed to execute transactions: %w", err))
		return types.State{}, fmt.Errorf("failed to execute transactions: %w", err)
	}

	// Create new state
	newState, err := currentState.NextState(header, newAppHash)
	if err != nil {
		return types.State{}, fmt.Errorf("failed to create next state: %w", err)
	}

	return newState, nil
}

// executeTxsWithRetry executes transactions with retry logic.
// NOTE: the function retries the execution client call regardless of the error. Some execution clients errors are irrecoverable, and will eventually halt the node, as expected.
func (s *Syncer) executeTxsWithRetry(ctx context.Context, rawTxs [][]byte, header types.Header, currentState types.State) ([]byte, error) {
	for attempt := 1; attempt <= common.MaxRetriesBeforeHalt; attempt++ {
		newAppHash, _, err := s.exec.ExecuteTxs(ctx, rawTxs, header.Height(), header.Time(), currentState.AppHash)
		if err != nil {
			if attempt == common.MaxRetriesBeforeHalt {
				return nil, fmt.Errorf("failed to execute transactions: %w", err)
			}

			s.logger.Error().Err(err).
				Int("attempt", attempt).
				Int("max_attempts", common.MaxRetriesBeforeHalt).
				Uint64("height", header.Height()).
				Msg("failed to execute transactions, retrying")

			select {
			case <-time.After(common.MaxRetriesTimeout):
				continue
			case <-s.ctx.Done():
				return nil, fmt.Errorf("context cancelled during retry: %w", s.ctx.Err())
			}
		}

		return newAppHash, nil
	}

	return nil, nil
}

// validateBlock validates a synced block
// NOTE: if the header was gibberish and somehow passed all validation prior but the data was correct
// or if the data was gibberish and somehow passed all validation prior but the header was correct
// we are still losing both in the pending event. This should never happen.
func (s *Syncer) validateBlock(currState types.State, data *types.Data, header *types.SignedHeader) error {
	// Set custom verifier for aggregator node signature
	header.SetCustomVerifierForSyncNode(s.options.SyncNodeSignatureBytesProvider)

	if err := header.ValidateBasicWithData(data); err != nil {
		return fmt.Errorf("invalid header: %w", err)
	}

	if err := currState.AssertValidForNextState(header, data); err != nil {
		return errors.Join(errInvalidState, err)
	}
	return nil
}

var errMaliciousProposer = errors.New("malicious proposer detected")

// hashTx returns a hex-encoded SHA256 hash of the transaction.
func hashTx(tx []byte) string {
	hash := sha256.Sum256(tx)
	return hex.EncodeToString(hash[:])
}

// verifyForcedInclusionTxs verifies that all forced inclusion transactions from DA are included in the block
func (s *Syncer) verifyForcedInclusionTxs(currentState types.State, data *types.Data) error {
	if s.fiRetriever == nil {
		return nil
	}

	// Retrieve forced inclusion transactions from DA
	forcedIncludedTxsEvent, err := s.fiRetriever.RetrieveForcedIncludedTxs(s.ctx, currentState.DAHeight)
	if err != nil {
		if errors.Is(err, da.ErrForceInclusionNotConfigured) {
			s.logger.Debug().Msg("forced inclusion namespace not configured, skipping verification")
			return nil
		}

		return fmt.Errorf("failed to retrieve forced included txs from DA: %w", err)
	}

	// If no forced inclusion transactions found, nothing to verify
	if len(forcedIncludedTxsEvent.Txs) == 0 {
		s.logger.Debug().Uint64("da_height", currentState.DAHeight).Msg("no forced inclusion transactions to verify")
		return nil
	}

	blockTxMap := make(map[string]struct{})
	for _, tx := range data.Txs {
		blockTxMap[hashTx(tx)] = struct{}{}
	}

	// Check if all forced inclusion transactions are present in the block
	var missingTxs [][]byte
	for _, forcedTx := range forcedIncludedTxsEvent.Txs {
		if _, ok := blockTxMap[hashTx(forcedTx)]; !ok {
			missingTxs = append(missingTxs, forcedTx)
		}
	}

	if len(missingTxs) > 0 {
		s.logger.Error().
			Uint64("height", data.Height()).
			Uint64("da_height", currentState.DAHeight).
			Uint64("da_epoch_start", forcedIncludedTxsEvent.StartDaHeight).
			Uint64("da_epoch_end", forcedIncludedTxsEvent.EndDaHeight).
			Int("missing_count", len(missingTxs)).
			Int("total_forced", len(forcedIncludedTxsEvent.Txs)).
			Msg("SEQUENCER IS MALICIOUS: forced inclusion transactions missing from block")
		return errors.Join(errMaliciousProposer, fmt.Errorf("sequencer is malicious: %d forced inclusion transactions not included in block", len(missingTxs)))
	}

	s.logger.Debug().
		Uint64("height", data.Height()).
		Int("forced_txs", len(forcedIncludedTxsEvent.Txs)).
		Msg("all forced inclusion transactions verified in block")

	return nil
}

// sendCriticalError sends a critical error to the error channel without blocking
func (s *Syncer) sendCriticalError(err error) {
	if s.errorCh != nil {
		select {
		case s.errorCh <- err:
		default:
			// Channel full, error already reported
		}
	}
}

// processPendingEvents fetches and processes pending events from cache
// optimistically fetches the next events from cache until no matching heights are found
func (s *Syncer) processPendingEvents() {
	currentHeight, err := s.store.Height(s.ctx)
	if err != nil {
		s.logger.Error().Err(err).Msg("failed to get current height for pending events")
		return
	}

	// Try to get the next processable event (currentHeight + 1)
	nextHeight := currentHeight + 1
	for {
		event := s.cache.GetNextPendingEvent(nextHeight)
		if event == nil {
			return
		}

		heightEvent := common.DAHeightEvent{
			Header:   event.Header,
			Data:     event.Data,
			DaHeight: event.DaHeight,
			Source:   event.Source,
		}

		select {
		case s.heightInCh <- heightEvent:
			// Event was successfully sent and already removed by GetNextPendingEvent
			s.logger.Debug().Uint64("height", nextHeight).Msg("sent pending event to processing")
		case <-s.ctx.Done():
			s.cache.SetPendingEvent(nextHeight, event)
			return
		default:
			s.cache.SetPendingEvent(nextHeight, event)
			return
		}

		nextHeight++
	}
}

func (s *Syncer) waitForStoreHeight(target uint64) error {
	for {
		currentHeight, err := s.store.Height(s.ctx)
		if err != nil {
			return err
		}

		if currentHeight >= target {
			return nil
		}

		if !s.sleepOrDone(10 * time.Millisecond) {
			if s.ctx.Err() != nil {
				return s.ctx.Err()
			}
		}
	}
}

func (s *Syncer) sleepOrDone(duration time.Duration) bool {
	timer := time.NewTimer(duration)
	defer timer.Stop()

	select {
	case <-s.ctx.Done():
		return false
	case <-timer.C:
		return true
	}
}

// getHighestStoredDAHeight retrieves the highest DA height from the store by checking
// the DA heights stored for the last DA included height
// this relies on the node syncing with DA and setting included heights.
func (s *Syncer) getHighestStoredDAHeight() uint64 {
	// Get the DA included height from store
	daIncludedHeightBytes, err := s.store.GetMetadata(s.ctx, store.DAIncludedHeightKey)
	if err != nil || len(daIncludedHeightBytes) != 8 {
		return 0
	}
	daIncludedHeight := binary.LittleEndian.Uint64(daIncludedHeightBytes)
	if daIncludedHeight == 0 {
		return 0
	}

	var highestDAHeight uint64

	// Get header DA height for the last included height
	headerKey := store.GetHeightToDAHeightHeaderKey(daIncludedHeight)
	if headerBytes, err := s.store.GetMetadata(s.ctx, headerKey); err == nil && len(headerBytes) == 8 {
		headerDAHeight := binary.LittleEndian.Uint64(headerBytes)
		highestDAHeight = max(highestDAHeight, headerDAHeight)
	}

	// Get data DA height for the last included height
	dataKey := store.GetHeightToDAHeightDataKey(daIncludedHeight)
	if dataBytes, err := s.store.GetMetadata(s.ctx, dataKey); err == nil && len(dataBytes) == 8 {
		dataDAHeight := binary.LittleEndian.Uint64(dataBytes)
		highestDAHeight = max(highestDAHeight, dataDAHeight)
	}

	return highestDAHeight
}

type p2pWaitState struct {
	height uint64
	cancel context.CancelFunc
}

func (s *Syncer) setP2PWaitState(height uint64, cancel context.CancelFunc) {
	s.p2pWaitState.Store(p2pWaitState{height: height, cancel: cancel})
}

func (s *Syncer) cancelP2PWait(height uint64) {
	val := s.p2pWaitState.Load()
	if val == nil {
		return
	}
	state, ok := val.(p2pWaitState)
	if !ok || state.cancel == nil {
		return
	}

	if height == 0 || state.height <= height {
		s.p2pWaitState.Store(p2pWaitState{})
		state.cancel()
	}
}<|MERGE_RESOLUTION|>--- conflicted
+++ resolved
@@ -3,12 +3,9 @@
 import (
 	"bytes"
 	"context"
-<<<<<<< HEAD
 	"crypto/sha256"
+	"encoding/binary"
 	"encoding/hex"
-=======
-	"encoding/binary"
->>>>>>> c1619671
 	"errors"
 	"fmt"
 	"sync"
