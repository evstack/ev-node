package syncing

import (
	"bytes"
	"context"
	"crypto/sha256"
	"encoding/binary"
	"encoding/hex"
	"errors"
	"fmt"
	"sync"
	"sync/atomic"
	"time"

	"github.com/evstack/ev-node/block/internal/cache"
	"github.com/evstack/ev-node/block/internal/common"
	"github.com/evstack/ev-node/block/internal/da"
	coreda "github.com/evstack/ev-node/core/da"
	coreexecutor "github.com/evstack/ev-node/core/execution"
	"github.com/evstack/ev-node/pkg/config"
	"github.com/evstack/ev-node/pkg/genesis"
	"github.com/evstack/ev-node/pkg/store"
	"github.com/evstack/ev-node/types"
	pubsub "github.com/libp2p/go-libp2p-pubsub"
	"github.com/rs/zerolog"
	"golang.org/x/sync/errgroup"
)

// Syncer handles block synchronization from DA and P2P sources.
type Syncer struct {
	// Core components
	store store.Store
	exec  coreexecutor.Executor

	// Shared components
	cache   cache.CacheManager
	metrics *common.Metrics

	// Configuration
	config  config.Config
	genesis genesis.Genesis
	options common.BlockOptions
	logger  zerolog.Logger

	// State management
	lastState *atomic.Pointer[types.State]

	// DA retriever
	daClient          da.Client
	daRetrieverHeight *atomic.Uint64

	// P2P stores
	headerStore common.HeaderP2PBroadcaster
	dataStore   common.DataP2PBroadcaster

	// Channels for coordination
	heightInCh chan common.DAHeightEvent
	errorCh    chan<- error // Channel to report critical execution client failures

	// Handlers
	daRetriever DARetriever
	fiRetriever *da.ForcedInclusionRetriever
	p2pHandler  p2pHandler

	// Forced inclusion tracking
	pendingForcedInclusionTxs sync.Map // map[string]pendingForcedInclusionTx

	// Lifecycle
	ctx    context.Context
	cancel context.CancelFunc
	wg     sync.WaitGroup

	// P2P wait coordination
	p2pWaitState atomic.Value // stores p2pWaitState

	// Async DA retriever
	asyncDARetriever *AsyncDARetriever
}

// pendingForcedInclusionTx represents a forced inclusion transaction that hasn't been included yet
type pendingForcedInclusionTx struct {
	Data       []byte
	EpochStart uint64
	EpochEnd   uint64
	TxHash     string
}

// NewSyncer creates a new block syncer
func NewSyncer(
	store store.Store,
	exec coreexecutor.Executor,
	daClient da.Client,
	cache cache.CacheManager,
	metrics *common.Metrics,
	config config.Config,
	genesis genesis.Genesis,
	headerStore common.HeaderP2PBroadcaster,
	dataStore common.DataP2PBroadcaster,
	logger zerolog.Logger,
	options common.BlockOptions,
	errorCh chan<- error,
) *Syncer {
	daRetrieverHeight := &atomic.Uint64{}
	daRetrieverHeight.Store(genesis.DAStartHeight)

	return &Syncer{
		store:             store,
		exec:              exec,
		cache:             cache,
		metrics:           metrics,
		config:            config,
		genesis:           genesis,
		options:           options,
		lastState:         &atomic.Pointer[types.State]{},
		daClient:          daClient,
		daRetrieverHeight: daRetrieverHeight,
		headerStore:       headerStore,
		dataStore:         dataStore,
		heightInCh:        make(chan common.DAHeightEvent, 100),
		errorCh:           errorCh,
		logger:            logger.With().Str("component", "syncer").Logger(),
	}
}

// Start begins the syncing component
func (s *Syncer) Start(ctx context.Context) error {
	s.ctx, s.cancel = context.WithCancel(ctx)

	if err := s.initializeState(); err != nil {
		return fmt.Errorf("failed to initialize syncer state: %w", err)
	}

	// Initialize handlers
	s.daRetriever = NewDARetriever(s.daClient, s.cache, s.genesis, s.logger)
<<<<<<< HEAD
	s.asyncDARetriever = NewAsyncDARetriever(s.daRetriever, s.heightInCh, s.logger)
	s.asyncDARetriever.Start(s.ctx)

	s.p2pHandler = NewP2PHandler(s.headerStore, s.dataStore, s.cache, s.genesis, s.logger)
=======
	s.fiRetriever = da.NewForcedInclusionRetriever(s.daClient, s.genesis, s.logger)
	s.p2pHandler = NewP2PHandler(s.headerStore.Store(), s.dataStore.Store(), s.cache, s.genesis, s.logger)
>>>>>>> 79310d07
	if currentHeight, err := s.store.Height(s.ctx); err != nil {
		s.logger.Error().Err(err).Msg("failed to set initial processed height for p2p handler")
	} else {
		s.p2pHandler.SetProcessedHeight(currentHeight)
	}

	if !s.waitForGenesis() {
		return nil
	}

	// Start main processing loop
	s.wg.Add(1)
	go func() {
		defer s.wg.Done()
		s.processLoop()
	}()

	// Start dedicated workers for DA, and pending processing
	s.startSyncWorkers()

	s.logger.Info().Msg("syncer started")
	return nil
}

// Stop shuts down the syncing component
func (s *Syncer) Stop() error {
	if s.cancel != nil {
		s.cancel()
	}
	if s.asyncDARetriever != nil {
		s.asyncDARetriever.Stop()
	}
	s.cancelP2PWait(0)
	s.wg.Wait()
	s.logger.Info().Msg("syncer stopped")
	return nil
}

// GetLastState returns the current state
func (s *Syncer) GetLastState() types.State {
	state := s.lastState.Load()
	if state == nil {
		return types.State{}
	}

	stateCopy := *state
	stateCopy.AppHash = bytes.Clone(state.AppHash)
	stateCopy.LastHeaderHash = bytes.Clone(state.LastHeaderHash)

	return stateCopy
}

// SetLastState updates the current state
func (s *Syncer) SetLastState(state types.State) {
	s.lastState.Store(&state)
}

// initializeState loads the current sync state
func (s *Syncer) initializeState() error {
	// Load state from store
	state, err := s.store.GetState(s.ctx)
	if err != nil {
		// Initialize new chain state for a fresh full node (no prior state on disk)
		// Mirror executor initialization to ensure AppHash matches headers produced by the sequencer.
		stateRoot, _, initErr := s.exec.InitChain(
			s.ctx,
			s.genesis.StartTime,
			s.genesis.InitialHeight,
			s.genesis.ChainID,
		)
		if initErr != nil {
			return fmt.Errorf("failed to initialize execution client: %w", initErr)
		}

		state = types.State{
			ChainID:         s.genesis.ChainID,
			InitialHeight:   s.genesis.InitialHeight,
			LastBlockHeight: s.genesis.InitialHeight - 1,
			LastBlockTime:   s.genesis.StartTime,
			DAHeight:        s.genesis.DAStartHeight,
			AppHash:         stateRoot,
		}
	}
	if state.DAHeight < s.genesis.DAStartHeight {
		return fmt.Errorf("DA height (%d) is lower than DA start height (%d)", state.DAHeight, s.genesis.DAStartHeight)
	}
	s.SetLastState(state)

	// Set DA height to the maximum of the genesis start height, the state's DA height, the cached DA height, and the highest stored included DA height.
	// This ensures we resume from the highest known DA height, even if the cache is cleared on restart. If the DA height is too high because of a user error, reset it with --evnode.clear_cache. The DA height will be back to the last highest known executed DA height for a height.
	s.daRetrieverHeight.Store(max(s.genesis.DAStartHeight, s.cache.DaHeight(), state.DAHeight, s.getHighestStoredDAHeight()))

	s.logger.Info().
		Uint64("height", state.LastBlockHeight).
		Uint64("da_height", s.daRetrieverHeight.Load()).
		Str("chain_id", state.ChainID).
		Msg("initialized syncer state")

	// Sync execution layer with store on startup
	execReplayer := common.NewReplayer(s.store, s.exec, s.genesis, s.logger)
	if err := execReplayer.SyncToHeight(s.ctx, state.LastBlockHeight); err != nil {
		return fmt.Errorf("failed to sync execution layer on startup: %w", err)
	}

	return nil
}

// processLoop is the main coordination loop for processing events
func (s *Syncer) processLoop() {
	s.logger.Info().Msg("starting process loop")
	defer s.logger.Info().Msg("process loop stopped")

	for {
		select {
		case <-s.ctx.Done():
			return
		case heightEvent := <-s.heightInCh:
			s.processHeightEvent(&heightEvent)
		}
	}
}

func (s *Syncer) startSyncWorkers() {
	s.wg.Add(3)
	go s.daWorkerLoop()
	go s.pendingWorkerLoop()
	go s.p2pWorkerLoop()
}

func (s *Syncer) daWorkerLoop() {
	defer s.wg.Done()

	s.logger.Info().Msg("starting DA worker")
	defer s.logger.Info().Msg("DA worker stopped")

	for {
		err := s.fetchDAUntilCaughtUp()

		var backoff time.Duration
		if err == nil {
			// No error, means we are caught up.
			backoff = s.config.DA.BlockTime.Duration
		} else {
			// Error, back off for a shorter duration.
			backoff = s.config.DA.BlockTime.Duration
			if backoff <= 0 {
				backoff = 2 * time.Second
			}
		}

		select {
		case <-s.ctx.Done():
			return
		case <-time.After(backoff):
		}
	}
}

func (s *Syncer) fetchDAUntilCaughtUp() error {
	for {
		select {
		case <-s.ctx.Done():
			return s.ctx.Err()
		default:
		}

		daHeight := max(s.daRetrieverHeight.Load(), s.cache.DaHeight())

		events, err := s.daRetriever.RetrieveFromDA(s.ctx, daHeight)
		if err != nil {
			switch {
			case errors.Is(err, coreda.ErrBlobNotFound):
				s.daRetrieverHeight.Store(daHeight + 1)
				continue // Fetch next height immediately
			case errors.Is(err, coreda.ErrHeightFromFuture):
				s.logger.Debug().Err(err).Uint64("da_height", daHeight).Msg("DA is ahead of local target; backing off future height requests")
				return nil // Caught up
			default:
				s.logger.Error().Err(err).Uint64("da_height", daHeight).Msg("failed to retrieve from DA; backing off DA requests")
				return err // Other errors
			}
		}

		if len(events) == 0 {
			// This can happen if RetrieveFromDA returns no events and no error.
			s.logger.Debug().Uint64("da_height", daHeight).Msg("no events returned from DA, but no error either.")
		}

		// Process DA events
		for _, event := range events {
			select {
			case s.heightInCh <- event:
			default:
				s.cache.SetPendingEvent(event.Header.Height(), &event)
			}
		}

		// increment DA retrieval height on successful retrieval
		s.daRetrieverHeight.Store(daHeight + 1)
	}
}

func (s *Syncer) pendingWorkerLoop() {
	defer s.wg.Done()

	s.logger.Info().Msg("starting pending worker")
	defer s.logger.Info().Msg("pending worker stopped")

	ticker := time.NewTicker(10 * time.Millisecond)
	defer ticker.Stop()

	for {
		select {
		case <-s.ctx.Done():
			return
		case <-ticker.C:
			s.processPendingEvents()
		}
	}
}

func (s *Syncer) p2pWorkerLoop() {
	defer s.wg.Done()

	logger := s.logger.With().Str("worker", "p2p").Logger()
	logger.Info().Msg("starting P2P worker")
	defer logger.Info().Msg("P2P worker stopped")

	for {
		select {
		case <-s.ctx.Done():
			return
		default:
		}

		currentHeight, err := s.store.Height(s.ctx)
		if err != nil {
			logger.Error().Err(err).Msg("failed to get current height for P2P worker")
			if !s.sleepOrDone(50 * time.Millisecond) {
				return
			}
			continue
		}

		targetHeight := currentHeight + 1
		waitCtx, cancel := context.WithCancel(s.ctx)
		s.setP2PWaitState(targetHeight, cancel)

		err = s.p2pHandler.ProcessHeight(waitCtx, targetHeight, s.heightInCh)
		s.cancelP2PWait(targetHeight)

		if err != nil {
			if errors.Is(err, context.Canceled) || errors.Is(err, context.DeadlineExceeded) {
				continue
			}

			if waitCtx.Err() == nil {
				logger.Warn().Err(err).Uint64("height", targetHeight).Msg("P2P handler failed to process height")
			}

			if !s.sleepOrDone(50 * time.Millisecond) {
				return
			}
			continue
		}

		if err := s.waitForStoreHeight(targetHeight); err != nil {
			if errors.Is(err, context.Canceled) {
				return
			}
			logger.Error().Err(err).Uint64("height", targetHeight).Msg("failed waiting for height commit")
		}
	}
}

func (s *Syncer) waitForGenesis() bool {
	if delay := time.Until(s.genesis.StartTime); delay > 0 {
		timer := time.NewTimer(delay)
		defer timer.Stop()
		select {
		case <-s.ctx.Done():
			return false
		case <-timer.C:
		}
	}
	return true
}

func (s *Syncer) processHeightEvent(event *common.DAHeightEvent) {
	height := event.Header.Height()
	headerHash := event.Header.Hash().String()

	s.logger.Debug().
		Uint64("height", height).
		Uint64("da_height", event.DaHeight).
		Str("hash", headerHash).
		Msg("processing height event")

	currentHeight, err := s.store.Height(s.ctx)
	if err != nil {
		s.logger.Error().Err(err).Msg("failed to get current height")
		return
	}

	// Skip if already processed
	if height <= currentHeight || s.cache.IsHeaderSeen(headerHash) {
		s.logger.Debug().Uint64("height", height).Msg("height already processed")
		return
	}

	// If this is not the next block in sequence, store as pending event
	// This check is crucial as trySyncNextBlock simply attempts to sync the next block
	if height != currentHeight+1 {
		s.cache.SetPendingEvent(height, event)
		s.logger.Debug().Uint64("height", height).Uint64("current_height", currentHeight).Msg("stored as pending event")
		return
	}

	// If this is a P2P event with a DA height hint, trigger targeted DA retrieval
	// This allows us to fetch the block directly from the specified DA height instead of sequential scanning
	if event.Source == common.SourceP2P {
		var daHeightHints []uint64
		switch {
		case event.DaHeightHints == [2]uint64{0, 0}:
		// empty, nothing to do
		case event.DaHeightHints[0] == 0:
			// check only data
			if _, exists := s.cache.GetDataDAIncluded(event.Data.Hash().String()); !exists {
				daHeightHints = []uint64{event.DaHeightHints[1]}
			}
		case event.DaHeightHints[1] == 0:
			// check only header
			if _, exists := s.cache.GetHeaderDAIncluded(event.Header.Hash().String()); !exists {
				daHeightHints = []uint64{event.DaHeightHints[0]}
			}
		default:
			// check both
			if _, exists := s.cache.GetHeaderDAIncluded(event.Header.Hash().String()); !exists {
				daHeightHints = []uint64{event.DaHeightHints[0]}
			}
			if _, exists := s.cache.GetDataDAIncluded(event.Data.Hash().String()); !exists {
				daHeightHints = append(daHeightHints, event.DaHeightHints[1])
			}
			if len(daHeightHints) == 2 && daHeightHints[0] == daHeightHints[1] {
				daHeightHints = daHeightHints[0:1]
			}
		}
		if len(daHeightHints) > 0 {
			for _, daHeightHint := range daHeightHints {
				s.logger.Debug().
					Uint64("height", height).
					Uint64("da_height_hint", daHeightHint).
					Msg("P2P event with DA height hint, triggering targeted DA retrieval")

				// Trigger targeted DA retrieval in background via worker pool
				s.asyncDARetriever.RequestRetrieval(daHeightHint)
			}
		}
	}

	// Last data must be got from store if the event comes from DA and the data hash is empty.
	// When if the event comes from P2P, the sequencer and then all the full nodes contains the data.
	if event.Source == common.SourceDA && bytes.Equal(event.Header.DataHash, common.DataHashForEmptyTxs) && currentHeight > 0 {
		_, lastData, err := s.store.GetBlockData(s.ctx, currentHeight)
		if err != nil {
			s.logger.Error().Err(err).Msg("failed to get last data")
			return
		}
		event.Data.LastDataHash = lastData.Hash()
	}

	// Cancel any P2P wait that might still be blocked on this height, as we have a block for it.
	s.cancelP2PWait(height)

	// Try to sync the next block
	if err := s.trySyncNextBlock(event); err != nil {
		s.logger.Error().Err(err).Msg("failed to sync next block")
		// If the error is not due to an validation error, re-store the event as pending
		switch {
		case errors.Is(err, errInvalidBlock):
			// do not reschedule
		case errors.Is(err, errMaliciousProposer):
			s.sendCriticalError(fmt.Errorf("sequencer malicious. Restart the node with --node.aggregator --node.based_sequencer or keep the chain halted: %w", err))
		case errors.Is(err, errInvalidState):
			s.sendCriticalError(fmt.Errorf("invalid state detected (block-height %d, state-height %d) "+
				"- block references do not match local state. Manual intervention required: %w", event.Header.Height(),
				s.GetLastState().LastBlockHeight, err))
		default:
			s.cache.SetPendingEvent(height, event)
		}
		return
	}

	// only save to p2p stores if the event came from DA
	if event.Source == common.SourceDA {
		g, ctx := errgroup.WithContext(s.ctx)
		g.Go(func() error {
			// broadcast header locally only — prevents spamming the p2p network with old height notifications,
			// allowing the syncer to update its target and fill missing blocks
			return s.headerStore.WriteToStoreAndBroadcast(ctx, event.Header, pubsub.WithLocalPublication(true))
		})
		g.Go(func() error {
			// broadcast data locally only — prevents spamming the p2p network with old height notifications,
			// allowing the syncer to update its target and fill missing blocks
			return s.dataStore.WriteToStoreAndBroadcast(ctx, event.Data, pubsub.WithLocalPublication(true))
		})
		if err := g.Wait(); err != nil {
			s.logger.Error().Err(err).Msg("failed to append event header and/or data to p2p store")
		}
	}
}

var (
	// errInvalidBlock is returned when a block is failing validation
	errInvalidBlock = errors.New("invalid block")
	// errInvalidState is returned when the state has diverged from the DA blocks
	errInvalidState = errors.New("invalid state")
)

// trySyncNextBlock attempts to sync the next available block
// the event is always the next block in sequence as processHeightEvent ensures it.
func (s *Syncer) trySyncNextBlock(event *common.DAHeightEvent) error {
	select {
	case <-s.ctx.Done():
		return s.ctx.Err()
	default:
	}

	header := event.Header
	data := event.Data
	nextHeight := event.Header.Height()
	currentState := s.GetLastState()
	headerHash := header.Hash().String()

	s.logger.Info().Uint64("height", nextHeight).Msg("syncing block")

	// Compared to the executor logic where the current block needs to be applied first,
	// here only the previous block needs to be applied to proceed to the verification.
	// The header validation must be done before applying the block to avoid executing gibberish
	if err := s.validateBlock(currentState, data, header); err != nil {
		// remove header as da included (not per se needed, but keep cache clean)
		s.cache.RemoveHeaderDAIncluded(headerHash)
		if !errors.Is(err, errInvalidState) && !errors.Is(err, errInvalidBlock) {
			return errors.Join(errInvalidBlock, err)
		}
		return err
	}

	// Verify forced inclusion transactions if configured
	if err := s.verifyForcedInclusionTxs(currentState, data); err != nil {
		s.logger.Error().Err(err).Uint64("height", nextHeight).Msg("forced inclusion verification failed")
		if errors.Is(err, errMaliciousProposer) {
			s.cache.RemoveHeaderDAIncluded(headerHash)
			return err
		}
	}

	// Apply block
	newState, err := s.applyBlock(header.Header, data, currentState)
	if err != nil {
		return fmt.Errorf("failed to apply block: %w", err)
	}

	// Update DA height if needed
	// This height is only updated when a height is processed from DA as P2P
	// events do not contain DA height information
	if event.DaHeight > newState.DAHeight {
		newState.DAHeight = event.DaHeight
	}

	batch, err := s.store.NewBatch(s.ctx)
	if err != nil {
		return fmt.Errorf("failed to create batch: %w", err)
	}

	if err := batch.SaveBlockData(header, data, &header.Signature); err != nil {
		return fmt.Errorf("failed to save block: %w", err)
	}

	if err := batch.SetHeight(nextHeight); err != nil {
		return fmt.Errorf("failed to update height: %w", err)
	}

	if err := batch.UpdateState(newState); err != nil {
		return fmt.Errorf("failed to update state: %w", err)
	}

	if err := batch.Commit(); err != nil {
		return fmt.Errorf("failed to commit batch: %w", err)
	}

	// Update in-memory state after successful commit
	s.SetLastState(newState)
	s.metrics.Height.Set(float64(newState.LastBlockHeight))

	// Mark as seen
	s.cache.SetHeaderSeen(headerHash, header.Height())
	if !bytes.Equal(header.DataHash, common.DataHashForEmptyTxs) {
		s.cache.SetDataSeen(data.DACommitment().String(), newState.LastBlockHeight)
	}

	if s.p2pHandler != nil {
		s.p2pHandler.SetProcessedHeight(newState.LastBlockHeight)
	}

	return nil
}

// applyBlock applies a block to get the new state
func (s *Syncer) applyBlock(header types.Header, data *types.Data, currentState types.State) (types.State, error) {
	// Prepare transactions
	rawTxs := make([][]byte, len(data.Txs))
	for i, tx := range data.Txs {
		rawTxs[i] = []byte(tx)
	}

	// Execute transactions
	ctx := context.WithValue(s.ctx, types.HeaderContextKey, header)
	newAppHash, err := s.executeTxsWithRetry(ctx, rawTxs, header, currentState)
	if err != nil {
		s.sendCriticalError(fmt.Errorf("failed to execute transactions: %w", err))
		return types.State{}, fmt.Errorf("failed to execute transactions: %w", err)
	}

	// Create new state
	newState, err := currentState.NextState(header, newAppHash)
	if err != nil {
		return types.State{}, fmt.Errorf("failed to create next state: %w", err)
	}

	return newState, nil
}

// executeTxsWithRetry executes transactions with retry logic.
// NOTE: the function retries the execution client call regardless of the error. Some execution clients errors are irrecoverable, and will eventually halt the node, as expected.
func (s *Syncer) executeTxsWithRetry(ctx context.Context, rawTxs [][]byte, header types.Header, currentState types.State) ([]byte, error) {
	for attempt := 1; attempt <= common.MaxRetriesBeforeHalt; attempt++ {
		newAppHash, _, err := s.exec.ExecuteTxs(ctx, rawTxs, header.Height(), header.Time(), currentState.AppHash)
		if err != nil {
			if attempt == common.MaxRetriesBeforeHalt {
				return nil, fmt.Errorf("failed to execute transactions: %w", err)
			}

			s.logger.Error().Err(err).
				Int("attempt", attempt).
				Int("max_attempts", common.MaxRetriesBeforeHalt).
				Uint64("height", header.Height()).
				Msg("failed to execute transactions, retrying")

			select {
			case <-time.After(common.MaxRetriesTimeout):
				continue
			case <-s.ctx.Done():
				return nil, fmt.Errorf("context cancelled during retry: %w", s.ctx.Err())
			}
		}

		return newAppHash, nil
	}

	return nil, nil
}

// validateBlock validates a synced block
// NOTE: if the header was gibberish and somehow passed all validation prior but the data was correct
// or if the data was gibberish and somehow passed all validation prior but the header was correct
// we are still losing both in the pending event. This should never happen.
func (s *Syncer) validateBlock(currState types.State, data *types.Data, header *types.SignedHeader) error {
	// Set custom verifier for aggregator node signature
	header.SetCustomVerifierForSyncNode(s.options.SyncNodeSignatureBytesProvider)

	if err := header.ValidateBasicWithData(data); err != nil {
		return fmt.Errorf("invalid header: %w", err)
	}

	if err := currState.AssertValidForNextState(header, data); err != nil {
		return errors.Join(errInvalidState, err)
	}
	return nil
}

var errMaliciousProposer = errors.New("malicious proposer detected")

// hashTx returns a hex-encoded SHA256 hash of the transaction.
func hashTx(tx []byte) string {
	hash := sha256.Sum256(tx)
	return hex.EncodeToString(hash[:])
}

// verifyForcedInclusionTxs verifies that forced inclusion transactions from DA are properly handled.
// Note: Due to block size constraints (MaxBytes), sequencers may defer forced inclusion transactions
// to future blocks (smoothing). This is legitimate behavior within an epoch.
// However, ALL forced inclusion txs from an epoch MUST be included before the next epoch begins.
func (s *Syncer) verifyForcedInclusionTxs(currentState types.State, data *types.Data) error {
	if s.fiRetriever == nil {
		return nil
	}

	// Retrieve forced inclusion transactions from DA for current epoch
	forcedIncludedTxsEvent, err := s.fiRetriever.RetrieveForcedIncludedTxs(s.ctx, currentState.DAHeight)
	if err != nil {
		if errors.Is(err, da.ErrForceInclusionNotConfigured) {
			s.logger.Debug().Msg("forced inclusion namespace not configured, skipping verification")
			return nil
		}

		return fmt.Errorf("failed to retrieve forced included txs from DA: %w", err)
	}

	// Build map of transactions in current block
	blockTxMap := make(map[string]struct{})
	for _, tx := range data.Txs {
		blockTxMap[hashTx(tx)] = struct{}{}
	}

	// Check if any pending forced inclusion txs from previous epochs are included
	var stillPending []pendingForcedInclusionTx
	s.pendingForcedInclusionTxs.Range(func(key, value any) bool {
		pending := value.(pendingForcedInclusionTx)
		if _, ok := blockTxMap[pending.TxHash]; ok {
			s.logger.Debug().
				Uint64("height", data.Height()).
				Uint64("epoch_start", pending.EpochStart).
				Uint64("epoch_end", pending.EpochEnd).
				Str("tx_hash", pending.TxHash[:16]).
				Msg("pending forced inclusion transaction included in block")
			s.pendingForcedInclusionTxs.Delete(key)
		} else {
			stillPending = append(stillPending, pending)
		}
		return true
	})

	// Add new forced inclusion transactions from current epoch
	var newPendingCount, includedCount int
	for _, forcedTx := range forcedIncludedTxsEvent.Txs {
		txHash := hashTx(forcedTx)
		if _, ok := blockTxMap[txHash]; ok {
			// Transaction is included in this block
			includedCount++
		} else {
			// Transaction not included, add to pending
			stillPending = append(stillPending, pendingForcedInclusionTx{
				Data:       forcedTx,
				EpochStart: forcedIncludedTxsEvent.StartDaHeight,
				EpochEnd:   forcedIncludedTxsEvent.EndDaHeight,
				TxHash:     txHash,
			})
			newPendingCount++
		}
	}

	// Check if we've moved past any epoch boundaries with pending txs
	var maliciousTxs, remainingPending []pendingForcedInclusionTx
	for _, pending := range stillPending {
		// If current DA height is past this epoch's end, these txs should have been included
		if currentState.DAHeight > pending.EpochEnd {
			maliciousTxs = append(maliciousTxs, pending)
		} else {
			remainingPending = append(remainingPending, pending)
		}
	}

	// Update pending map - clear old entries and store only remaining pending
	s.pendingForcedInclusionTxs.Range(func(key, value any) bool {
		s.pendingForcedInclusionTxs.Delete(key)
		return true
	})
	for _, pending := range remainingPending {
		s.pendingForcedInclusionTxs.Store(pending.TxHash, pending)
	}

	// If there are transactions from past epochs that weren't included, sequencer is malicious
	if len(maliciousTxs) > 0 {
		s.logger.Error().
			Uint64("height", data.Height()).
			Uint64("current_da_height", currentState.DAHeight).
			Int("malicious_count", len(maliciousTxs)).
			Msg("SEQUENCER IS MALICIOUS: forced inclusion transactions from past epoch(s) not included")
		return errors.Join(errMaliciousProposer, fmt.Errorf("sequencer is malicious: %d forced inclusion transactions from past epoch(s) not included", len(maliciousTxs)))
	}

	// Log current state
	if len(forcedIncludedTxsEvent.Txs) > 0 {
		if newPendingCount > 0 {
			totalPending := 0
			s.pendingForcedInclusionTxs.Range(func(key, value any) bool {
				totalPending++
				return true
			})

			s.logger.Info().
				Uint64("height", data.Height()).
				Uint64("da_height", currentState.DAHeight).
				Uint64("epoch_start", forcedIncludedTxsEvent.StartDaHeight).
				Uint64("epoch_end", forcedIncludedTxsEvent.EndDaHeight).
				Int("included_count", includedCount).
				Int("deferred_count", newPendingCount).
				Int("total_pending", totalPending).
				Msg("forced inclusion transactions processed - some deferred due to block size constraints")
		} else {
			s.logger.Debug().
				Uint64("height", data.Height()).
				Int("forced_txs", len(forcedIncludedTxsEvent.Txs)).
				Msg("all forced inclusion transactions included in block")
		}
	}

	return nil
}

// sendCriticalError sends a critical error to the error channel without blocking
func (s *Syncer) sendCriticalError(err error) {
	if s.errorCh != nil {
		select {
		case s.errorCh <- err:
		default:
			// Channel full, error already reported
		}
	}
}

// processPendingEvents fetches and processes pending events from cache
// optimistically fetches the next events from cache until no matching heights are found
func (s *Syncer) processPendingEvents() {
	currentHeight, err := s.store.Height(s.ctx)
	if err != nil {
		s.logger.Error().Err(err).Msg("failed to get current height for pending events")
		return
	}

	// Try to get the next processable event (currentHeight + 1)
	nextHeight := currentHeight + 1
	for {
		event := s.cache.GetNextPendingEvent(nextHeight)
		if event == nil {
			return
		}

		heightEvent := common.DAHeightEvent{
			Header:   event.Header,
			Data:     event.Data,
			DaHeight: event.DaHeight,
			Source:   event.Source,
		}

		select {
		case s.heightInCh <- heightEvent:
			// Event was successfully sent and already removed by GetNextPendingEvent
			s.logger.Debug().Uint64("height", nextHeight).Msg("sent pending event to processing")
		case <-s.ctx.Done():
			s.cache.SetPendingEvent(nextHeight, event)
			return
		default:
			s.cache.SetPendingEvent(nextHeight, event)
			return
		}

		nextHeight++
	}
}

func (s *Syncer) waitForStoreHeight(target uint64) error {
	for {
		currentHeight, err := s.store.Height(s.ctx)
		if err != nil {
			return err
		}

		if currentHeight >= target {
			return nil
		}

		if !s.sleepOrDone(10 * time.Millisecond) {
			if s.ctx.Err() != nil {
				return s.ctx.Err()
			}
		}
	}
}

func (s *Syncer) sleepOrDone(duration time.Duration) bool {
	timer := time.NewTimer(duration)
	defer timer.Stop()

	select {
	case <-s.ctx.Done():
		return false
	case <-timer.C:
		return true
	}
}

// getHighestStoredDAHeight retrieves the highest DA height from the store by checking
// the DA heights stored for the last DA included height
// this relies on the node syncing with DA and setting included heights.
func (s *Syncer) getHighestStoredDAHeight() uint64 {
	// Get the DA included height from store
	daIncludedHeightBytes, err := s.store.GetMetadata(s.ctx, store.DAIncludedHeightKey)
	if err != nil || len(daIncludedHeightBytes) != 8 {
		return 0
	}
	daIncludedHeight := binary.LittleEndian.Uint64(daIncludedHeightBytes)
	if daIncludedHeight == 0 {
		return 0
	}

	var highestDAHeight uint64

	// Get header DA height for the last included height
	headerKey := store.GetHeightToDAHeightHeaderKey(daIncludedHeight)
	if headerBytes, err := s.store.GetMetadata(s.ctx, headerKey); err == nil && len(headerBytes) == 8 {
		headerDAHeight := binary.LittleEndian.Uint64(headerBytes)
		highestDAHeight = max(highestDAHeight, headerDAHeight)
	}

	// Get data DA height for the last included height
	dataKey := store.GetHeightToDAHeightDataKey(daIncludedHeight)
	if dataBytes, err := s.store.GetMetadata(s.ctx, dataKey); err == nil && len(dataBytes) == 8 {
		dataDAHeight := binary.LittleEndian.Uint64(dataBytes)
		highestDAHeight = max(highestDAHeight, dataDAHeight)
	}

	return highestDAHeight
}

type p2pWaitState struct {
	height uint64
	cancel context.CancelFunc
}

func (s *Syncer) setP2PWaitState(height uint64, cancel context.CancelFunc) {
	s.p2pWaitState.Store(p2pWaitState{height: height, cancel: cancel})
}

func (s *Syncer) cancelP2PWait(height uint64) {
	val := s.p2pWaitState.Load()
	if val == nil {
		return
	}
	state, ok := val.(p2pWaitState)
	if !ok || state.cancel == nil {
		return
	}

	if height == 0 || state.height <= height {
		s.p2pWaitState.Store(p2pWaitState{})
		state.cancel()
	}
}<|MERGE_RESOLUTION|>--- conflicted
+++ resolved
@@ -132,15 +132,10 @@
 
 	// Initialize handlers
 	s.daRetriever = NewDARetriever(s.daClient, s.cache, s.genesis, s.logger)
-<<<<<<< HEAD
 	s.asyncDARetriever = NewAsyncDARetriever(s.daRetriever, s.heightInCh, s.logger)
 	s.asyncDARetriever.Start(s.ctx)
-
+	s.fiRetriever = da.NewForcedInclusionRetriever(s.daClient, s.genesis, s.logger)
 	s.p2pHandler = NewP2PHandler(s.headerStore, s.dataStore, s.cache, s.genesis, s.logger)
-=======
-	s.fiRetriever = da.NewForcedInclusionRetriever(s.daClient, s.genesis, s.logger)
-	s.p2pHandler = NewP2PHandler(s.headerStore.Store(), s.dataStore.Store(), s.cache, s.genesis, s.logger)
->>>>>>> 79310d07
 	if currentHeight, err := s.store.Height(s.ctx); err != nil {
 		s.logger.Error().Err(err).Msg("failed to set initial processed height for p2p handler")
 	} else {
