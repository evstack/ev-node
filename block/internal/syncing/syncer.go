--- conflicted
+++ resolved
@@ -58,14 +58,9 @@
 	errorCh    chan<- error // Channel to report critical execution client failures
 
 	// Handlers
-<<<<<<< HEAD
-	daRetriever   daRetriever
-	p2pHandler    p2pHandler
-	raftRetriever *raftRetriever
-=======
 	daRetriever DARetriever
 	p2pHandler  p2pHandler
->>>>>>> 8cd0fb8a
+	raftRetriever *raftRetriever
 
 	// Logging
 	logger zerolog.Logger
@@ -95,21 +90,7 @@
 	errorCh chan<- error,
 	raftNode common.RaftNode,
 ) *Syncer {
-<<<<<<< HEAD
-	s := &Syncer{
-		store:       store,
-		exec:        exec,
-		da:          da,
-		cache:       cache,
-		metrics:     metrics,
-		config:      config,
-		genesis:     genesis,
-		options:     options,
-		headerStore: headerStore,
-		dataStore:   dataStore,
-		lastState:   &atomic.Pointer[types.State]{},
-=======
-	return &Syncer{
+	s:= &Syncer{
 		store:             store,
 		exec:              exec,
 		daClient:          daClient,
@@ -121,11 +102,10 @@
 		headerStore:       headerStore,
 		dataStore:         dataStore,
 		lastState:         &atomic.Pointer[types.State]{},
->>>>>>> 8cd0fb8a
 		daRetrieverHeight: &atomic.Uint64{},
-		heightInCh:  make(chan common.DAHeightEvent, 1_000),
-		errorCh:     errorCh,
-		logger:      logger.With().Str("component", "syncer").Logger(),
+		heightInCh:        make(chan common.DAHeightEvent, 1_000),
+		errorCh:           errorCh,
+		logger:            logger.With().Str("component", "syncer").Logger(),
 	}
 	if raftNode != nil && !reflect.ValueOf(raftNode).IsNil() {
 		s.raftRetriever = newRaftRetriever(raftNode, genesis, logger, eventProcessorFn(s.pipeEvent))
