--- conflicted
+++ resolved
@@ -90,7 +90,6 @@
 	errorCh chan<- error,
 ) *Syncer {
 	return &Syncer{
-<<<<<<< HEAD
 		store:             store,
 		exec:              exec,
 		da:                da,
@@ -101,27 +100,11 @@
 		options:           options,
 		headerBroadcaster: headerBroadcaster,
 		dataBroadcaster:   dataBroadcaster,
-		lastStateMtx:      &sync.RWMutex{},
+		lastState:         &atomic.Pointer[types.State]{},
+		daHeight:          &atomic.Uint64{},
 		heightInCh:        make(chan common.DAHeightEvent, 10_000),
 		errorCh:           errorCh,
 		logger:            logger.With().Str("component", "syncer").Logger(),
-=======
-		store:       store,
-		exec:        exec,
-		da:          da,
-		cache:       cache,
-		metrics:     metrics,
-		config:      config,
-		genesis:     genesis,
-		options:     options,
-		headerStore: headerStore,
-		dataStore:   dataStore,
-		lastState:   &atomic.Pointer[types.State]{},
-		daHeight:    &atomic.Uint64{},
-		heightInCh:  make(chan common.DAHeightEvent, 10_000),
-		errorCh:     errorCh,
-		logger:      logger.With().Str("component", "syncer").Logger(),
->>>>>>> 528081b0
 	}
 }
 
