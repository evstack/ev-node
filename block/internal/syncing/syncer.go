package syncing

import (
	"bytes"
	"context"
	"errors"
	"fmt"
	"sync"
	"sync/atomic"
	"time"

	pubsub "github.com/libp2p/go-libp2p-pubsub"
<<<<<<< HEAD

=======
>>>>>>> 83841232
	"github.com/rs/zerolog"
	"golang.org/x/sync/errgroup"

	coreda "github.com/evstack/ev-node/core/da"
	coreexecutor "github.com/evstack/ev-node/core/execution"

	"github.com/evstack/ev-node/block/internal/cache"
	"github.com/evstack/ev-node/block/internal/common"
	"github.com/evstack/ev-node/pkg/config"
	"github.com/evstack/ev-node/pkg/genesis"
	"github.com/evstack/ev-node/pkg/store"
	"github.com/evstack/ev-node/types"
)

<<<<<<< HEAD
=======
type daRetriever interface {
	RetrieveFromDA(ctx context.Context, daHeight uint64) ([]common.DAHeightEvent, error)
}

type p2pHandler interface {
	ProcessHeight(ctx context.Context, height uint64, heightInCh chan<- common.DAHeightEvent) error
	SetProcessedHeight(height uint64)
}

>>>>>>> 83841232
// Syncer handles block synchronization from DA and P2P sources.
type Syncer struct {
	// Core components
	store store.Store
	exec  coreexecutor.Executor
	da    coreda.DA

	// Shared components
	cache   cache.Manager
	metrics *common.Metrics

	// Configuration
	config  config.Config
	genesis genesis.Genesis
	options common.BlockOptions

	// State management
	lastState *atomic.Pointer[types.State]

	// DA state
	daHeight *atomic.Uint64

	// P2P stores
	headerStore common.Broadcaster[*types.SignedHeader]
	dataStore   common.Broadcaster[*types.Data]

	// Channels for coordination
	heightInCh chan common.DAHeightEvent
	errorCh    chan<- error // Channel to report critical execution client failures

	// Handlers
	daRetriever DARetriever
	p2pHandler  p2pHandler

	// Logging
	logger zerolog.Logger

	// Lifecycle
	ctx    context.Context
	cancel context.CancelFunc
	wg     sync.WaitGroup

	// P2P wait coordination
	p2pWaitState atomic.Value // stores p2pWaitState
}

// NewSyncer creates a new block syncer
func NewSyncer(
	store store.Store,
	exec coreexecutor.Executor,
	da coreda.DA,
	cache cache.Manager,
	metrics *common.Metrics,
	config config.Config,
	genesis genesis.Genesis,
	headerStore common.Broadcaster[*types.SignedHeader],
	dataStore common.Broadcaster[*types.Data],
	logger zerolog.Logger,
	options common.BlockOptions,
	errorCh chan<- error,
) *Syncer {
	return &Syncer{
		store:       store,
		exec:        exec,
		da:          da,
		cache:       cache,
		metrics:     metrics,
		config:      config,
		genesis:     genesis,
		options:     options,
		headerStore: headerStore,
		dataStore:   dataStore,
		lastState:   &atomic.Pointer[types.State]{},
		daHeight:    &atomic.Uint64{},
		heightInCh:  make(chan common.DAHeightEvent, 1_000),
		errorCh:     errorCh,
		logger:      logger.With().Str("component", "syncer").Logger(),
	}
}

// Start begins the syncing component
func (s *Syncer) Start(ctx context.Context) error {
	s.ctx, s.cancel = context.WithCancel(ctx)

	// Initialize state
	if err := s.initializeState(); err != nil {
		return fmt.Errorf("failed to initialize syncer state: %w", err)
	}

	// Initialize handlers
	s.daRetriever = NewDARetriever(s.da, s.cache, s.config, s.genesis, s.logger)
	s.p2pHandler = NewP2PHandler(s.headerStore.Store(), s.dataStore.Store(), s.cache, s.genesis, s.logger)
	if currentHeight, err := s.store.Height(s.ctx); err != nil {
		s.logger.Error().Err(err).Msg("failed to set initial processed height for p2p handler")
	} else {
		s.p2pHandler.SetProcessedHeight(currentHeight)
	}

	// Start main processing loop
	s.wg.Add(1)
	go func() {
		defer s.wg.Done()
		s.processLoop()
	}()

	// Start dedicated workers for DA, and pending processing
	s.startSyncWorkers()

	s.logger.Info().Msg("syncer started")
	return nil
}

// Stop shuts down the syncing component
func (s *Syncer) Stop() error {
	if s.cancel != nil {
		s.cancel()
	}
	s.cancelP2PWait(0)
	s.wg.Wait()
	s.logger.Info().Msg("syncer stopped")
	return nil
}

// GetLastState returns the current state
func (s *Syncer) GetLastState() types.State {
	state := s.lastState.Load()
	if state == nil {
		return types.State{}
	}

	stateCopy := *state
	stateCopy.AppHash = bytes.Clone(state.AppHash)
	stateCopy.LastHeaderHash = bytes.Clone(state.LastHeaderHash)

	return stateCopy
}

// SetLastState updates the current state
func (s *Syncer) SetLastState(state types.State) {
	s.lastState.Store(&state)
}

// GetDAHeight returns the current DA height
func (s *Syncer) GetDAHeight() uint64 {
	return s.daHeight.Load()
}

// SetDAHeight updates the DA height
func (s *Syncer) SetDAHeight(height uint64) {
	s.daHeight.Store(height)
}

// initializeState loads the current sync state
func (s *Syncer) initializeState() error {
	// Load state from store
	state, err := s.store.GetState(s.ctx)
	if err != nil {
		// Initialize new chain state for a fresh full node (no prior state on disk)
		// Mirror executor initialization to ensure AppHash matches headers produced by the sequencer.
		stateRoot, _, initErr := s.exec.InitChain(
			s.ctx,
			s.genesis.StartTime,
			s.genesis.InitialHeight,
			s.genesis.ChainID,
		)
		if initErr != nil {
			return fmt.Errorf("failed to initialize execution client: %w", initErr)
		}

		state = types.State{
			ChainID:         s.genesis.ChainID,
			InitialHeight:   s.genesis.InitialHeight,
			LastBlockHeight: s.genesis.InitialHeight - 1,
			LastBlockTime:   s.genesis.StartTime,
			DAHeight:        s.genesis.DAStartHeight,
			AppHash:         stateRoot,
		}
	}
	if state.DAHeight < s.genesis.DAStartHeight {
		return fmt.Errorf("DA height (%d) is lower than DA start height (%d)", state.DAHeight, s.genesis.DAStartHeight)
	}
	s.SetLastState(state)

	// Set DA height
	s.SetDAHeight(state.DAHeight)

	s.logger.Info().
		Uint64("height", state.LastBlockHeight).
		Uint64("da_height", s.GetDAHeight()).
		Str("chain_id", state.ChainID).
		Msg("initialized syncer state")

	// Sync execution layer with store on startup
	execReplayer := common.NewReplayer(s.store, s.exec, s.genesis, s.logger)
	if err := execReplayer.SyncToHeight(s.ctx, state.LastBlockHeight); err != nil {
		return fmt.Errorf("failed to sync execution layer on startup: %w", err)
	}

	return nil
}

// processLoop is the main coordination loop for processing events
func (s *Syncer) processLoop() {
	s.logger.Info().Msg("starting process loop")
	defer s.logger.Info().Msg("process loop stopped")

	for {
		select {
		case <-s.ctx.Done():
			return
		case heightEvent := <-s.heightInCh:
			s.processHeightEvent(&heightEvent)
		}
	}
}

func (s *Syncer) startSyncWorkers() {
	s.wg.Add(3)
	go s.daWorkerLoop()
	go s.pendingWorkerLoop()
	go s.p2pWorkerLoop()
}

func (s *Syncer) daWorkerLoop() {
	defer s.wg.Done()

	if !s.waitForGenesis() {
		return
	}

	s.logger.Info().Msg("starting DA worker")
	defer s.logger.Info().Msg("DA worker stopped")

	for {
		err := s.fetchDAUntilCaughtUp()

		var backoff time.Duration
		if err == nil {
			// No error, means we are caught up.
			backoff = s.config.DA.BlockTime.Duration
		} else {
			// Error, back off for a shorter duration.
			backoff = s.config.DA.BlockTime.Duration
			if backoff <= 0 {
				backoff = 2 * time.Second
			}
		}

		select {
		case <-s.ctx.Done():
			return
		case <-time.After(backoff):
		}
	}
}

func (s *Syncer) fetchDAUntilCaughtUp() error {
	for {
		select {
		case <-s.ctx.Done():
			return s.ctx.Err()
		default:
		}

		daHeight := s.GetDAHeight()

		// Create a new context with a timeout for the DA call
		ctx, cancel := context.WithTimeout(s.ctx, 5*time.Second)
		defer cancel()

		events, err := s.daRetriever.RetrieveFromDA(ctx, daHeight)
		if err != nil {
			switch {
			case errors.Is(err, coreda.ErrBlobNotFound):
				s.SetDAHeight(daHeight + 1)
				continue // Fetch next height immediately
			case errors.Is(err, coreda.ErrHeightFromFuture):
				s.logger.Debug().Err(err).Uint64("da_height", daHeight).Msg("DA is ahead of local target; backing off future height requests")
				return nil // Caught up
			default:
				s.logger.Error().Err(err).Uint64("da_height", daHeight).Msg("failed to retrieve from DA; backing off DA requests")
				return err // Other errors
			}
		}

		if len(events) == 0 {
			// This can happen if RetrieveFromDA returns no events and no error.
			s.logger.Debug().Uint64("da_height", daHeight).Msg("no events returned from DA, but no error either.")
		}

		// Process DA events
		for _, event := range events {
			select {
			case s.heightInCh <- event:
			default:
				s.cache.SetPendingEvent(event.Header.Height(), &event)
			}
		}

		// increment DA height on successful retrieval
		s.SetDAHeight(daHeight + 1)
	}
}

func (s *Syncer) pendingWorkerLoop() {
	defer s.wg.Done()

	if !s.waitForGenesis() {
		return
	}

	s.logger.Info().Msg("starting pending worker")
	defer s.logger.Info().Msg("pending worker stopped")

	ticker := time.NewTicker(10 * time.Millisecond)
	defer ticker.Stop()

	for {
		select {
		case <-s.ctx.Done():
			return
		case <-ticker.C:
			s.processPendingEvents()
		}
	}
}

func (s *Syncer) p2pWorkerLoop() {
	defer s.wg.Done()

	if !s.waitForGenesis() {
		return
	}

	logger := s.logger.With().Str("worker", "p2p").Logger()
	logger.Info().Msg("starting P2P worker")
	defer logger.Info().Msg("P2P worker stopped")

	for {
		select {
		case <-s.ctx.Done():
			return
		default:
		}

		currentHeight, err := s.store.Height(s.ctx)
		if err != nil {
			logger.Error().Err(err).Msg("failed to get current height for P2P worker")
			if !s.sleepOrDone(50 * time.Millisecond) {
				return
			}
			continue
		}

		targetHeight := currentHeight + 1
		waitCtx, cancel := context.WithCancel(s.ctx)
		s.setP2PWaitState(targetHeight, cancel)

		err = s.p2pHandler.ProcessHeight(waitCtx, targetHeight, s.heightInCh)
		s.cancelP2PWait(targetHeight)

		if err != nil {
			if errors.Is(err, context.Canceled) || errors.Is(err, context.DeadlineExceeded) {
				continue
			}

			if waitCtx.Err() == nil {
				logger.Warn().Err(err).Uint64("height", targetHeight).Msg("P2P handler failed to process height")
			}

			if !s.sleepOrDone(50 * time.Millisecond) {
				return
			}
			continue
		}

		if err := s.waitForStoreHeight(targetHeight); err != nil {
			if errors.Is(err, context.Canceled) {
				return
			}
			logger.Error().Err(err).Uint64("height", targetHeight).Msg("failed waiting for height commit")
		}
	}
}

func (s *Syncer) waitForGenesis() bool {
	if delay := time.Until(s.genesis.StartTime); delay > 0 {
		timer := time.NewTimer(delay)
		defer timer.Stop()
		select {
		case <-s.ctx.Done():
			return false
		case <-timer.C:
		}
	}
	return true
}

func (s *Syncer) processHeightEvent(event *common.DAHeightEvent) {
	height := event.Header.Height()
	headerHash := event.Header.Hash().String()

	s.logger.Debug().
		Uint64("height", height).
		Uint64("da_height", event.DaHeight).
		Str("hash", headerHash).
		Msg("processing height event")

	currentHeight, err := s.store.Height(s.ctx)
	if err != nil {
		s.logger.Error().Err(err).Msg("failed to get current height")
		return
	}

	// Skip if already processed
	if height <= currentHeight || s.cache.IsHeaderSeen(headerHash) {
		s.logger.Debug().Uint64("height", height).Msg("height already processed")
		return
	}

	// If this is not the next block in sequence, store as pending event
	// This check is crucial as trySyncNextBlock simply attempts to sync the next block
	if height != currentHeight+1 {
		s.cache.SetPendingEvent(height, event)
		s.logger.Debug().Uint64("height", height).Uint64("current_height", currentHeight).Msg("stored as pending event")
		return
	}

	// Last data must be got from store if the event comes from DA and the data hash is empty.
	// When if the event comes from P2P, the sequencer and then all the full nodes contains the data.
	if event.Source == common.SourceDA && bytes.Equal(event.Header.DataHash, common.DataHashForEmptyTxs) && currentHeight > 0 {
		_, lastData, err := s.store.GetBlockData(s.ctx, currentHeight)
		if err != nil {
			s.logger.Error().Err(err).Msg("failed to get last data")
			return
		}
		event.Data.LastDataHash = lastData.Hash()
	}

	// Cancel any P2P wait that might still be blocked on this height, as we have a block for it.
	s.cancelP2PWait(height)

	// Try to sync the next block
	if err := s.trySyncNextBlock(event); err != nil {
		s.logger.Error().Err(err).Msg("failed to sync next block")
		// If the error is not due to an validation error, re-store the event as pending
		switch {
		case errors.Is(err, errInvalidBlock):
			// do not reschedule
		case errors.Is(err, errMaliciousProposer):
			s.sendCriticalError(fmt.Errorf("sequencer malicious. Restart the node with --node.aggregator --node.based_sequencer or keep the chain halted: %w", err))
		case errors.Is(err, errInvalidState):
			s.sendCriticalError(fmt.Errorf("invalid state detected (block-height %d, state-height %d) "+
				"- block references do not match local state. Manual intervention required: %w", event.Header.Height(),
				s.GetLastState().LastBlockHeight, err))
		default:
			s.cache.SetPendingEvent(height, event)
		}
		return
	}

	// only save to p2p stores if the event came from DA
	if event.Source == common.SourceDA {
		g, ctx := errgroup.WithContext(s.ctx)
		g.Go(func() error {
			// broadcast header locally only — prevents spamming the p2p network with old height notifications,
			// allowing the syncer to update its target and fill missing blocks
			return s.headerStore.WriteToStoreAndBroadcast(ctx, event.Header, pubsub.WithLocalPublication(true))
		})
		g.Go(func() error {
			// broadcast data locally only — prevents spamming the p2p network with old height notifications,
			// allowing the syncer to update its target and fill missing blocks
			return s.dataStore.WriteToStoreAndBroadcast(ctx, event.Data, pubsub.WithLocalPublication(true))
		})
		if err := g.Wait(); err != nil {
			s.logger.Error().Err(err).Msg("failed to append event header and/or data to p2p store")
		}
	}
}

var (
	// errInvalidBlock is returned when a block is failing validation
	errInvalidBlock = errors.New("invalid block")
	// errInvalidState is returned when the state has diverged from the DA blocks
	errInvalidState = errors.New("invalid state")
)

// trySyncNextBlock attempts to sync the next available block
// the event is always the next block in sequence as processHeightEvent ensures it.
func (s *Syncer) trySyncNextBlock(event *common.DAHeightEvent) error {
	select {
	case <-s.ctx.Done():
		return s.ctx.Err()
	default:
	}

	header := event.Header
	data := event.Data
	nextHeight := event.Header.Height()
	currentState := s.GetLastState()
	headerHash := header.Hash().String()

	s.logger.Info().Uint64("height", nextHeight).Msg("syncing block")

	// Compared to the executor logic where the current block needs to be applied first,
	// here only the previous block needs to be applied to proceed to the verification.
	// The header validation must be done before applying the block to avoid executing gibberish
	if err := s.validateBlock(currentState, data, header); err != nil {
		// remove header as da included (not per se needed, but keep cache clean)
		s.cache.RemoveHeaderDAIncluded(headerHash)
		if !errors.Is(err, errInvalidState) && !errors.Is(err, errInvalidBlock) {
			return errors.Join(errInvalidBlock, err)
		}
		return err
	}

	// Verify forced inclusion transactions if configured
	if err := s.verifyForcedInclusionTxs(currentState, data); err != nil {
		s.logger.Error().Err(err).Uint64("height", nextHeight).Msg("forced inclusion verification failed")
		if errors.Is(err, errMaliciousProposer) {
			s.cache.RemoveHeaderDAIncluded(headerHash)
			return err
		}
	}

	// Apply block
	newState, err := s.applyBlock(header.Header, data, currentState)
	if err != nil {
		return fmt.Errorf("failed to apply block: %w", err)
	}

	// Update DA height if needed
	if event.DaHeight > newState.DAHeight {
		newState.DAHeight = event.DaHeight
	}

	batch, err := s.store.NewBatch(s.ctx)
	if err != nil {
		return fmt.Errorf("failed to create batch: %w", err)
	}

	if err := batch.SaveBlockData(header, data, &header.Signature); err != nil {
		return fmt.Errorf("failed to save block: %w", err)
	}

	if err := batch.SetHeight(nextHeight); err != nil {
		return fmt.Errorf("failed to update height: %w", err)
	}

	if err := batch.UpdateState(newState); err != nil {
		return fmt.Errorf("failed to update state: %w", err)
	}

	if err := batch.Commit(); err != nil {
		return fmt.Errorf("failed to commit batch: %w", err)
	}

	// Update in-memory state after successful commit
	s.SetLastState(newState)
	s.metrics.Height.Set(float64(newState.LastBlockHeight))

	// Mark as seen
	s.cache.SetHeaderSeen(headerHash, header.Height())
	if !bytes.Equal(header.DataHash, common.DataHashForEmptyTxs) {
		s.cache.SetDataSeen(data.DACommitment().String(), newState.LastBlockHeight)
	}

	if s.p2pHandler != nil {
		s.p2pHandler.SetProcessedHeight(newState.LastBlockHeight)
	}

	return nil
}

// applyBlock applies a block to get the new state
func (s *Syncer) applyBlock(header types.Header, data *types.Data, currentState types.State) (types.State, error) {
	// Prepare transactions
	rawTxs := make([][]byte, len(data.Txs))
	for i, tx := range data.Txs {
		rawTxs[i] = []byte(tx)
	}

	// Execute transactions
	ctx := context.WithValue(s.ctx, types.HeaderContextKey, header)
	newAppHash, err := s.executeTxsWithRetry(ctx, rawTxs, header, currentState)
	if err != nil {
		s.sendCriticalError(fmt.Errorf("failed to execute transactions: %w", err))
		return types.State{}, fmt.Errorf("failed to execute transactions: %w", err)
	}

	// Create new state
	newState, err := currentState.NextState(header, newAppHash)
	if err != nil {
		return types.State{}, fmt.Errorf("failed to create next state: %w", err)
	}

	return newState, nil
}

// executeTxsWithRetry executes transactions with retry logic
func (s *Syncer) executeTxsWithRetry(ctx context.Context, rawTxs [][]byte, header types.Header, currentState types.State) ([]byte, error) {
	for attempt := 1; attempt <= common.MaxRetriesBeforeHalt; attempt++ {
		newAppHash, _, err := s.exec.ExecuteTxs(ctx, rawTxs, header.Height(), header.Time(), currentState.AppHash)
		if err != nil {
			if attempt == common.MaxRetriesBeforeHalt {
				return nil, fmt.Errorf("failed to execute transactions: %w", err)
			}

			s.logger.Error().Err(err).
				Int("attempt", attempt).
				Int("max_attempts", common.MaxRetriesBeforeHalt).
				Uint64("height", header.Height()).
				Msg("failed to execute transactions, retrying")

			select {
			case <-time.After(common.MaxRetriesTimeout):
				continue
			case <-s.ctx.Done():
				return nil, fmt.Errorf("context cancelled during retry: %w", s.ctx.Err())
			}
		}

		return newAppHash, nil
	}

	return nil, nil
}

// validateBlock validates a synced block
// NOTE: if the header was gibberish and somehow passed all validation prior but the data was correct
// or if the data was gibberish and somehow passed all validation prior but the header was correct
// we are still losing both in the pending event. This should never happen.
func (s *Syncer) validateBlock(currState types.State, data *types.Data, header *types.SignedHeader) error {
	// Set custom verifier for aggregator node signature
	header.SetCustomVerifierForSyncNode(s.options.SyncNodeSignatureBytesProvider)

	if err := header.ValidateBasicWithData(data); err != nil {
		return fmt.Errorf("invalid header: %w", err)
	}

	if err := currState.AssertValidForNextState(header, data); err != nil {
		return errors.Join(errInvalidState, err)
	}
	return nil
}

var errMaliciousProposer = errors.New("malicious proposer detected")

// verifyForcedInclusionTxs verifies that all forced inclusion transactions from DA are included in the block
func (s *Syncer) verifyForcedInclusionTxs(currentState types.State, data *types.Data) error {
	if s.daRetriever == nil {
		return nil
	}

	// Retrieve forced inclusion transactions from DA
	forcedIncludedTxsEvent, err := s.daRetriever.RetrieveForcedIncludedTxsFromDA(s.ctx, currentState.DAHeight)
	if err != nil {
		if errors.Is(err, ErrForceInclusionNotConfigured) {
			s.logger.Debug().Msg("forced inclusion namespace not configured, skipping verification")
			return nil
		}

		return fmt.Errorf("failed to retrieve forced included txs from DA: %w", err)
	}

	// If no forced inclusion transactions found, nothing to verify
	if len(forcedIncludedTxsEvent.Txs) == 0 {
		s.logger.Debug().Uint64("da_height", currentState.DAHeight).Msg("no forced inclusion transactions to verify")
		return nil
	}

	blockTxMap := make(map[string]struct{})
	for _, tx := range data.Txs {
		blockTxMap[string(tx)] = struct{}{}
	}

	// Check if all forced inclusion transactions are present in the block
	var missingTxs [][]byte
	for _, forcedTx := range forcedIncludedTxsEvent.Txs {
		if _, ok := blockTxMap[string(forcedTx)]; !ok {
			missingTxs = append(missingTxs, forcedTx)
		}
	}

	if len(missingTxs) > 0 {
		s.logger.Error().
			Uint64("height", data.Height()).
			Uint64("da_height", currentState.DAHeight).
			Uint64("da_epoch_start", forcedIncludedTxsEvent.StartDaHeight).
			Uint64("da_epoch_end", forcedIncludedTxsEvent.EndDaHeight).
			Int("missing_count", len(missingTxs)).
			Int("total_forced", len(forcedIncludedTxsEvent.Txs)).
			Msg("SEQUENCER IS MALICIOUS: forced inclusion transactions missing from block")
		return errors.Join(errMaliciousProposer, fmt.Errorf("sequencer is malicious: %d forced inclusion transactions not included in block", len(missingTxs)))
	}

	s.logger.Debug().
		Uint64("height", data.Height()).
		Int("forced_txs", len(forcedIncludedTxsEvent.Txs)).
		Msg("all forced inclusion transactions verified in block")

	return nil
}

// sendCriticalError sends a critical error to the error channel without blocking
func (s *Syncer) sendCriticalError(err error) {
	if s.errorCh != nil {
		select {
		case s.errorCh <- err:
		default:
			// Channel full, error already reported
		}
	}
}

// sendNonBlockingSignal sends a signal without blocking
func (s *Syncer) sendNonBlockingSignal(ch chan struct{}, name string) {
	select {
	case ch <- struct{}{}:
	default:
		s.logger.Debug().Str("channel", name).Msg("channel full, signal dropped")
	}
}

// processPendingEvents fetches and processes pending events from cache
// optimistically fetches the next events from cache until no matching heights are found
func (s *Syncer) processPendingEvents() {
	currentHeight, err := s.store.Height(s.ctx)
	if err != nil {
		s.logger.Error().Err(err).Msg("failed to get current height for pending events")
		return
	}

	// Try to get the next processable event (currentHeight + 1)
	nextHeight := currentHeight + 1
	for {
		event := s.cache.GetNextPendingEvent(nextHeight)
		if event == nil {
			return
		}

		heightEvent := common.DAHeightEvent{
			Header:   event.Header,
			Data:     event.Data,
			DaHeight: event.DaHeight,
			Source:   event.Source,
		}

		select {
		case s.heightInCh <- heightEvent:
			// Event was successfully sent and already removed by GetNextPendingEvent
			s.logger.Debug().Uint64("height", nextHeight).Msg("sent pending event to processing")
		case <-s.ctx.Done():
			s.cache.SetPendingEvent(nextHeight, event)
			return
		default:
			s.cache.SetPendingEvent(nextHeight, event)
			return
		}

		nextHeight++
	}
}

func (s *Syncer) waitForStoreHeight(target uint64) error {
	for {
		currentHeight, err := s.store.Height(s.ctx)
		if err != nil {
			return err
		}

		if currentHeight >= target {
			return nil
		}

		if !s.sleepOrDone(10 * time.Millisecond) {
			if s.ctx.Err() != nil {
				return s.ctx.Err()
			}
		}
	}
}

func (s *Syncer) sleepOrDone(duration time.Duration) bool {
	timer := time.NewTimer(duration)
	defer timer.Stop()

	select {
	case <-s.ctx.Done():
		return false
	case <-timer.C:
		return true
	}
}

type p2pWaitState struct {
	height uint64
	cancel context.CancelFunc
}

func (s *Syncer) setP2PWaitState(height uint64, cancel context.CancelFunc) {
	s.p2pWaitState.Store(p2pWaitState{height: height, cancel: cancel})
}

func (s *Syncer) cancelP2PWait(height uint64) {
	val := s.p2pWaitState.Load()
	if val == nil {
		return
	}
	state, ok := val.(p2pWaitState)
	if !ok || state.cancel == nil {
		return
	}

	if height == 0 || state.height <= height {
		s.p2pWaitState.Store(p2pWaitState{})
		state.cancel()
	}
}<|MERGE_RESOLUTION|>--- conflicted
+++ resolved
@@ -10,10 +10,6 @@
 	"time"
 
 	pubsub "github.com/libp2p/go-libp2p-pubsub"
-<<<<<<< HEAD
-
-=======
->>>>>>> 83841232
 	"github.com/rs/zerolog"
 	"golang.org/x/sync/errgroup"
 
@@ -28,18 +24,6 @@
 	"github.com/evstack/ev-node/types"
 )
 
-<<<<<<< HEAD
-=======
-type daRetriever interface {
-	RetrieveFromDA(ctx context.Context, daHeight uint64) ([]common.DAHeightEvent, error)
-}
-
-type p2pHandler interface {
-	ProcessHeight(ctx context.Context, height uint64, heightInCh chan<- common.DAHeightEvent) error
-	SetProcessedHeight(height uint64)
-}
-
->>>>>>> 83841232
 // Syncer handles block synchronization from DA and P2P sources.
 type Syncer struct {
 	// Core components
