--- conflicted
+++ resolved
@@ -165,15 +165,15 @@
 	return nil
 }
 
-var alwaysTickCh chan time.Time
-
-func init() {
-	alwaysTickCh = make(chan time.Time)
-	close(alwaysTickCh) // always picked in select
-}
-
 func (s *Syncer) HasUnprocessedEvents() bool {
-	return len(s.heightInCh) != 0 || s.tryFetchFromP2P(ptr(s.GetLastState().LastBlockHeight), ptr(s.GetLastState().LastBlockHeight), alwaysTickCh)
+	return len(s.heightInCh) != 0 || func() bool {
+		currentHeight, err := s.store.Height(s.ctx)
+		if err != nil {
+			s.logger.Error().Err(err).Msg("failed to get current height")
+			return false
+		}
+		return s.headerStore.Height() > currentHeight || s.dataStore.Height() > currentHeight
+	}()
 }
 
 // GetLastState returns the current state
@@ -331,7 +331,7 @@
 	// Process DA events
 	for _, event := range events {
 		if err := s.pipeEvent(s.ctx, event); err != nil {
-			return true
+			return
 		}
 	}
 
@@ -342,46 +342,6 @@
 // tryFetchFromP2P attempts to fetch events from P2P stores.
 // It processes both header and data ranges when the block ticker fires.
 // Returns true if any events were successfully processed.
-<<<<<<< HEAD
-func (s *Syncer) tryFetchFromP2P(lastHeaderHeight, lastDataHeight *uint64, blockTicker <-chan time.Time) bool {
-	eventsProcessed := false
-
-	select {
-	case <-blockTicker:
-		// Process headers
-		newHeaderHeight := s.headerStore.Height()
-		if newHeaderHeight > *lastHeaderHeight {
-			events := s.p2pHandler.ProcessHeaderRange(s.ctx, *lastHeaderHeight+1, newHeaderHeight)
-			for _, event := range events {
-				if err := s.pipeEvent(s.ctx, event); err != nil {
-					return true
-				}
-			}
-			*lastHeaderHeight = newHeaderHeight
-			if len(events) > 0 {
-				eventsProcessed = true
-			}
-		}
-
-		// Process data
-		newDataHeight := s.dataStore.Height()
-		if newDataHeight == newHeaderHeight {
-			*lastDataHeight = newDataHeight
-		} else if newDataHeight > *lastDataHeight {
-			events := s.p2pHandler.ProcessDataRange(s.ctx, *lastDataHeight+1, newDataHeight)
-			for _, event := range events {
-				if err := s.pipeEvent(s.ctx, event); err != nil {
-					return true
-				}
-			}
-			*lastDataHeight = newDataHeight
-			if len(events) > 0 {
-				eventsProcessed = true
-			}
-		}
-	default:
-		// No P2P events available
-=======
 func (s *Syncer) tryFetchFromP2P() {
 	currentHeight, err := s.store.Height(s.ctx)
 	if err != nil {
@@ -393,7 +353,6 @@
 	newHeaderHeight := s.headerStore.Height()
 	if newHeaderHeight > currentHeight {
 		s.p2pHandler.ProcessHeaderRange(s.ctx, currentHeight+1, newHeaderHeight, s.heightInCh)
->>>>>>> 8c85f1a1
 	}
 
 	// Process data (if not already processed by headers)
@@ -675,9 +634,4 @@
 
 		nextHeight++
 	}
-}
-
-// returns a pointer
-func ptr[T any](v T) *T {
-	return &v
 }