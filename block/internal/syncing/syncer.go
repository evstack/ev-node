--- conflicted
+++ resolved
@@ -97,7 +97,6 @@
 	errorCh chan<- error,
 	raftNode common.RaftNode,
 ) *Syncer {
-<<<<<<< HEAD
 	s := &Syncer{
 		store:       store,
 		exec:        exec,
@@ -110,28 +109,10 @@
 		headerStore: headerStore,
 		dataStore:   dataStore,
 		lastState:   &atomic.Pointer[types.State]{},
-		daHeight:    &atomic.Uint64{},
+		daRetrieverHeight: &atomic.Uint64{},
 		heightInCh:  make(chan common.DAHeightEvent, 1_000),
 		errorCh:     errorCh,
 		logger:      logger.With().Str("component", "syncer").Logger(),
-=======
-	return &Syncer{
-		store:             store,
-		exec:              exec,
-		da:                da,
-		cache:             cache,
-		metrics:           metrics,
-		config:            config,
-		genesis:           genesis,
-		options:           options,
-		headerStore:       headerStore,
-		dataStore:         dataStore,
-		lastState:         &atomic.Pointer[types.State]{},
-		daRetrieverHeight: &atomic.Uint64{},
-		heightInCh:        make(chan common.DAHeightEvent, 1_000),
-		errorCh:           errorCh,
-		logger:            logger.With().Str("component", "syncer").Logger(),
->>>>>>> c652f7a0
 	}
 	if raftNode != nil && !reflect.ValueOf(raftNode).IsNil() {
 		s.raftRetriever = newRaftRetriever(raftNode, genesis, logger, eventProcessorFn(s.pipeEvent))
@@ -156,15 +137,14 @@
 		s.p2pHandler.SetProcessedHeight(currentHeight)
 	}
 
-<<<<<<< HEAD
 	if s.raftRetriever != nil {
 		if err := s.raftRetriever.Start(s.ctx); err != nil {
 			return fmt.Errorf("start raft retriever: %w", err)
 		}
-=======
+	}
+
 	if !s.waitForGenesis() {
 		return nil
->>>>>>> c652f7a0
 	}
 
 	// Start main processing loop
