package syncing

import (
	"bytes"
	"context"
	"errors"
	"fmt"
	"strings"
	"sync"
	"time"

	goheader "github.com/celestiaorg/go-header"
	"github.com/rs/zerolog"

	"github.com/evstack/ev-node/block/internal/cache"
	"github.com/evstack/ev-node/block/internal/common"
	coreda "github.com/evstack/ev-node/core/da"
	coreexecutor "github.com/evstack/ev-node/core/execution"
	"github.com/evstack/ev-node/pkg/config"
	"github.com/evstack/ev-node/pkg/genesis"
	"github.com/evstack/ev-node/pkg/store"
	"github.com/evstack/ev-node/types"
)

type daRetriever interface {
	RetrieveFromDA(ctx context.Context, daHeight uint64) ([]common.DAHeightEvent, error)
}
type p2pHandler interface {
	ProcessHeaderRange(ctx context.Context, fromHeight, toHeight uint64) []common.DAHeightEvent
	ProcessDataRange(ctx context.Context, fromHeight, toHeight uint64) []common.DAHeightEvent
}

// Syncer handles block synchronization from DA and P2P sources.
type Syncer struct {
	// Core components
	store store.Store
	exec  coreexecutor.Executor
	da    coreda.DA

	// Shared components
	cache   cache.Manager
	metrics *common.Metrics

	// Configuration
	config  config.Config
	genesis genesis.Genesis
	options common.BlockOptions

	// State management
	lastState    types.State
	lastStateMtx *sync.RWMutex

	// DA state
	daHeight   uint64
	daStateMtx *sync.RWMutex

	// P2P stores
	headerStore goheader.Store[*types.SignedHeader]
	dataStore   goheader.Store[*types.Data]

	// Channels for coordination
	heightInCh chan common.DAHeightEvent
	errorCh    chan<- error // Channel to report critical execution client failures

	// Handlers
	daRetriever daRetriever
	p2pHandler  p2pHandler

	// Logging
	logger zerolog.Logger

	// Lifecycle
	ctx    context.Context
	cancel context.CancelFunc
	wg     sync.WaitGroup
}

// NewSyncer creates a new block syncer
func NewSyncer(
	store store.Store,
	exec coreexecutor.Executor,
	da coreda.DA,
	cache cache.Manager,
	metrics *common.Metrics,
	config config.Config,
	genesis genesis.Genesis,
	headerStore goheader.Store[*types.SignedHeader],
	dataStore goheader.Store[*types.Data],
	logger zerolog.Logger,
	options common.BlockOptions,
	errorCh chan<- error,
) *Syncer {
	return &Syncer{
		store:        store,
		exec:         exec,
		da:           da,
		cache:        cache,
		metrics:      metrics,
		config:       config,
		genesis:      genesis,
		options:      options,
		headerStore:  headerStore,
		dataStore:    dataStore,
		lastStateMtx: &sync.RWMutex{},
		daStateMtx:   &sync.RWMutex{},
		heightInCh:   make(chan common.DAHeightEvent),
		errorCh:      errorCh,
		logger:       logger.With().Str("component", "syncer").Logger(),
	}
}

// Start begins the syncing component
func (s *Syncer) Start(ctx context.Context) error {
	s.ctx, s.cancel = context.WithCancel(ctx)

	// Initialize state
	if err := s.initializeState(); err != nil {
		return fmt.Errorf("failed to initialize syncer state: %w", err)
	}

	// Initialize handlers
	s.daRetriever = NewDARetriever(s.da, s.cache, s.config, s.genesis, s.options, s.logger)
	s.p2pHandler = NewP2PHandler(s.headerStore, s.dataStore, s.genesis, s.options, s.logger)

	// Start main processing loop
	s.wg.Add(1)
	go func() {
		defer s.wg.Done()
		s.processLoop()
	}()

	// Start sync loop (DA and P2P retrieval)
	s.wg.Add(1)
	go func() {
		defer s.wg.Done()
		s.syncLoop()
	}()

	s.logger.Info().Msg("syncer started")
	return nil
}

// Stop shuts down the syncing component
func (s *Syncer) Stop() error {
	if s.cancel != nil {
		s.cancel()
	}
	s.wg.Wait()
	s.logger.Info().Msg("syncer stopped")
	return nil
}

// GetLastState returns the current state
func (s *Syncer) GetLastState() types.State {
	s.lastStateMtx.RLock()
	defer s.lastStateMtx.RUnlock()
	return s.lastState
}

// SetLastState updates the current state
func (s *Syncer) SetLastState(state types.State) {
	s.lastStateMtx.Lock()
	defer s.lastStateMtx.Unlock()
	s.lastState = state
}

// GetDAHeight returns the current DA height
func (s *Syncer) GetDAHeight() uint64 {
	s.daStateMtx.RLock()
	defer s.daStateMtx.RUnlock()
	return s.daHeight
}

// SetDAHeight updates the DA height
func (s *Syncer) SetDAHeight(height uint64) {
	s.daStateMtx.Lock()
	defer s.daStateMtx.Unlock()
	s.daHeight = height
}

// initializeState loads the current sync state
func (s *Syncer) initializeState() error {
	// Load state from store
	state, err := s.store.GetState(s.ctx)
	if err != nil {
		// Use genesis state if no state exists
		state = types.State{
			ChainID:         s.genesis.ChainID,
			InitialHeight:   s.genesis.InitialHeight,
			LastBlockHeight: s.genesis.InitialHeight - 1,
			LastBlockTime:   s.genesis.StartTime,
			DAHeight:        0,
		}
	}

	s.SetLastState(state)

	// Set DA height
	daHeight := state.DAHeight
	if daHeight < s.config.DA.StartHeight {
		daHeight = s.config.DA.StartHeight
	}
	s.SetDAHeight(daHeight)

	s.logger.Info().
		Uint64("height", state.LastBlockHeight).
		Uint64("da_height", s.GetDAHeight()).
		Str("chain_id", state.ChainID).
		Msg("initialized syncer state")

	return nil
}

// processLoop is the main coordination loop for processing events
func (s *Syncer) processLoop() {
	s.logger.Info().Msg("starting process loop")
	defer s.logger.Info().Msg("process loop stopped")

	for {
		select {
		case <-s.ctx.Done():
			return
		case heightEvent := <-s.heightInCh:
			s.processHeightEvent(&heightEvent)
		}
	}
}

// syncLoop handles synchronization from DA and P2P sources.
func (s *Syncer) syncLoop() {
	s.logger.Info().Msg("starting sync loop")
	defer s.logger.Info().Msg("sync loop stopped")

	initialHeight, err := s.store.Height(s.ctx)
	if err != nil {
		s.logger.Error().Err(err).Msg("failed to get initial height")
		return
	}

	lastHeaderHeight := initialHeight
	lastDataHeight := initialHeight

	// Backoff control when DA replies with height-from-future
	var hffDelay time.Duration
	var nextDARequestAt time.Time

<<<<<<< HEAD
	blockTicker := time.NewTicker(s.config.Node.BlockTime.Duration)
	defer blockTicker.Stop()

	//TODO: we should request to see what the head of the chain is at, then we know if we are falling behinf or in sync mode
=======
	// TODO: we should request to see what the head of the chain is at
	// then we know if we are falling behind or in sync mode
syncLoop:
>>>>>>> 844053c7
	for {
		select {
		case <-s.ctx.Done():
			return
		default:
		}
		// Process pending events from cache on every iteration
		s.processPendingEvents()

		now := time.Now()
		// Respect backoff window if set
		if nextDARequestAt.IsZero() || now.After(nextDARequestAt) || now.Equal(nextDARequestAt) {
			// Retrieve from DA as fast as possible (unless throttled by HFF)
			events, err := s.daRetriever.RetrieveFromDA(s.ctx, s.GetDAHeight())
			if err != nil {
				if s.isHeightFromFutureError(err) {
					// Back off exactly by DA block time to avoid overloading
					hffDelay = s.config.DA.BlockTime.Duration
					if hffDelay <= 0 {
						hffDelay = 2 * time.Second
					}
					s.logger.Debug().Dur("delay", hffDelay).Uint64("da_height", s.GetDAHeight()).Msg("height from future; backing off DA requests")
					nextDARequestAt = now.Add(hffDelay)
				} else if errors.Is(err, coreda.ErrBlobNotFound) {
					// no data at this height, increase DA height
					s.SetDAHeight(s.GetDAHeight() + 1)
				} else {
					// Non-HFF errors: do not backoff artificially
					nextDARequestAt = time.Time{}
					s.logger.Error().Err(err).Msg("failed to retrieve from DA")
				}
			} else {
				// Reset backoff on success
				nextDARequestAt = time.Time{}

				// Process DA events
				for _, event := range events {
					select {
					case s.heightInCh <- event:
					default:
						s.cache.SetPendingEvent(event.Header.Height(), &event)
					}
				}

				// increment DA height on successful retrieval and continue immediately
				s.SetDAHeight(s.GetDAHeight() + 1)
				continue
			}
		}

<<<<<<< HEAD
		// Opportunistically process any P2P signals
=======
>>>>>>> 844053c7
		select {
		case <-blockTicker.C:
			newHeaderHeight := s.headerStore.Height()
			if newHeaderHeight > lastHeaderHeight {
				events := s.p2pHandler.ProcessHeaderRange(s.ctx, lastHeaderHeight+1, newHeaderHeight)
				for _, event := range events {
					select {
					case s.heightInCh <- event:
					default:
						s.cache.SetPendingEvent(event.Header.Height(), &event)
					}
				}
				lastHeaderHeight = newHeaderHeight
			}
<<<<<<< HEAD

=======
		case <-s.dataStoreCh:
>>>>>>> 844053c7
			newDataHeight := s.dataStore.Height()
			if newDataHeight > lastDataHeight {
				events := s.p2pHandler.ProcessDataRange(s.ctx, lastDataHeight+1, newDataHeight)
				for _, event := range events {
					select {
					case s.heightInCh <- event:
					default:
						s.cache.SetPendingEvent(event.Header.Height(), &event)
					}
				}
				lastDataHeight = newDataHeight
			}
		default:
<<<<<<< HEAD
			// Yield CPU to avoid tight spin when no events are available
			runtime.Gosched()
=======
			// Prevent busy-waiting when no events are available.
			waitTime := 10 * time.Millisecond
			if waitTime > s.config.Node.BlockTime.Duration {
				waitTime = s.config.Node.BlockTime.Duration
			}

			time.Sleep(waitTime)
>>>>>>> 844053c7
		}
	}
}

func (s *Syncer) processHeightEvent(event *common.DAHeightEvent) {
	height := event.Header.Height()
	headerHash := event.Header.Hash().String()

	s.logger.Debug().
		Uint64("height", height).
		Uint64("da_height", event.DaHeight).
		Str("hash", headerHash).
		Msg("processing height event")

	currentHeight, err := s.store.Height(s.ctx)
	if err != nil {
		s.logger.Error().Err(err).Msg("failed to get current height")
		return
	}

	// Skip if already processed
	if height <= currentHeight || s.cache.IsHeaderSeen(headerHash) {
		s.logger.Debug().Uint64("height", height).Msg("height already processed")
		return
	}

	// If this is not the next block in sequence, store as pending event
	// This check is crucial as trySyncNextBlock simply attempts to sync the next block
	if height != currentHeight+1 {
		// Create a DAHeightEvent that matches the cache interface
		pendingEvent := &common.DAHeightEvent{
			Header:                 event.Header,
			Data:                   event.Data,
			DaHeight:               event.DaHeight,
			HeaderDaIncludedHeight: event.HeaderDaIncludedHeight,
		}
		s.cache.SetPendingEvent(height, pendingEvent)
		s.logger.Debug().Uint64("height", height).Uint64("current_height", currentHeight).Msg("stored as pending event")
		return
	}

	// Try to sync the next block
	if err := s.trySyncNextBlock(event); err != nil {
		s.logger.Error().Err(err).Msg("failed to sync next block")
		return
	}
}

// trySyncNextBlock attempts to sync the next available block
// the event is always the next block in sequence as processHeightEvent ensures it.
func (s *Syncer) trySyncNextBlock(event *common.DAHeightEvent) error {
	select {
	case <-s.ctx.Done():
		return s.ctx.Err()
	default:
	}

	header := event.Header
	data := event.Data
	nextHeight := event.Header.Height()
	currentState := s.GetLastState()

	s.logger.Info().Uint64("height", nextHeight).Msg("syncing block")

	// Compared to the executor logic where the current block needs to be applied first,
	// here only the previous block needs to be applied to proceed to the verification.
	// The header validation must be done before applying the block to avoid executing gibberish
	if err := s.validateBlock(currentState, header, data); err != nil {
		return fmt.Errorf("failed to validate block: %w", err)
	}

	// Mark as DA included
	headerHash := header.Hash().String()
	s.cache.SetHeaderDAIncluded(headerHash, event.HeaderDaIncludedHeight)

	s.logger.Info().
		Str("header_hash", headerHash).
		Uint64("da_height", event.HeaderDaIncludedHeight).
		Uint64("height", header.Height()).
		Msg("header marked as DA included")

	// Apply block
	newState, err := s.applyBlock(header.Header, data, currentState)
	if err != nil {
		return fmt.Errorf("failed to apply block: %w", err)
	}

	// Save block
	if err := s.store.SaveBlockData(s.ctx, header, data, &header.Signature); err != nil {
		return fmt.Errorf("failed to save block: %w", err)
	}

	// Update height
	if err := s.store.SetHeight(s.ctx, nextHeight); err != nil {
		return fmt.Errorf("failed to update height: %w", err)
	}

	// Update state
	if event.DaHeight > newState.DAHeight {
		newState.DAHeight = event.DaHeight
	}
	if err := s.updateState(newState); err != nil {
		return fmt.Errorf("failed to update state: %w", err)
	}

	// Mark as seen
	s.cache.SetHeaderSeen(header.Hash().String())
	if !bytes.Equal(header.DataHash, common.DataHashForEmptyTxs) {
		s.cache.SetDataSeen(data.DACommitment().String())
	}

	return nil
}

// applyBlock applies a block to get the new state
func (s *Syncer) applyBlock(header types.Header, data *types.Data, currentState types.State) (types.State, error) {
	// Prepare transactions
	rawTxs := make([][]byte, len(data.Txs))
	for i, tx := range data.Txs {
		rawTxs[i] = []byte(tx)
	}

	// Execute transactions
	ctx := context.WithValue(s.ctx, types.HeaderContextKey, header)
	newAppHash, _, err := s.exec.ExecuteTxs(ctx, rawTxs, header.Height(),
		header.Time(), currentState.AppHash)
	if err != nil {
		s.sendCriticalError(fmt.Errorf("failed to execute transactions: %w", err))
		return types.State{}, fmt.Errorf("failed to execute transactions: %w", err)
	}

	// Create new state
	newState, err := currentState.NextState(header, newAppHash)
	if err != nil {
		return types.State{}, fmt.Errorf("failed to create next state: %w", err)
	}

	return newState, nil
}

// validateBlock validates a synced block
func (s *Syncer) validateBlock(
	lastState types.State,
	header *types.SignedHeader,
	data *types.Data,
) error {
	// Set custom verifier for aggregator node signature
	header.SetCustomVerifierForSyncNode(s.options.SyncNodeSignatureBytesProvider)

	// Validate header with data
	if err := header.ValidateBasicWithData(data); err != nil {
		return fmt.Errorf("header-data validation failed: %w", err)
	}

	return nil
}

// sendCriticalError sends a critical error to the error channel without blocking
func (s *Syncer) sendCriticalError(err error) {
	if s.errorCh != nil {
		select {
		case s.errorCh <- err:
		default:
			// Channel full, error already reported
		}
	}
}

// updateState saves the new state
func (s *Syncer) updateState(newState types.State) error {
	if err := s.store.UpdateState(s.ctx, newState); err != nil {
		return err
	}

	s.SetLastState(newState)
	s.metrics.Height.Set(float64(newState.LastBlockHeight))

	return nil
}

// sendNonBlockingSignal sends a signal without blocking
func (s *Syncer) sendNonBlockingSignal(ch chan struct{}, name string) {
	select {
	case ch <- struct{}{}:
	default:
		s.logger.Debug().Str("channel", name).Msg("channel full, signal dropped")
	}
}

// isHeightFromFutureError checks if the error is a height from future error
func (s *Syncer) isHeightFromFutureError(err error) bool {
	if err == nil {
		return false
	}
	if errors.Is(err, coreda.ErrHeightFromFuture) || errors.Is(err, common.ErrHeightFromFutureStr) {
		return true
	}
	msg := err.Error()
	if msg == "" {
		return false
	}
	if strings.Contains(msg, coreda.ErrHeightFromFuture.Error()) || strings.Contains(msg, common.ErrHeightFromFutureStr.Error()) {
		return true
	}
	return false
}

// processPendingEvents fetches and processes pending events from cache
func (s *Syncer) processPendingEvents() {
	pendingEvents := s.cache.GetPendingEvents()

	for height, event := range pendingEvents {
		currentHeight, err := s.store.Height(s.ctx)
		if err != nil {
			s.logger.Error().Err(err).Msg("failed to get current height for pending events")
			continue
		}

		// Only process events for blocks we haven't synced yet
		if height > currentHeight {
			heightEvent := common.DAHeightEvent{
				Header:                 event.Header,
				Data:                   event.Data,
				DaHeight:               event.DaHeight,
				HeaderDaIncludedHeight: event.HeaderDaIncludedHeight,
			}

			select {
			case s.heightInCh <- heightEvent:
				// Remove from pending events once sent
				s.cache.DeletePendingEvent(height)
			case <-s.ctx.Done():
				return
			}
		} else {
			// Clean up events for blocks we've already processed
			s.cache.DeletePendingEvent(height)
		}
	}
}<|MERGE_RESOLUTION|>--- conflicted
+++ resolved
@@ -244,16 +244,11 @@
 	var hffDelay time.Duration
 	var nextDARequestAt time.Time
 
-<<<<<<< HEAD
 	blockTicker := time.NewTicker(s.config.Node.BlockTime.Duration)
 	defer blockTicker.Stop()
 
-	//TODO: we should request to see what the head of the chain is at, then we know if we are falling behinf or in sync mode
-=======
 	// TODO: we should request to see what the head of the chain is at
 	// then we know if we are falling behind or in sync mode
-syncLoop:
->>>>>>> 844053c7
 	for {
 		select {
 		case <-s.ctx.Done():
@@ -304,10 +299,7 @@
 			}
 		}
 
-<<<<<<< HEAD
 		// Opportunistically process any P2P signals
-=======
->>>>>>> 844053c7
 		select {
 		case <-blockTicker.C:
 			newHeaderHeight := s.headerStore.Height()
@@ -322,11 +314,7 @@
 				}
 				lastHeaderHeight = newHeaderHeight
 			}
-<<<<<<< HEAD
-
-=======
-		case <-s.dataStoreCh:
->>>>>>> 844053c7
+
 			newDataHeight := s.dataStore.Height()
 			if newDataHeight > lastDataHeight {
 				events := s.p2pHandler.ProcessDataRange(s.ctx, lastDataHeight+1, newDataHeight)
@@ -340,10 +328,6 @@
 				lastDataHeight = newDataHeight
 			}
 		default:
-<<<<<<< HEAD
-			// Yield CPU to avoid tight spin when no events are available
-			runtime.Gosched()
-=======
 			// Prevent busy-waiting when no events are available.
 			waitTime := 10 * time.Millisecond
 			if waitTime > s.config.Node.BlockTime.Duration {
@@ -351,7 +335,6 @@
 			}
 
 			time.Sleep(waitTime)
->>>>>>> 844053c7
 		}
 	}
 }
