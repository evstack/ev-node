package syncing

import (
	"bytes"
	"context"
	"errors"
	"fmt"
	"sync"
	"sync/atomic"
	"time"

	"github.com/rs/zerolog"
	"golang.org/x/sync/errgroup"

	"github.com/evstack/ev-node/block/internal/cache"
	"github.com/evstack/ev-node/block/internal/common"
	coreda "github.com/evstack/ev-node/core/da"
	coreexecutor "github.com/evstack/ev-node/core/execution"
	"github.com/evstack/ev-node/pkg/config"
	"github.com/evstack/ev-node/pkg/genesis"
	"github.com/evstack/ev-node/pkg/store"
	"github.com/evstack/ev-node/types"
)

type daRetriever interface {
	RetrieveFromDA(ctx context.Context, daHeight uint64) ([]common.DAHeightEvent, error)
}

type p2pHandler interface {
	ProcessHeaderRange(ctx context.Context, fromHeight, toHeight uint64, heightInCh chan<- common.DAHeightEvent)
	ProcessDataRange(ctx context.Context, fromHeight, toHeight uint64, heightInCh chan<- common.DAHeightEvent)
}

// Syncer handles block synchronization from DA and P2P sources.
type Syncer struct {
	// Core components
	store store.Store
	exec  coreexecutor.Executor
	da    coreda.DA

	// Shared components
	cache   cache.Manager
	metrics *common.Metrics

	// Configuration
	config  config.Config
	genesis genesis.Genesis
	options common.BlockOptions

	// State management
	lastState *atomic.Pointer[types.State]

	// DA state
	daHeight *atomic.Uint64

	// P2P stores
	headerStore common.Broadcaster[*types.SignedHeader]
	dataStore   common.Broadcaster[*types.Data]

	// Channels for coordination
	heightInCh chan common.DAHeightEvent
	errorCh    chan<- error // Channel to report critical execution client failures

	// Handlers
	daRetriever daRetriever
	p2pHandler  p2pHandler

	// Logging
	logger zerolog.Logger

	// Lifecycle
	ctx    context.Context
	cancel context.CancelFunc
	wg     sync.WaitGroup
}

// NewSyncer creates a new block syncer
func NewSyncer(
	store store.Store,
	exec coreexecutor.Executor,
	da coreda.DA,
	cache cache.Manager,
	metrics *common.Metrics,
	config config.Config,
	genesis genesis.Genesis,
	headerStore common.Broadcaster[*types.SignedHeader],
	dataStore common.Broadcaster[*types.Data],
	logger zerolog.Logger,
	options common.BlockOptions,
	errorCh chan<- error,
) *Syncer {
	return &Syncer{
		store:       store,
		exec:        exec,
		da:          da,
		cache:       cache,
		metrics:     metrics,
		config:      config,
		genesis:     genesis,
		options:     options,
		headerStore: headerStore,
		dataStore:   dataStore,
		lastState:   &atomic.Pointer[types.State]{},
		daHeight:    &atomic.Uint64{},
		heightInCh:  make(chan common.DAHeightEvent, 10_000),
		errorCh:     errorCh,
		logger:      logger.With().Str("component", "syncer").Logger(),
	}
}

// Start begins the syncing component
func (s *Syncer) Start(ctx context.Context) error {
	s.ctx, s.cancel = context.WithCancel(ctx)

	// Initialize state
	if err := s.initializeState(); err != nil {
		return fmt.Errorf("failed to initialize syncer state: %w", err)
	}

	// Initialize handlers
	s.daRetriever = NewDARetriever(s.da, s.cache, s.config, s.genesis, s.logger)
	s.p2pHandler = NewP2PHandler(s.headerStore.Store(), s.dataStore.Store(), s.cache, s.genesis, s.logger)

	// Start main processing loop
	s.wg.Add(1)
	go func() {
		defer s.wg.Done()
		s.processLoop()
	}()

	// Start sync loop (DA and P2P retrieval)
	s.wg.Add(1)
	go func() {
		defer s.wg.Done()
		s.syncLoop()
	}()

	s.logger.Info().Msg("syncer started")
	return nil
}

// Stop shuts down the syncing component
func (s *Syncer) Stop() error {
	if s.cancel != nil {
		s.cancel()
	}
	s.wg.Wait()
	s.logger.Info().Msg("syncer stopped")
	return nil
}

// GetLastState returns the current state
func (s *Syncer) GetLastState() types.State {
	state := s.lastState.Load()
	if state == nil {
		return types.State{}
	}

	stateCopy := *state
	stateCopy.AppHash = bytes.Clone(state.AppHash)
	stateCopy.LastHeaderHash = bytes.Clone(state.LastHeaderHash)

	return stateCopy
}

// SetLastState updates the current state
func (s *Syncer) SetLastState(state types.State) {
	s.lastState.Store(&state)
}

// GetDAHeight returns the current DA height
func (s *Syncer) GetDAHeight() uint64 {
	return s.daHeight.Load()
}

// SetDAHeight updates the DA height
func (s *Syncer) SetDAHeight(height uint64) {
	s.daHeight.Store(height)
}

// initializeState loads the current sync state
func (s *Syncer) initializeState() error {
	// Load state from store
	state, err := s.store.GetState(s.ctx)
	if err != nil {
		// Initialize new chain state for a fresh full node (no prior state on disk)
		// Mirror executor initialization to ensure AppHash matches headers produced by the sequencer.
		stateRoot, _, initErr := s.exec.InitChain(
			s.ctx,
			s.genesis.StartTime,
			s.genesis.InitialHeight,
			s.genesis.ChainID,
		)
		if initErr != nil {
			return fmt.Errorf("failed to initialize execution client: %w", initErr)
		}

		state = types.State{
			ChainID:         s.genesis.ChainID,
			InitialHeight:   s.genesis.InitialHeight,
			LastBlockHeight: s.genesis.InitialHeight - 1,
			LastBlockTime:   s.genesis.StartTime,
			DAHeight:        s.genesis.DAStartHeight,
			AppHash:         stateRoot,
		}
	}
	if state.DAHeight < s.genesis.DAStartHeight {
		return fmt.Errorf("DA height (%d) is lower than DA start height (%d)", state.DAHeight, s.genesis.DAStartHeight)
	}
	s.SetLastState(state)

	// Set DA height
	s.SetDAHeight(state.DAHeight)

	s.logger.Info().
		Uint64("height", state.LastBlockHeight).
		Uint64("da_height", s.GetDAHeight()).
		Str("chain_id", state.ChainID).
		Msg("initialized syncer state")

	// Sync execution layer with store on startup
	execReplayer := common.NewReplayer(s.store, s.exec, s.genesis, s.logger)
	if err := execReplayer.SyncToHeight(s.ctx, state.LastBlockHeight); err != nil {
		return fmt.Errorf("failed to sync execution layer on startup: %w", err)
	}

	return nil
}

// processLoop is the main coordination loop for processing events
func (s *Syncer) processLoop() {
	s.logger.Info().Msg("starting process loop")
	defer s.logger.Info().Msg("process loop stopped")

	for {
		select {
		case <-s.ctx.Done():
			return
		case heightEvent := <-s.heightInCh:
			s.processHeightEvent(&heightEvent)
		}
	}
}

// syncLoop handles synchronization from DA and P2P sources.
func (s *Syncer) syncLoop() {
	s.logger.Info().Msg("starting sync loop")
	defer s.logger.Info().Msg("sync loop stopped")

	if delay := time.Until(s.genesis.StartTime); delay > 0 {
		s.logger.Info().Dur("delay", delay).Msg("waiting until genesis to start syncing")
		select {
		case <-s.ctx.Done():
			return
		case <-time.After(delay):
		}
	}

	// Backoff control when DA replies with errors
	nextDARequestAt := &time.Time{}

	for {
		select {
		case <-s.ctx.Done():
			return
		default:
		}

		s.processPendingEvents()
		s.tryFetchFromP2P()
		s.tryFetchFromDA(nextDARequestAt)

		// Prevent busy-waiting when no events are processed
		select {
		case <-s.ctx.Done():
			return
		case <-time.After(min(10*time.Millisecond, s.config.Node.BlockTime.Duration)):
		}
	}
}

// tryFetchFromDA attempts to fetch events from the DA layer.
// It handles backoff timing, DA height management, and error classification.
// Returns true if any events were successfully processed.
func (s *Syncer) tryFetchFromDA(nextDARequestAt *time.Time) {
	now := time.Now()
	daHeight := s.GetDAHeight()

	// Respect backoff window if set
	if !nextDARequestAt.IsZero() && now.Before(*nextDARequestAt) {
		return
	}

	// Retrieve from DA as fast as possible (unless throttled by HFF)
	// DaHeight is only increased on successful retrieval, it will retry on failure at the next iteration
	events, err := s.daRetriever.RetrieveFromDA(s.ctx, daHeight)
	if err != nil {
		if errors.Is(err, coreda.ErrBlobNotFound) {
			// no data at this height, increase DA height
			s.SetDAHeight(daHeight + 1)
			// Reset backoff on success
			*nextDARequestAt = time.Time{}
			return
		}

		// Back off exactly by DA block time to avoid overloading
		backoffDelay := s.config.DA.BlockTime.Duration
		if backoffDelay <= 0 {
			backoffDelay = 2 * time.Second
		}
		*nextDARequestAt = now.Add(backoffDelay)

		s.logger.Error().Err(err).Dur("delay", backoffDelay).Uint64("da_height", daHeight).Msg("failed to retrieve from DA; backing off DA requests")

		return
	}

	// Reset backoff on success
	*nextDARequestAt = time.Time{}

	// Process DA events
	for _, event := range events {
		select {
		case s.heightInCh <- event:
		default:
			s.cache.SetPendingEvent(event.Header.Height(), &event)
		}
	}

	// increment DA height on successful retrieval
	s.SetDAHeight(daHeight + 1)
}

// tryFetchFromP2P attempts to fetch events from P2P stores.
// It processes both header and data ranges when the block ticker fires.
// Returns true if any events were successfully processed.
func (s *Syncer) tryFetchFromP2P() {
	currentHeight, err := s.store.Height(s.ctx)
	if err != nil {
		s.logger.Error().Err(err).Msg("failed to get current height")
		return
	}

	// Process headers
	newHeaderHeight := s.headerStore.Store().Height()
	if newHeaderHeight > currentHeight {
		s.p2pHandler.ProcessHeaderRange(s.ctx, currentHeight+1, newHeaderHeight, s.heightInCh)
	}

	// Process data (if not already processed by headers)
	newDataHeight := s.dataStore.Store().Height()
	if newDataHeight != newHeaderHeight && newDataHeight > currentHeight {
		s.p2pHandler.ProcessDataRange(s.ctx, currentHeight+1, newDataHeight, s.heightInCh)
	}
}

func (s *Syncer) processHeightEvent(event *common.DAHeightEvent) {
	height := event.Header.Height()
	headerHash := event.Header.Hash().String()

	s.logger.Debug().
		Uint64("height", height).
		Uint64("da_height", event.DaHeight).
		Str("hash", headerHash).
		Msg("processing height event")

	currentHeight, err := s.store.Height(s.ctx)
	if err != nil {
		s.logger.Error().Err(err).Msg("failed to get current height")
		return
	}

	// Skip if already processed
	if height <= currentHeight || s.cache.IsHeaderSeen(headerHash) {
		s.logger.Debug().Uint64("height", height).Msg("height already processed")
		return
	}

	// If this is not the next block in sequence, store as pending event
	// This check is crucial as trySyncNextBlock simply attempts to sync the next block
	if height != currentHeight+1 {
		s.cache.SetPendingEvent(height, event)
		s.logger.Debug().Uint64("height", height).Uint64("current_height", currentHeight).Msg("stored as pending event")
		return
	}

	// Last data must be got from store if the event comes from DA and the data hash is empty.
	// When if the event comes from P2P, the sequencer and then all the full nodes contains the data.
	if event.Source == common.SourceDA && bytes.Equal(event.Header.DataHash, common.DataHashForEmptyTxs) && currentHeight > 0 {
		_, lastData, err := s.store.GetBlockData(s.ctx, currentHeight)
		if err != nil {
			s.logger.Error().Err(err).Msg("failed to get last data")
			return
		}
		event.Data.LastDataHash = lastData.Hash()
	}

	// Try to sync the next block
	if err := s.trySyncNextBlock(event); err != nil {
		s.logger.Error().Err(err).Msg("failed to sync next block")
		// If the error is not due to an validation error, re-store the event as pending
		switch {
		case errors.Is(err, errInvalidBlock):
			// do not reschedule
		case errors.Is(err, errInvalidState):
			s.sendCriticalError(fmt.Errorf("invalid state detected (block-height %d, state-height %d) "+
				"- block references do not match local state. Manual intervention required: %w", event.Header.Height(),
				s.GetLastState().LastBlockHeight, err))
		default:
			s.cache.SetPendingEvent(height, event)
		}
		return
	}

	// only save to p2p stores if the event came from DA
	if event.Source == common.SourceDA {
		g, ctx := errgroup.WithContext(s.ctx)
		g.Go(func() error { return s.headerStore.WriteToStoreAndBroadcast(ctx, event.Header) })
		g.Go(func() error { return s.dataStore.WriteToStoreAndBroadcast(ctx, event.Data) })
		if err := g.Wait(); err != nil {
			s.logger.Error().Err(err).Msg("failed to append event header and/or data to p2p store")
		}
	}
}

var (
	// errInvalidBlock is returned when a block is failing validation
	errInvalidBlock = errors.New("invalid block")
	// errInvalidState is returned when the state has diverged from the DA blocks
	errInvalidState = errors.New("invalid state")
)

// trySyncNextBlock attempts to sync the next available block
// the event is always the next block in sequence as processHeightEvent ensures it.
func (s *Syncer) trySyncNextBlock(event *common.DAHeightEvent) error {
	select {
	case <-s.ctx.Done():
		return s.ctx.Err()
	default:
	}

	header := event.Header
	data := event.Data
	nextHeight := event.Header.Height()
	currentState := s.GetLastState()
	headerHash := header.Hash().String()

	s.logger.Info().Uint64("height", nextHeight).Msg("syncing block")

	// Compared to the executor logic where the current block needs to be applied first,
	// here only the previous block needs to be applied to proceed to the verification.
	// The header validation must be done before applying the block to avoid executing gibberish
	if err := s.validateBlock(currentState, data, header); err != nil {
		// remove header as da included (not per se needed, but keep cache clean)
<<<<<<< HEAD
		s.cache.RemoveHeaderDAIncluded(header.Hash().String())
		if !errors.Is(err, errInvalidState) && !errors.Is(err, errInvalidBlock) {
			return errors.Join(errInvalidBlock, err)
		}
		return err
=======
		s.cache.RemoveHeaderDAIncluded(headerHash)
		return errors.Join(errInvalidBlock, fmt.Errorf("failed to validate block: %w", err))
>>>>>>> da374bfd
	}

	// Apply block
	newState, err := s.applyBlock(header.Header, data, currentState)
	if err != nil {
		return fmt.Errorf("failed to apply block: %w", err)
	}

	// Update DA height if needed
	if event.DaHeight > newState.DAHeight {
		newState.DAHeight = event.DaHeight
	}

	batch, err := s.store.NewBatch(s.ctx)
	if err != nil {
		return fmt.Errorf("failed to create batch: %w", err)
	}

	if err := batch.SaveBlockData(header, data, &header.Signature); err != nil {
		return fmt.Errorf("failed to save block: %w", err)
	}

	if err := batch.SetHeight(nextHeight); err != nil {
		return fmt.Errorf("failed to update height: %w", err)
	}

	if err := batch.UpdateState(newState); err != nil {
		return fmt.Errorf("failed to update state: %w", err)
	}

	if err := batch.Commit(); err != nil {
		return fmt.Errorf("failed to commit batch: %w", err)
	}

	// Update in-memory state after successful commit
	s.SetLastState(newState)
	s.metrics.Height.Set(float64(newState.LastBlockHeight))

	// Mark as seen
	s.cache.SetHeaderSeen(headerHash, header.Height())
	if !bytes.Equal(header.DataHash, common.DataHashForEmptyTxs) {
		s.cache.SetDataSeen(data.DACommitment().String(), newState.LastBlockHeight)
	}

	return nil
}

// applyBlock applies a block to get the new state
func (s *Syncer) applyBlock(header types.Header, data *types.Data, currentState types.State) (types.State, error) {
	// Prepare transactions
	rawTxs := make([][]byte, len(data.Txs))
	for i, tx := range data.Txs {
		rawTxs[i] = []byte(tx)
	}

	// Execute transactions
	ctx := context.WithValue(s.ctx, types.HeaderContextKey, header)
	newAppHash, err := s.executeTxsWithRetry(ctx, rawTxs, header, currentState)
	if err != nil {
		s.sendCriticalError(fmt.Errorf("failed to execute transactions: %w", err))
		return types.State{}, fmt.Errorf("failed to execute transactions: %w", err)
	}

	// Create new state
	newState, err := currentState.NextState(header, newAppHash)
	if err != nil {
		return types.State{}, fmt.Errorf("failed to create next state: %w", err)
	}

	return newState, nil
}

// executeTxsWithRetry executes transactions with retry logic
func (s *Syncer) executeTxsWithRetry(ctx context.Context, rawTxs [][]byte, header types.Header, currentState types.State) ([]byte, error) {
	for attempt := 1; attempt <= common.MaxRetriesBeforeHalt; attempt++ {
		newAppHash, _, err := s.exec.ExecuteTxs(ctx, rawTxs, header.Height(), header.Time(), currentState.AppHash)
		if err != nil {
			if attempt == common.MaxRetriesBeforeHalt {
				return nil, fmt.Errorf("failed to execute transactions: %w", err)
			}

			s.logger.Error().Err(err).
				Int("attempt", attempt).
				Int("max_attempts", common.MaxRetriesBeforeHalt).
				Uint64("height", header.Height()).
				Msg("failed to execute transactions, retrying")

			select {
			case <-time.After(common.MaxRetriesTimeout):
				continue
			case <-s.ctx.Done():
				return nil, fmt.Errorf("context cancelled during retry: %w", s.ctx.Err())
			}
		}

		return newAppHash, nil
	}

	return nil, nil
}

// validateBlock validates a synced block
// NOTE: if the header was gibberish and somehow passed all validation prior but the data was correct
// or if the data was gibberish and somehow passed all validation prior but the header was correct
// we are still losing both in the pending event. This should never happen.
func (s *Syncer) validateBlock(currState types.State, data *types.Data, header *types.SignedHeader) error {
	// Set custom verifier for aggregator node signature
	header.SetCustomVerifierForSyncNode(s.options.SyncNodeSignatureBytesProvider)

	if err := header.ValidateBasicWithData(data); err != nil {
		return fmt.Errorf("invalid header: %w", err)
	}

	if err := currState.AssertValidForNextState(header, data); err != nil {
		return errors.Join(errInvalidState, err)
	}
	return nil
}

// sendCriticalError sends a critical error to the error channel without blocking
func (s *Syncer) sendCriticalError(err error) {
	if s.errorCh != nil {
		select {
		case s.errorCh <- err:
		default:
			// Channel full, error already reported
		}
	}
}

// sendNonBlockingSignal sends a signal without blocking
func (s *Syncer) sendNonBlockingSignal(ch chan struct{}, name string) {
	select {
	case ch <- struct{}{}:
	default:
		s.logger.Debug().Str("channel", name).Msg("channel full, signal dropped")
	}
}

// processPendingEvents fetches and processes pending events from cache
// optimistically fetches the next events from cache until no matching heights are found
func (s *Syncer) processPendingEvents() {
	currentHeight, err := s.store.Height(s.ctx)
	if err != nil {
		s.logger.Error().Err(err).Msg("failed to get current height for pending events")
		return
	}

	// Try to get the next processable event (currentHeight + 1)
	nextHeight := currentHeight + 1
	for {
		event := s.cache.GetNextPendingEvent(nextHeight)
		if event == nil {
			return
		}

		heightEvent := common.DAHeightEvent{
			Header:   event.Header,
			Data:     event.Data,
			DaHeight: event.DaHeight,
			Source:   event.Source,
		}

		select {
		case s.heightInCh <- heightEvent:
			// Event was successfully sent and already removed by GetNextPendingEvent
			s.logger.Debug().Uint64("height", nextHeight).Msg("sent pending event to processing")
		case <-s.ctx.Done():
			s.cache.SetPendingEvent(nextHeight, event)
			return
		default:
			s.cache.SetPendingEvent(nextHeight, event)
			return
		}

		nextHeight++
	}
}<|MERGE_RESOLUTION|>--- conflicted
+++ resolved
@@ -452,16 +452,11 @@
 	// The header validation must be done before applying the block to avoid executing gibberish
 	if err := s.validateBlock(currentState, data, header); err != nil {
 		// remove header as da included (not per se needed, but keep cache clean)
-<<<<<<< HEAD
-		s.cache.RemoveHeaderDAIncluded(header.Hash().String())
+		s.cache.RemoveHeaderDAIncluded(headerHash)
 		if !errors.Is(err, errInvalidState) && !errors.Is(err, errInvalidBlock) {
 			return errors.Join(errInvalidBlock, err)
 		}
 		return err
-=======
-		s.cache.RemoveHeaderDAIncluded(headerHash)
-		return errors.Join(errInvalidBlock, fmt.Errorf("failed to validate block: %w", err))
->>>>>>> da374bfd
 	}
 
 	// Apply block
