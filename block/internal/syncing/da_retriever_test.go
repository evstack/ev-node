package syncing

import (
	"bytes"
	"context"
	"errors"
	"fmt"
	"testing"
	"time"

	"github.com/ipfs/go-datastore"
	dssync "github.com/ipfs/go-datastore/sync"
	"github.com/libp2p/go-libp2p/core/crypto"
	"github.com/rs/zerolog"
	"github.com/stretchr/testify/assert"
	"github.com/stretchr/testify/mock"
	"github.com/stretchr/testify/require"

	"github.com/evstack/ev-node/block/internal/cache"
	"github.com/evstack/ev-node/block/internal/common"
	coreda "github.com/evstack/ev-node/core/da"
	"github.com/evstack/ev-node/pkg/config"
	"github.com/evstack/ev-node/pkg/genesis"
	signerpkg "github.com/evstack/ev-node/pkg/signer"
	"github.com/evstack/ev-node/pkg/store"
	testmocks "github.com/evstack/ev-node/test/mocks"
	"github.com/evstack/ev-node/types"
)

// makeSignedHeaderBytes builds a valid SignedHeader and returns its binary encoding and the object
<<<<<<< HEAD
func makeSignedHeaderBytes(tb testing.TB, chainID string, height uint64, proposer []byte, pub crypto.PubKey, signer signerpkg.Signer, appHash []byte) ([]byte, *types.SignedHeader) {
	tb.Helper()
=======
func makeSignedHeaderBytes(t *testing.T, chainID string, height uint64, proposer []byte, pub crypto.PubKey, signer signerpkg.Signer, appHash []byte, dataHash []byte) ([]byte, *types.SignedHeader) {
>>>>>>> ef175354
	hdr := &types.SignedHeader{
		Header: types.Header{
			BaseHeader:      types.BaseHeader{ChainID: chainID, Height: height, Time: uint64(time.Now().Add(time.Duration(height) * time.Second).UnixNano())},
			AppHash:         appHash,
			DataHash:        dataHash,
			ProposerAddress: proposer,
		},
		Signer: types.Signer{PubKey: pub, Address: proposer},
	}
	bz, err := types.DefaultAggregatorNodeSignatureBytesProvider(&hdr.Header)
	require.NoError(tb, err)
	sig, err := signer.Sign(bz)
	require.NoError(tb, err)
	hdr.Signature = sig
	bin, err := hdr.MarshalBinary()
	require.NoError(tb, err)
	return bin, hdr
}

// makeSignedDataBytes builds SignedData containing the provided Data and returns its binary encoding
func makeSignedDataBytes(t *testing.T, chainID string, height uint64, proposer []byte, pub crypto.PubKey, signer signerpkg.Signer, txs int) ([]byte, *types.SignedData) {
	d := &types.Data{Metadata: &types.Metadata{ChainID: chainID, Height: height, Time: uint64(time.Now().UnixNano())}}
	if txs > 0 {
		d.Txs = make(types.Txs, txs)
		for i := 0; i < txs; i++ {
			d.Txs[i] = types.Tx([]byte{byte(height), byte(i)})
		}
	}

	// For DA SignedData, sign the Data payload bytes (matches DA submission logic)
	payload, err := d.MarshalBinary()
	require.NoError(t, err)
	sig, err := signer.Sign(payload)
	require.NoError(t, err)
	sd := &types.SignedData{Data: *d, Signature: sig, Signer: types.Signer{PubKey: pub, Address: proposer}}
	bin, err := sd.MarshalBinary()
	require.NoError(t, err)
	return bin, sd
}

func TestDARetriever_RetrieveFromDA_NotFound(t *testing.T) {
	ds := dssync.MutexWrap(datastore.NewMapDatastore())
	st := store.New(ds)
	cm, err := cache.NewManager(config.DefaultConfig(), st, zerolog.Nop())
	require.NoError(t, err)

	mockDA := testmocks.NewMockDA(t)

	// GetIDs returns ErrBlobNotFound -> helper maps to StatusNotFound
	mockDA.EXPECT().GetIDs(mock.Anything, mock.Anything, mock.Anything).
		Return(nil, fmt.Errorf("%s: whatever", coreda.ErrBlobNotFound.Error())).Maybe()

	r := NewDARetriever(mockDA, cm, config.DefaultConfig(), genesis.Genesis{}, common.DefaultBlockOptions(), zerolog.Nop())
	events, err := r.RetrieveFromDA(context.Background(), 42)
	require.Error(t, err, coreda.ErrBlobNotFound)
	assert.Len(t, events, 0)
}

func TestDARetriever_RetrieveFromDA_HeightFromFuture(t *testing.T) {
	ds := dssync.MutexWrap(datastore.NewMapDatastore())
	st := store.New(ds)
	cm, err := cache.NewManager(config.DefaultConfig(), st, zerolog.Nop())
	require.NoError(t, err)

	mockDA := testmocks.NewMockDA(t)
	// GetIDs returns ErrHeightFromFuture -> helper maps to StatusHeightFromFuture, fetchBlobs returns error
	mockDA.EXPECT().GetIDs(mock.Anything, mock.Anything, mock.Anything).
		Return(nil, fmt.Errorf("%s: later", coreda.ErrHeightFromFuture.Error())).Maybe()

	r := NewDARetriever(mockDA, cm, config.DefaultConfig(), genesis.Genesis{}, common.DefaultBlockOptions(), zerolog.Nop())
	events, derr := r.RetrieveFromDA(context.Background(), 1000)
	assert.Error(t, derr)
	assert.True(t, errors.Is(derr, coreda.ErrHeightFromFuture))
	assert.Nil(t, events)
}

func TestDARetriever_ProcessBlobs_HeaderAndData_Success(t *testing.T) {
	ds := dssync.MutexWrap(datastore.NewMapDatastore())
	st := store.New(ds)
	cm, err := cache.NewManager(config.DefaultConfig(), st, zerolog.Nop())
	require.NoError(t, err)

	addr, pub, signer := buildSyncTestSigner(t)
	gen := genesis.Genesis{ChainID: "tchain", InitialHeight: 1, StartTime: time.Now().Add(-time.Second), ProposerAddress: addr}

	r := NewDARetriever(nil, cm, config.DefaultConfig(), gen, common.DefaultBlockOptions(), zerolog.Nop())

	dataBin, data := makeSignedDataBytes(t, gen.ChainID, 2, addr, pub, signer, 2)
	hdrBin, _ := makeSignedHeaderBytes(t, gen.ChainID, 2, addr, pub, signer, nil, data.Hash())

	events := r.processBlobs(context.Background(), [][]byte{hdrBin, dataBin}, 77)
	require.Len(t, events, 1)
	assert.Equal(t, uint64(2), events[0].Header.Height())
	assert.Equal(t, uint64(2), events[0].Data.Height())
	assert.Equal(t, uint64(77), events[0].DaHeight)
	assert.Equal(t, uint64(77), events[0].HeaderDaIncludedHeight)
}

func TestDARetriever_ProcessBlobs_HeaderOnly_EmptyDataExpected(t *testing.T) {
	ds := dssync.MutexWrap(datastore.NewMapDatastore())
	st := store.New(ds)
	cm, err := cache.NewManager(config.DefaultConfig(), st, zerolog.Nop())
	require.NoError(t, err)

	addr, pub, signer := buildSyncTestSigner(t)
	gen := genesis.Genesis{ChainID: "tchain", InitialHeight: 1, StartTime: time.Now().Add(-time.Second), ProposerAddress: addr}
	r := NewDARetriever(nil, cm, config.DefaultConfig(), gen, common.DefaultBlockOptions(), zerolog.Nop())

	// Header with no data hash present should trigger empty data creation (per current logic)
	hb, _ := makeSignedHeaderBytes(t, gen.ChainID, 3, addr, pub, signer, nil, nil)

	events := r.processBlobs(context.Background(), [][]byte{hb}, 88)
	require.Len(t, events, 1)
	assert.Equal(t, uint64(3), events[0].Header.Height())
	assert.NotNil(t, events[0].Data)
	assert.Equal(t, uint64(88), events[0].DaHeight)
}

func TestDARetriever_TryDecodeHeaderAndData_Basic(t *testing.T) {
	ds := dssync.MutexWrap(datastore.NewMapDatastore())
	st := store.New(ds)
	cm, err := cache.NewManager(config.DefaultConfig(), st, zerolog.Nop())
	require.NoError(t, err)

	addr, pub, signer := buildSyncTestSigner(t)
	gen := genesis.Genesis{ChainID: "tchain", InitialHeight: 1, StartTime: time.Now().Add(-time.Second), ProposerAddress: addr}
	r := NewDARetriever(nil, cm, config.DefaultConfig(), gen, common.DefaultBlockOptions(), zerolog.Nop())

	hb, sh := makeSignedHeaderBytes(t, gen.ChainID, 5, addr, pub, signer, nil, nil)
	gotH := r.tryDecodeHeader(hb, 123)
	require.NotNil(t, gotH)
	assert.Equal(t, sh.Hash().String(), gotH.Hash().String())

	db, sd := makeSignedDataBytes(t, gen.ChainID, 5, addr, pub, signer, 1)
	gotD := r.tryDecodeData(db, 123)
	require.NotNil(t, gotD)
	assert.Equal(t, sd.Height(), gotD.Height())

	// invalid data fails
	assert.Nil(t, r.tryDecodeHeader([]byte("junk"), 1))
	assert.Nil(t, r.tryDecodeData([]byte("junk"), 1))
}

func TestDARetriever_isEmptyDataExpected(t *testing.T) {
	r := &DARetriever{}
	h := &types.SignedHeader{}
	// when DataHash is nil/empty -> expected empty
	assert.True(t, r.isEmptyDataExpected(h))
	// when equals to predefined emptyTxs hash -> expected empty
	h.DataHash = common.DataHashForEmptyTxs
	assert.True(t, r.isEmptyDataExpected(h))
}

func TestDARetriever_tryDecodeData_InvalidSignatureOrProposer(t *testing.T) {
	ds := dssync.MutexWrap(datastore.NewMapDatastore())
	st := store.New(ds)
	cm, err := cache.NewManager(config.DefaultConfig(), st, zerolog.Nop())
	require.NoError(t, err)

	goodAddr, pub, signer := buildSyncTestSigner(t)
	badAddr := []byte("not-the-proposer")
	gen := genesis.Genesis{ChainID: "tchain", InitialHeight: 1, StartTime: time.Now().Add(-time.Second), ProposerAddress: badAddr}
	r := NewDARetriever(nil, cm, config.DefaultConfig(), gen, common.DefaultBlockOptions(), zerolog.Nop())

	// Signed data is made by goodAddr; retriever expects badAddr -> should be rejected
	db, _ := makeSignedDataBytes(t, gen.ChainID, 7, goodAddr, pub, signer, 1)
	assert.Nil(t, r.tryDecodeData(db, 55))
}

func TestDARetriever_validateBlobResponse(t *testing.T) {
	r := &DARetriever{logger: zerolog.Nop()}
	// StatusSuccess -> nil
	err := r.validateBlobResponse(coreda.ResultRetrieve{BaseResult: coreda.BaseResult{Code: coreda.StatusSuccess}}, 1)
	assert.NoError(t, err)
	// StatusError -> error
	err = r.validateBlobResponse(coreda.ResultRetrieve{BaseResult: coreda.BaseResult{Code: coreda.StatusError, Message: "fail"}}, 1)
	assert.Error(t, err)
	// StatusHeightFromFuture -> specific error
	err = r.validateBlobResponse(coreda.ResultRetrieve{BaseResult: coreda.BaseResult{Code: coreda.StatusHeightFromFuture}}, 1)
	assert.Error(t, err)
	assert.True(t, errors.Is(err, coreda.ErrHeightFromFuture))
}

func TestDARetriever_RetrieveFromDA_TwoNamespaces_Success(t *testing.T) {
	ds := dssync.MutexWrap(datastore.NewMapDatastore())
	st := store.New(ds)
	cm, err := cache.NewManager(config.DefaultConfig(), st, zerolog.Nop())
	require.NoError(t, err)

	addr, pub, signer := buildSyncTestSigner(t)
	gen := genesis.Genesis{ChainID: "tchain", InitialHeight: 1, StartTime: time.Now().Add(-time.Second), ProposerAddress: addr}

	// Prepare header/data blobs
	dataBin, data := makeSignedDataBytes(t, gen.ChainID, 9, addr, pub, signer, 1)
	hdrBin, _ := makeSignedHeaderBytes(t, gen.ChainID, 9, addr, pub, signer, nil, data.Hash())

	cfg := config.DefaultConfig()
	cfg.DA.Namespace = "nsHdr"
	cfg.DA.DataNamespace = "nsData"

	namespaceBz := coreda.NamespaceFromString(cfg.DA.GetNamespace()).Bytes()
	namespaceDataBz := coreda.NamespaceFromString(cfg.DA.GetDataNamespace()).Bytes()

	mockDA := testmocks.NewMockDA(t)
	// Expect GetIDs for both namespaces
	mockDA.EXPECT().GetIDs(mock.Anything, uint64(1234), mock.MatchedBy(func(ns []byte) bool { return bytes.Equal(ns, namespaceBz) })).
		Return(&coreda.GetIDsResult{IDs: [][]byte{[]byte("h1")}, Timestamp: time.Now()}, nil).Once()
	mockDA.EXPECT().Get(mock.Anything, mock.Anything, mock.MatchedBy(func(ns []byte) bool { return bytes.Equal(ns, namespaceBz) })).
		Return([][]byte{hdrBin}, nil).Once()

	mockDA.EXPECT().GetIDs(mock.Anything, uint64(1234), mock.MatchedBy(func(ns []byte) bool { return bytes.Equal(ns, namespaceDataBz) })).
		Return(&coreda.GetIDsResult{IDs: [][]byte{[]byte("d1")}, Timestamp: time.Now()}, nil).Once()
	mockDA.EXPECT().Get(mock.Anything, mock.Anything, mock.MatchedBy(func(ns []byte) bool { return bytes.Equal(ns, namespaceDataBz) })).
		Return([][]byte{dataBin}, nil).Once()

	r := NewDARetriever(mockDA, cm, cfg, gen, common.DefaultBlockOptions(), zerolog.Nop())

	events, derr := r.RetrieveFromDA(context.Background(), 1234)
	require.NoError(t, derr)
	require.Len(t, events, 1)
	assert.Equal(t, uint64(9), events[0].Header.Height())
	assert.Equal(t, uint64(9), events[0].Data.Height())
}

func TestDARetriever_ProcessBlobs_CrossDAHeightMatching(t *testing.T) {
	ds := dssync.MutexWrap(datastore.NewMapDatastore())
	st := store.New(ds)
	cm, err := cache.NewManager(config.DefaultConfig(), st, zerolog.Nop())
	require.NoError(t, err)

	addr, pub, signer := buildSyncTestSigner(t)
	gen := genesis.Genesis{ChainID: "tchain", InitialHeight: 1, StartTime: time.Now().Add(-time.Second), ProposerAddress: addr}

	r := NewDARetriever(nil, cm, config.DefaultConfig(), gen, common.DefaultBlockOptions(), zerolog.Nop())

	// Create header and data for the same block height but from different DA heights
	dataBin, data := makeSignedDataBytes(t, gen.ChainID, 5, addr, pub, signer, 2)
	hdrBin, _ := makeSignedHeaderBytes(t, gen.ChainID, 5, addr, pub, signer, nil, data.Hash())

	// Process header from DA height 100 first
	events1 := r.processBlobs(context.Background(), [][]byte{hdrBin}, 100)
	require.Len(t, events1, 0, "should not create event yet - data is missing")

	// Verify header is stored in pending headers
	require.Contains(t, r.pendingHeaders, uint64(5), "header should be stored as pending")
	require.Contains(t, r.headerDAHeights, uint64(5), "header DA height should be tracked")
	assert.Equal(t, uint64(100), r.headerDAHeights[5])

	// Process data from DA height 102
	events2 := r.processBlobs(context.Background(), [][]byte{dataBin}, 102)
	require.Len(t, events2, 1, "should create event when matching data arrives")

	event := events2[0]
	assert.Equal(t, uint64(5), event.Header.Height())
	assert.Equal(t, uint64(5), event.Data.Height())
	assert.Equal(t, uint64(102), event.DaHeight, "DaHeight should be the height where data was processed")
	assert.Equal(t, uint64(100), event.HeaderDaIncludedHeight, "HeaderDaIncludedHeight should be where header was included")

	// Verify pending maps are cleared
	require.NotContains(t, r.pendingHeaders, uint64(5), "header should be removed from pending")
	require.NotContains(t, r.pendingData, uint64(5), "data should be removed from pending")
	require.NotContains(t, r.headerDAHeights, uint64(5), "header DA height should be removed")
}

func TestDARetriever_ProcessBlobs_MultipleHeadersCrossDAHeightMatching(t *testing.T) {
	ds := dssync.MutexWrap(datastore.NewMapDatastore())
	st := store.New(ds)
	cm, err := cache.NewManager(config.DefaultConfig(), st, zerolog.Nop())
	require.NoError(t, err)

	addr, pub, signer := buildSyncTestSigner(t)
	gen := genesis.Genesis{ChainID: "tchain", InitialHeight: 1, StartTime: time.Now().Add(-time.Second), ProposerAddress: addr}

	r := NewDARetriever(nil, cm, config.DefaultConfig(), gen, common.DefaultBlockOptions(), zerolog.Nop())

	// Create multiple headers and data for different block heights
	data3Bin, data3 := makeSignedDataBytes(t, gen.ChainID, 3, addr, pub, signer, 1)
	data4Bin, data4 := makeSignedDataBytes(t, gen.ChainID, 4, addr, pub, signer, 2)
	data5Bin, data5 := makeSignedDataBytes(t, gen.ChainID, 5, addr, pub, signer, 1)

	hdr3Bin, _ := makeSignedHeaderBytes(t, gen.ChainID, 3, addr, pub, signer, nil, data3.Hash())
	hdr4Bin, _ := makeSignedHeaderBytes(t, gen.ChainID, 4, addr, pub, signer, nil, data4.Hash())
	hdr5Bin, _ := makeSignedHeaderBytes(t, gen.ChainID, 5, addr, pub, signer, nil, data5.Hash())

	// Process multiple headers from DA height 200 - should be stored as pending
	events1 := r.processBlobs(context.Background(), [][]byte{hdr3Bin, hdr4Bin, hdr5Bin}, 200)
	require.Len(t, events1, 0, "should not create events yet - all data is missing")

	// Verify all headers are stored in pending
	require.Contains(t, r.pendingHeaders, uint64(3), "header 3 should be pending")
	require.Contains(t, r.pendingHeaders, uint64(4), "header 4 should be pending")
	require.Contains(t, r.pendingHeaders, uint64(5), "header 5 should be pending")
	assert.Equal(t, uint64(200), r.headerDAHeights[3])
	assert.Equal(t, uint64(200), r.headerDAHeights[4])
	assert.Equal(t, uint64(200), r.headerDAHeights[5])

	// Process some data from DA height 203 - should create partial events
	events2 := r.processBlobs(context.Background(), [][]byte{data3Bin, data5Bin}, 203)
	require.Len(t, events2, 2, "should create events for heights 3 and 5")

	// Sort events by height for consistent testing
	if events2[0].Header.Height() > events2[1].Header.Height() {
		events2[0], events2[1] = events2[1], events2[0]
	}

	// Verify event for height 3
	assert.Equal(t, uint64(3), events2[0].Header.Height())
	assert.Equal(t, uint64(3), events2[0].Data.Height())
	assert.Equal(t, uint64(203), events2[0].DaHeight)
	assert.Equal(t, uint64(200), events2[0].HeaderDaIncludedHeight)

	// Verify event for height 5
	assert.Equal(t, uint64(5), events2[1].Header.Height())
	assert.Equal(t, uint64(5), events2[1].Data.Height())
	assert.Equal(t, uint64(203), events2[1].DaHeight)
	assert.Equal(t, uint64(200), events2[1].HeaderDaIncludedHeight)

	// Verify header 4 is still pending (no matching data yet)
	require.Contains(t, r.pendingHeaders, uint64(4), "header 4 should still be pending")
	require.NotContains(t, r.pendingHeaders, uint64(3), "header 3 should be removed from pending")
	require.NotContains(t, r.pendingHeaders, uint64(5), "header 5 should be removed from pending")

	// Process remaining data from DA height 205
	events3 := r.processBlobs(context.Background(), [][]byte{data4Bin}, 205)
	require.Len(t, events3, 1, "should create event for height 4")

	// Verify final event for height 4
	assert.Equal(t, uint64(4), events3[0].Header.Height())
	assert.Equal(t, uint64(4), events3[0].Data.Height())
	assert.Equal(t, uint64(205), events3[0].DaHeight)
	assert.Equal(t, uint64(200), events3[0].HeaderDaIncludedHeight)

	// Verify all pending maps are now clear
	require.NotContains(t, r.pendingHeaders, uint64(4), "header 4 should be removed from pending")
	require.Len(t, r.pendingHeaders, 0, "all headers should be processed")
	require.Len(t, r.pendingData, 0, "all data should be processed")
	require.Len(t, r.headerDAHeights, 0, "all header DA heights should be cleared")
}<|MERGE_RESOLUTION|>--- conflicted
+++ resolved
@@ -28,12 +28,7 @@
 )
 
 // makeSignedHeaderBytes builds a valid SignedHeader and returns its binary encoding and the object
-<<<<<<< HEAD
-func makeSignedHeaderBytes(tb testing.TB, chainID string, height uint64, proposer []byte, pub crypto.PubKey, signer signerpkg.Signer, appHash []byte) ([]byte, *types.SignedHeader) {
-	tb.Helper()
-=======
-func makeSignedHeaderBytes(t *testing.T, chainID string, height uint64, proposer []byte, pub crypto.PubKey, signer signerpkg.Signer, appHash []byte, dataHash []byte) ([]byte, *types.SignedHeader) {
->>>>>>> ef175354
+func makeSignedHeaderBytes(tb testing.TB, chainID string, height uint64, proposer []byte, pub crypto.PubKey, signer signerpkg.Signer, appHash []byte, dataHash []byte) ([]byte, *types.SignedHeader) {
 	hdr := &types.SignedHeader{
 		Header: types.Header{
 			BaseHeader:      types.BaseHeader{ChainID: chainID, Height: height, Time: uint64(time.Now().Add(time.Duration(height) * time.Second).UnixNano())},
