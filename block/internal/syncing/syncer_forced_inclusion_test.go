package syncing

import (
	"context"
	"sync/atomic"
	"testing"
	"time"

	"github.com/ipfs/go-datastore"
	dssync "github.com/ipfs/go-datastore/sync"
	"github.com/rs/zerolog"
	"github.com/stretchr/testify/mock"
	"github.com/stretchr/testify/require"

	"github.com/evstack/ev-node/block/internal/cache"
	"github.com/evstack/ev-node/block/internal/common"
	da "github.com/evstack/ev-node/block/internal/da"
	"github.com/evstack/ev-node/pkg/config"
	datypes "github.com/evstack/ev-node/pkg/da/types"
	"github.com/evstack/ev-node/pkg/genesis"
	"github.com/evstack/ev-node/pkg/store"
	"github.com/evstack/ev-node/test/mocks"
	testmocks "github.com/evstack/ev-node/test/mocks"
	"github.com/evstack/ev-node/types"
)

func TestCalculateBlockFullness_HalfFull(t *testing.T) {
	s := &Syncer{}

	// Create 5000 transactions of 100 bytes each = 500KB
	txs := make([]types.Tx, 5000)
	for i := range txs {
		txs[i] = make([]byte, 100)
	}

	data := &types.Data{
		Txs: txs,
	}

	fullness := s.calculateBlockFullness(data)
	// Size fullness: 500000/2097152 ≈ 0.238
	require.InDelta(t, 0.238, fullness, 0.05)
}

func TestCalculateBlockFullness_Full(t *testing.T) {
	s := &Syncer{}

	// Create 10000 transactions of 210 bytes each = ~2MB
	txs := make([]types.Tx, 10000)
	for i := range txs {
		txs[i] = make([]byte, 210)
	}

	data := &types.Data{
		Txs: txs,
	}

	fullness := s.calculateBlockFullness(data)
	// Both metrics at or near 1.0
	require.Greater(t, fullness, 0.95)
}

func TestCalculateBlockFullness_VerySmall(t *testing.T) {
	s := &Syncer{}

	data := &types.Data{
		Txs: []types.Tx{[]byte("tx1"), []byte("tx2")},
	}

	fullness := s.calculateBlockFullness(data)
	// Very small relative to heuristic limits
	require.Less(t, fullness, 0.001)
}

func TestUpdateDynamicGracePeriod_NoChangeWhenBelowThreshold(t *testing.T) {
	initialMultiplier := 1.0
	initialEMA := 0.1 // Well below threshold

	config := forcedInclusionGracePeriodConfig{
		dynamicMinMultiplier:     0.5,
		dynamicMaxMultiplier:     3.0,
		dynamicFullnessThreshold: 0.8,
		dynamicAdjustmentRate:    0.01, // Low adjustment rate
	}

	s := &Syncer{
		gracePeriodMultiplier: &atomic.Pointer[float64]{},
		blockFullnessEMA:      &atomic.Pointer[float64]{},
		gracePeriodConfig:     config,
		metrics:               common.NopMetrics(),
	}
	s.gracePeriodMultiplier.Store(&initialMultiplier)
	s.blockFullnessEMA.Store(&initialEMA)

	// Update with low fullness - multiplier should stay at 1.0 initially
	s.updateDynamicGracePeriod(0.2)

	// With low adjustment rate and starting EMA below threshold,
	// multiplier should not change significantly on first call
	newMultiplier := *s.gracePeriodMultiplier.Load()
	require.InDelta(t, 1.0, newMultiplier, 0.05)
}

func TestUpdateDynamicGracePeriod_IncreaseOnHighFullness(t *testing.T) {
	initialMultiplier := 1.0
	initialEMA := 0.5

	s := &Syncer{
		gracePeriodConfig: forcedInclusionGracePeriodConfig{
			dynamicMinMultiplier:     0.5,
			dynamicMaxMultiplier:     3.0,
			dynamicFullnessThreshold: 0.8,
			dynamicAdjustmentRate:    0.1,
		},
		gracePeriodMultiplier: &atomic.Pointer[float64]{},
		blockFullnessEMA:      &atomic.Pointer[float64]{},
		metrics:               common.NopMetrics(),
	}
	s.gracePeriodMultiplier.Store(&initialMultiplier)
	s.blockFullnessEMA.Store(&initialEMA)

	// Update multiple times with very high fullness to build up the effect
	for i := 0; i < 20; i++ {
		s.updateDynamicGracePeriod(0.95)
	}

	// EMA should increase
	newEMA := *s.blockFullnessEMA.Load()
	require.Greater(t, newEMA, initialEMA)

	// Multiplier should increase because EMA is now above threshold
	newMultiplier := *s.gracePeriodMultiplier.Load()
	require.Greater(t, newMultiplier, initialMultiplier)
}

func TestUpdateDynamicGracePeriod_DecreaseOnLowFullness(t *testing.T) {
	initialMultiplier := 2.0
	initialEMA := 0.9

	s := &Syncer{
		gracePeriodConfig: forcedInclusionGracePeriodConfig{
			dynamicMinMultiplier:     0.5,
			dynamicMaxMultiplier:     3.0,
			dynamicFullnessThreshold: 0.8,
			dynamicAdjustmentRate:    0.1,
		},
		gracePeriodMultiplier: &atomic.Pointer[float64]{},
		blockFullnessEMA:      &atomic.Pointer[float64]{},
		metrics:               common.NopMetrics(),
	}
	s.gracePeriodMultiplier.Store(&initialMultiplier)
	s.blockFullnessEMA.Store(&initialEMA)

	// Update multiple times with low fullness to build up the effect
	for i := 0; i < 20; i++ {
		s.updateDynamicGracePeriod(0.2)
	}

	// EMA should decrease significantly
	newEMA := *s.blockFullnessEMA.Load()
	require.Less(t, newEMA, initialEMA)

	// Multiplier should decrease
	newMultiplier := *s.gracePeriodMultiplier.Load()
	require.Less(t, newMultiplier, initialMultiplier)
}

func TestUpdateDynamicGracePeriod_ClampToMin(t *testing.T) {
	initialMultiplier := 0.6
	initialEMA := 0.1

	s := &Syncer{
		gracePeriodConfig: forcedInclusionGracePeriodConfig{
			dynamicMinMultiplier:     0.5,
			dynamicMaxMultiplier:     3.0,
			dynamicFullnessThreshold: 0.8,
			dynamicAdjustmentRate:    0.5, // High rate to force clamping
		},
		gracePeriodMultiplier: &atomic.Pointer[float64]{},
		blockFullnessEMA:      &atomic.Pointer[float64]{},
		metrics:               common.NopMetrics(),
	}
	s.gracePeriodMultiplier.Store(&initialMultiplier)
	s.blockFullnessEMA.Store(&initialEMA)

	// Update many times with very low fullness - should eventually clamp to min
	for i := 0; i < 50; i++ {
		s.updateDynamicGracePeriod(0.0)
	}

	newMultiplier := *s.gracePeriodMultiplier.Load()
	require.Equal(t, 0.5, newMultiplier)
}

func TestUpdateDynamicGracePeriod_ClampToMax(t *testing.T) {
	initialMultiplier := 2.5
	initialEMA := 0.9

	s := &Syncer{
		gracePeriodConfig: forcedInclusionGracePeriodConfig{
			dynamicMinMultiplier:     0.5,
			dynamicMaxMultiplier:     3.0,
			dynamicFullnessThreshold: 0.8,
			dynamicAdjustmentRate:    0.5, // High rate to force clamping
		},
		gracePeriodMultiplier: &atomic.Pointer[float64]{},
		blockFullnessEMA:      &atomic.Pointer[float64]{},
		metrics:               common.NopMetrics(),
	}
	s.gracePeriodMultiplier.Store(&initialMultiplier)
	s.blockFullnessEMA.Store(&initialEMA)

	// Update many times with very high fullness - should eventually clamp to max
	for i := 0; i < 50; i++ {
		s.updateDynamicGracePeriod(1.0)
	}

	newMultiplier := *s.gracePeriodMultiplier.Load()
	require.Equal(t, 3.0, newMultiplier)
}

func TestGetEffectiveGracePeriod_WithMultiplier(t *testing.T) {
	multiplier := 2.5

	s := &Syncer{
		gracePeriodConfig: forcedInclusionGracePeriodConfig{
			basePeriod:               2,
			dynamicMinMultiplier:     0.5,
			dynamicMaxMultiplier:     3.0,
			dynamicFullnessThreshold: 0.8,
			dynamicAdjustmentRate:    0.05,
		},
		gracePeriodMultiplier: &atomic.Pointer[float64]{},
	}
	s.gracePeriodMultiplier.Store(&multiplier)

	effective := s.getEffectiveGracePeriod()
	// 2 * 2.5 = 5
	require.Equal(t, uint64(5), effective)
}

func TestGetEffectiveGracePeriod_RoundingUp(t *testing.T) {
	multiplier := 2.6

	s := &Syncer{
		gracePeriodConfig: forcedInclusionGracePeriodConfig{
			basePeriod:               2,
			dynamicMinMultiplier:     0.5,
			dynamicMaxMultiplier:     3.0,
			dynamicFullnessThreshold: 0.8,
			dynamicAdjustmentRate:    0.05,
		},
		gracePeriodMultiplier: &atomic.Pointer[float64]{},
	}
	s.gracePeriodMultiplier.Store(&multiplier)

	effective := s.getEffectiveGracePeriod()
	// 2 * 2.6 = 5.2, rounds to 5
	require.Equal(t, uint64(5), effective)
}

func TestGetEffectiveGracePeriod_EnsuresMinimum(t *testing.T) {
	multiplier := 0.3

	s := &Syncer{
		gracePeriodConfig: forcedInclusionGracePeriodConfig{
			basePeriod:               4,
			dynamicMinMultiplier:     0.5,
			dynamicMaxMultiplier:     3.0,
			dynamicFullnessThreshold: 0.8,
			dynamicAdjustmentRate:    0.05,
		},
		gracePeriodMultiplier: &atomic.Pointer[float64]{},
	}
	s.gracePeriodMultiplier.Store(&multiplier)

	effective := s.getEffectiveGracePeriod()
	// 4 * 0.3 = 1.2, but minimum is 4 * 0.5 = 2
	require.Equal(t, uint64(2), effective)
}

func TestDynamicGracePeriod_Integration_HighCongestion(t *testing.T) {
	initialMultiplier := 1.0
	initialEMA := 0.3

	s := &Syncer{
		gracePeriodConfig: forcedInclusionGracePeriodConfig{
			basePeriod:               2,
			dynamicMinMultiplier:     0.5,
			dynamicMaxMultiplier:     3.0,
			dynamicFullnessThreshold: 0.8,
			dynamicAdjustmentRate:    0.1,
		},
		gracePeriodMultiplier: &atomic.Pointer[float64]{},
		blockFullnessEMA:      &atomic.Pointer[float64]{},
		metrics:               common.NopMetrics(),
	}
	s.gracePeriodMultiplier.Store(&initialMultiplier)
	s.blockFullnessEMA.Store(&initialEMA)

	// Simulate processing many blocks with very high fullness (above threshold)
	for i := 0; i < 50; i++ {
		s.updateDynamicGracePeriod(0.95)
	}

	// Multiplier should have increased due to sustained high fullness
	finalMultiplier := *s.gracePeriodMultiplier.Load()
	require.Greater(t, finalMultiplier, initialMultiplier, "multiplier should increase with sustained congestion")

	// Effective grace period should be higher than base
	effectiveGracePeriod := s.getEffectiveGracePeriod()
	require.Greater(t, effectiveGracePeriod, s.gracePeriodConfig.basePeriod, "effective grace period should be higher than base")
}

func TestDynamicGracePeriod_Integration_LowCongestion(t *testing.T) {
	initialMultiplier := 2.0
	initialEMA := 0.85

	s := &Syncer{
		gracePeriodConfig: forcedInclusionGracePeriodConfig{
			basePeriod:               2,
			dynamicMinMultiplier:     0.5,
			dynamicMaxMultiplier:     3.0,
			dynamicFullnessThreshold: 0.8,
			dynamicAdjustmentRate:    0.1,
		},
		gracePeriodMultiplier: &atomic.Pointer[float64]{},
		blockFullnessEMA:      &atomic.Pointer[float64]{},
		metrics:               common.NopMetrics(),
	}
	s.gracePeriodMultiplier.Store(&initialMultiplier)
	s.blockFullnessEMA.Store(&initialEMA)

	// Simulate processing many blocks with very low fullness (below threshold)
	for i := 0; i < 50; i++ {
		s.updateDynamicGracePeriod(0.1)
	}

	// Multiplier should have decreased
	finalMultiplier := *s.gracePeriodMultiplier.Load()
	require.Less(t, finalMultiplier, initialMultiplier, "multiplier should decrease with low congestion")
}

func TestVerifyForcedInclusionTxs_AllTransactionsIncluded(t *testing.T) {
	ds := dssync.MutexWrap(datastore.NewMapDatastore())
	st := store.New(ds)

	cm, err := cache.NewCacheManager(config.DefaultConfig(), zerolog.Nop())
	require.NoError(t, err)

	addr, pub, signer := buildSyncTestSigner(t)
	gen := genesis.Genesis{
		ChainID:                "tchain",
		InitialHeight:          1,
		StartTime:              time.Now().Add(-time.Second),
		ProposerAddress:        addr,
		DAStartHeight:          0,
		DAEpochForcedInclusion: 1,
	}

	cfg := config.DefaultConfig()
	cfg.DA.ForcedInclusionNamespace = "nsForcedInclusion"

	mockExec := testmocks.NewMockExecutor(t)
	mockExec.EXPECT().InitChain(mock.Anything, mock.Anything, uint64(1), "tchain").
		Return([]byte("app0"), uint64(1024), nil).Once()

	client := mocks.NewMockClient(t)
	client.On("GetHeaderNamespace").Return([]byte(cfg.DA.Namespace)).Maybe()
	client.On("GetDataNamespace").Return([]byte(cfg.DA.DataNamespace)).Maybe()
	client.On("GetForcedInclusionNamespace").Return([]byte(cfg.DA.ForcedInclusionNamespace)).Maybe()
	client.On("HasForcedInclusionNamespace").Return(true).Maybe()
	daRetriever := NewDARetriever(client, cm, gen, zerolog.Nop())
	fiRetriever := da.NewForcedInclusionRetriever(client, gen, zerolog.Nop())

	s := NewSyncer(
		st,
		mockExec,
		client,
		cm,
		common.NopMetrics(),
		cfg,
		gen,
		common.NewMockBroadcaster[*types.SignedHeader](t),
		common.NewMockBroadcaster[*types.Data](t),
		zerolog.Nop(),
		common.DefaultBlockOptions(),
		make(chan error, 1),
	)
	s.daRetriever = daRetriever
	s.fiRetriever = fiRetriever

	require.NoError(t, s.initializeState())
	s.ctx = context.Background()

	// Mock DA to return forced inclusion transactions
	// Create forced inclusion transaction blob (SignedData) in DA
	dataBin, _ := makeSignedDataBytes(t, gen.ChainID, 10, addr, pub, signer, 2)

	client.On("RetrieveForcedInclusion", mock.Anything, uint64(0)).Return(datypes.ResultRetrieve{
		BaseResult: datypes.BaseResult{Code: datypes.StatusSuccess, IDs: [][]byte{[]byte("fi1")}, Timestamp: time.Now()},
		Data:       [][]byte{dataBin},
	}).Once()

	// Create block data that includes the forced transaction blob
	data := makeData(gen.ChainID, 1, 1)
	data.Txs[0] = types.Tx(dataBin)

	currentState := s.GetLastState()
	currentState.DAHeight = 0

	// Verify - should pass since all forced txs are included
	err = s.verifyForcedInclusionTxs(currentState, data)
	require.NoError(t, err)
}

func TestVerifyForcedInclusionTxs_MissingTransactions(t *testing.T) {
	ds := dssync.MutexWrap(datastore.NewMapDatastore())
	st := store.New(ds)

	cm, err := cache.NewCacheManager(config.DefaultConfig(), zerolog.Nop())
	require.NoError(t, err)

	addr, pub, signer := buildSyncTestSigner(t)
	gen := genesis.Genesis{
		ChainID:                "tchain",
		InitialHeight:          1,
		StartTime:              time.Now().Add(-time.Second),
		ProposerAddress:        addr,
		DAStartHeight:          0,
		DAEpochForcedInclusion: 1,
	}

	cfg := config.DefaultConfig()
	cfg.DA.ForcedInclusionNamespace = "nsForcedInclusion"

	mockExec := testmocks.NewMockExecutor(t)
	mockExec.EXPECT().InitChain(mock.Anything, mock.Anything, uint64(1), "tchain").
		Return([]byte("app0"), uint64(1024), nil).Once()

	client := mocks.NewMockClient(t)
	client.On("GetHeaderNamespace").Return([]byte(cfg.DA.Namespace)).Maybe()
	client.On("GetDataNamespace").Return([]byte(cfg.DA.DataNamespace)).Maybe()
	client.On("GetForcedInclusionNamespace").Return([]byte(cfg.DA.ForcedInclusionNamespace)).Maybe()
	client.On("HasForcedInclusionNamespace").Return(true).Maybe()
	daRetriever := NewDARetriever(client, cm, gen, zerolog.Nop())
	fiRetriever := da.NewForcedInclusionRetriever(client, gen, zerolog.Nop())

	s := NewSyncer(
		st,
		mockExec,
		client,
		cm,
		common.NopMetrics(),
		cfg,
		gen,
		common.NewMockBroadcaster[*types.SignedHeader](t),
		common.NewMockBroadcaster[*types.Data](t),
		zerolog.Nop(),
		common.DefaultBlockOptions(),
		make(chan error, 1),
	)
	s.daRetriever = daRetriever
	s.fiRetriever = fiRetriever

	require.NoError(t, s.initializeState())
	s.ctx = context.Background()

	// Mock DA to return forced inclusion transactions
	// Create forced inclusion transaction blob (SignedData) in DA
	dataBin, _ := makeSignedDataBytes(t, gen.ChainID, 10, addr, pub, signer, 2)

	// With DAStartHeight=0, epoch size=1, daHeight=0 -> epoch boundaries are [0, 0]
	client.On("RetrieveForcedInclusion", mock.Anything, uint64(0)).Return(datypes.ResultRetrieve{
		BaseResult: datypes.BaseResult{Code: datypes.StatusSuccess, IDs: [][]byte{[]byte("fi1")}, Timestamp: time.Now()},
		Data:       [][]byte{dataBin},
	}).Once()

	// Create block data that does NOT include the forced transaction blob
	data := makeData(gen.ChainID, 1, 2)
	data.Txs[0] = types.Tx([]byte("regular_tx_1"))
	data.Txs[1] = types.Tx([]byte("regular_tx_2"))

	currentState := s.GetLastState()
	currentState.DAHeight = 0

	// Verify - should pass since forced tx blob may be legitimately deferred within the epoch
	err = s.verifyForcedInclusionTxs(currentState, data)
	require.NoError(t, err)

	// Mock DA for next epoch to return no forced inclusion transactions
	client.On("RetrieveForcedInclusion", mock.Anything, uint64(1)).Return(datypes.ResultRetrieve{
		BaseResult: datypes.BaseResult{Code: datypes.StatusNotFound, Timestamp: time.Now()},
	}).Once()

	// Move to next epoch but still within grace period
	currentState.DAHeight = 1 // Move to epoch end (epoch was [0, 0])
	data2 := makeData(gen.ChainID, 2, 1)
	data2.Txs[0] = types.Tx([]byte("regular_tx_3"))

	err = s.verifyForcedInclusionTxs(currentState, data2)
	require.NoError(t, err) // Should pass since DAHeight=1 equals grace boundary, not past it

	// Mock DA for height 2 to return no forced inclusion transactions
	mockDA.EXPECT().GetIDs(mock.Anything, uint64(2), mock.MatchedBy(func(ns []byte) bool {
		return bytes.Equal(ns, namespaceForcedInclusionBz)
	})).Return(&coreda.GetIDsResult{IDs: [][]byte{}, Timestamp: time.Now()}, nil).Once()

	// Now move past grace boundary - should fail if tx still not included
	currentState.DAHeight = 2 // Move past grace boundary (graceBoundary = 0 + 1*1 = 1)
	data3 := makeData(gen.ChainID, 3, 1)
	data3.Txs[0] = types.Tx([]byte("regular_tx_4"))

	err = s.verifyForcedInclusionTxs(currentState, data3)
	require.Error(t, err)
	require.Contains(t, err.Error(), "sequencer is malicious")
	require.Contains(t, err.Error(), "past grace boundary")
}

func TestVerifyForcedInclusionTxs_PartiallyIncluded(t *testing.T) {
	ds := dssync.MutexWrap(datastore.NewMapDatastore())
	st := store.New(ds)

	cm, err := cache.NewCacheManager(config.DefaultConfig(), zerolog.Nop())
	require.NoError(t, err)

	addr, pub, signer := buildSyncTestSigner(t)
	gen := genesis.Genesis{
		ChainID:                "tchain",
		InitialHeight:          1,
		StartTime:              time.Now().Add(-time.Second),
		ProposerAddress:        addr,
		DAStartHeight:          0,
		DAEpochForcedInclusion: 1,
	}

	cfg := config.DefaultConfig()
	cfg.DA.ForcedInclusionNamespace = "nsForcedInclusion"

	mockExec := testmocks.NewMockExecutor(t)
	mockExec.EXPECT().InitChain(mock.Anything, mock.Anything, uint64(1), "tchain").
		Return([]byte("app0"), uint64(1024), nil).Once()

	client := mocks.NewMockClient(t)
	client.On("GetHeaderNamespace").Return([]byte(cfg.DA.Namespace)).Maybe()
	client.On("GetDataNamespace").Return([]byte(cfg.DA.DataNamespace)).Maybe()
	client.On("GetForcedInclusionNamespace").Return([]byte(cfg.DA.ForcedInclusionNamespace)).Maybe()
	client.On("HasForcedInclusionNamespace").Return(true).Maybe()
	daRetriever := NewDARetriever(client, cm, gen, zerolog.Nop())
	fiRetriever := da.NewForcedInclusionRetriever(client, gen, zerolog.Nop())

	s := NewSyncer(
		st,
		mockExec,
		client,
		cm,
		common.NopMetrics(),
		cfg,
		gen,
		common.NewMockBroadcaster[*types.SignedHeader](t),
		common.NewMockBroadcaster[*types.Data](t),
		zerolog.Nop(),
		common.DefaultBlockOptions(),
		make(chan error, 1),
	)
	s.daRetriever = daRetriever
	s.fiRetriever = fiRetriever

	require.NoError(t, s.initializeState())
	s.ctx = context.Background()

	// Create two forced inclusion transaction blobs in DA
	dataBin1, _ := makeSignedDataBytes(t, gen.ChainID, 10, addr, pub, signer, 2)
	dataBin2, _ := makeSignedDataBytes(t, gen.ChainID, 11, addr, pub, signer, 1)

	// With DAStartHeight=0, epoch size=1, daHeight=0 -> epoch boundaries are [0, 0]
	client.On("RetrieveForcedInclusion", mock.Anything, uint64(0)).Return(datypes.ResultRetrieve{
		BaseResult: datypes.BaseResult{Code: datypes.StatusSuccess, IDs: [][]byte{[]byte("fi1"), []byte("fi2")}, Timestamp: time.Now()},
		Data:       [][]byte{dataBin1, dataBin2},
	}).Once()

	// Create block data that includes only one of the forced transaction blobs
	data := makeData(gen.ChainID, 1, 2)
	data.Txs[0] = types.Tx(dataBin1)
	data.Txs[1] = types.Tx([]byte("regular_tx"))
	// dataBin2 is missing

	currentState := s.GetLastState()
	currentState.DAHeight = 0

	// Verify - should pass since dataBin2 may be legitimately deferred within the epoch
	err = s.verifyForcedInclusionTxs(currentState, data)
	require.NoError(t, err)

	// Mock DA for next epoch to return no forced inclusion transactions
	client.On("RetrieveForcedInclusion", mock.Anything, uint64(1)).Return(datypes.ResultRetrieve{
		BaseResult: datypes.BaseResult{Code: datypes.StatusNotFound, Timestamp: time.Now()},
	}).Once()

	// Move to DAHeight=1 (still within grace period since graceBoundary = 0 + 1*1 = 1)
	currentState.DAHeight = 1
	data2 := makeData(gen.ChainID, 2, 1)
	data2.Txs[0] = types.Tx([]byte("regular_tx_3"))

	// Verify - should pass since we're at the grace boundary, not past it
	err = s.verifyForcedInclusionTxs(currentState, data2)
	require.NoError(t, err)

	// Mock DA for height 2 (when we move to DAHeight 2)
	mockDA.EXPECT().GetIDs(mock.Anything, uint64(2), mock.MatchedBy(func(ns []byte) bool {
		return bytes.Equal(ns, namespaceForcedInclusionBz)
	})).Return(&coreda.GetIDsResult{IDs: [][]byte{}, Timestamp: time.Now()}, nil).Once()

	// Now simulate moving past grace boundary - should fail if dataBin2 still not included
	// With basePeriod=1 and DAEpochForcedInclusion=1, graceBoundary = 0 + (1*1) = 1
	// So we need DAHeight > 1 to trigger the error
	currentState.DAHeight = 2 // Move past grace boundary
	data3 := makeData(gen.ChainID, 3, 1)
	data3.Txs[0] = types.Tx([]byte("regular_tx_4"))

	err = s.verifyForcedInclusionTxs(currentState, data3)
	require.Error(t, err)
	require.Contains(t, err.Error(), "sequencer is malicious")
	require.Contains(t, err.Error(), "past grace boundary")
}

func TestVerifyForcedInclusionTxs_NoForcedTransactions(t *testing.T) {
	ds := dssync.MutexWrap(datastore.NewMapDatastore())
	st := store.New(ds)

	cm, err := cache.NewCacheManager(config.DefaultConfig(), zerolog.Nop())
	require.NoError(t, err)

	addr, _, _ := buildSyncTestSigner(t)
	gen := genesis.Genesis{
		ChainID:                "tchain",
		InitialHeight:          1,
		StartTime:              time.Now().Add(-time.Second),
		ProposerAddress:        addr,
		DAStartHeight:          0,
		DAEpochForcedInclusion: 1,
	}

	cfg := config.DefaultConfig()
	cfg.DA.ForcedInclusionNamespace = "nsForcedInclusion"

	mockExec := testmocks.NewMockExecutor(t)
	mockExec.EXPECT().InitChain(mock.Anything, mock.Anything, uint64(1), "tchain").
		Return([]byte("app0"), uint64(1024), nil).Once()

	client := mocks.NewMockClient(t)
	client.On("GetHeaderNamespace").Return([]byte(cfg.DA.Namespace)).Maybe()
	client.On("GetDataNamespace").Return([]byte(cfg.DA.DataNamespace)).Maybe()
	client.On("GetForcedInclusionNamespace").Return([]byte(cfg.DA.ForcedInclusionNamespace)).Maybe()
	client.On("HasForcedInclusionNamespace").Return(true).Maybe()
	daRetriever := NewDARetriever(client, cm, gen, zerolog.Nop())
	fiRetriever := da.NewForcedInclusionRetriever(client, gen, zerolog.Nop())

	s := NewSyncer(
		st,
		mockExec,
		client,
		cm,
		common.NopMetrics(),
		cfg,
		gen,
		common.NewMockBroadcaster[*types.SignedHeader](t),
		common.NewMockBroadcaster[*types.Data](t),
		zerolog.Nop(),
		common.DefaultBlockOptions(),
		make(chan error, 1),
	)
	s.daRetriever = daRetriever
	s.fiRetriever = fiRetriever

	require.NoError(t, s.initializeState())
	s.ctx = context.Background()

	// Mock DA to return no forced inclusion transactions at height 0
	client.On("RetrieveForcedInclusion", mock.Anything, uint64(0)).Return(datypes.ResultRetrieve{
		BaseResult: datypes.BaseResult{Code: datypes.StatusNotFound, Timestamp: time.Now()},
	}).Once()

	// Create block data
	data := makeData(gen.ChainID, 1, 2)

	currentState := s.GetLastState()
	currentState.DAHeight = 0

	// Verify - should pass since no forced txs to verify
	err = s.verifyForcedInclusionTxs(currentState, data)
	require.NoError(t, err)
}

func TestVerifyForcedInclusionTxs_NamespaceNotConfigured(t *testing.T) {
	ds := dssync.MutexWrap(datastore.NewMapDatastore())
	st := store.New(ds)

	cm, err := cache.NewCacheManager(config.DefaultConfig(), zerolog.Nop())
	require.NoError(t, err)

	addr, _, _ := buildSyncTestSigner(t)
	gen := genesis.Genesis{
		ChainID:         "tchain",
		InitialHeight:   1,
		StartTime:       time.Now().Add(-time.Second),
		ProposerAddress: addr,
	}

	cfg := config.DefaultConfig()
	// Leave ForcedInclusionNamespace empty

	mockExec := testmocks.NewMockExecutor(t)
	mockExec.EXPECT().InitChain(mock.Anything, mock.Anything, uint64(1), "tchain").
		Return([]byte("app0"), uint64(1024), nil).Once()

	client := mocks.NewMockClient(t)
	client.On("GetHeaderNamespace").Return([]byte(cfg.DA.Namespace)).Maybe()
	client.On("GetDataNamespace").Return([]byte(cfg.DA.DataNamespace)).Maybe()
	client.On("GetForcedInclusionNamespace").Return([]byte(nil)).Maybe()
	client.On("HasForcedInclusionNamespace").Return(false).Maybe()
	daRetriever := NewDARetriever(client, cm, gen, zerolog.Nop())
	fiRetriever := da.NewForcedInclusionRetriever(client, gen, zerolog.Nop())

	s := NewSyncer(
		st,
		mockExec,
		client,
		cm,
		common.NopMetrics(),
		cfg,
		gen,
		common.NewMockBroadcaster[*types.SignedHeader](t),
		common.NewMockBroadcaster[*types.Data](t),
		zerolog.Nop(),
		common.DefaultBlockOptions(),
		make(chan error, 1),
	)
	s.daRetriever = daRetriever
	s.fiRetriever = fiRetriever

	require.NoError(t, s.initializeState())
	s.ctx = context.Background()

	// Create block data
	data := makeData(gen.ChainID, 1, 2)

	currentState := s.GetLastState()
	currentState.DAHeight = 0

	// Verify - should pass since namespace not configured
	err = s.verifyForcedInclusionTxs(currentState, data)
	require.NoError(t, err)
}

// TestVerifyForcedInclusionTxs_DeferralWithinEpoch tests that forced inclusion transactions
// can be legitimately deferred to a later block within the same epoch due to block size constraints
func TestVerifyForcedInclusionTxs_DeferralWithinEpoch(t *testing.T) {
	ds := dssync.MutexWrap(datastore.NewMapDatastore())
	st := store.New(ds)

	cm, err := cache.NewCacheManager(config.DefaultConfig(), zerolog.Nop())
	require.NoError(t, err)

	addr, pub, signer := buildSyncTestSigner(t)
	gen := genesis.Genesis{
		ChainID:                "tchain",
		InitialHeight:          1,
		StartTime:              time.Now().Add(-time.Second),
		ProposerAddress:        addr,
		DAStartHeight:          100,
		DAEpochForcedInclusion: 5, // Epoch spans 5 DA blocks
	}

	cfg := config.DefaultConfig()
	cfg.DA.ForcedInclusionNamespace = "nsForcedInclusion"

	mockExec := testmocks.NewMockExecutor(t)
	mockExec.EXPECT().InitChain(mock.Anything, mock.Anything, uint64(1), "tchain").
		Return([]byte("app0"), uint64(1024), nil).Once()

	client := mocks.NewMockClient(t)
	client.On("GetHeaderNamespace").Return([]byte(cfg.DA.Namespace)).Maybe()
	client.On("GetDataNamespace").Return([]byte(cfg.DA.DataNamespace)).Maybe()
	client.On("GetForcedInclusionNamespace").Return([]byte(cfg.DA.ForcedInclusionNamespace)).Maybe()
	client.On("HasForcedInclusionNamespace").Return(true).Maybe()
	daRetriever := NewDARetriever(client, cm, gen, zerolog.Nop())
	fiRetriever := da.NewForcedInclusionRetriever(client, gen, zerolog.Nop())

	s := NewSyncer(
		st,
		mockExec,
		client,
		cm,
		common.NopMetrics(),
		cfg,
		gen,
		common.NewMockBroadcaster[*types.SignedHeader](t),
		common.NewMockBroadcaster[*types.Data](t),
		zerolog.Nop(),
		common.DefaultBlockOptions(),
		make(chan error, 1),
	)
	s.daRetriever = daRetriever
	s.fiRetriever = fiRetriever

	require.NoError(t, s.initializeState())
	s.ctx = context.Background()

	// Create forced inclusion transaction blobs
	dataBin1, _ := makeSignedDataBytes(t, gen.ChainID, 10, addr, pub, signer, 2)
	dataBin2, _ := makeSignedDataBytes(t, gen.ChainID, 11, addr, pub, signer, 1)

	// Mock DA retrieval for first block at DA height 104 (epoch end)
	// Epoch boundaries: [100, 104] (epoch size is 5)
	// The retriever will fetch all heights in the epoch: 100, 101, 102, 103, 104

	client.On("RetrieveForcedInclusion", mock.Anything, uint64(100)).Return(datypes.ResultRetrieve{
		BaseResult: datypes.BaseResult{Code: datypes.StatusSuccess, IDs: [][]byte{[]byte("fi1"), []byte("fi2")}, Timestamp: time.Now()},
		Data:       [][]byte{dataBin1, dataBin2},
	}).Once()

	for height := uint64(101); height <= 104; height++ {
		client.On("RetrieveForcedInclusion", mock.Anything, height).Return(datypes.ResultRetrieve{
			BaseResult: datypes.BaseResult{Code: datypes.StatusNotFound, Timestamp: time.Now()},
		}).Once()
	}

	// First block only includes dataBin1 (dataBin2 deferred due to size constraints)
	data1 := makeData(gen.ChainID, 1, 2)
	data1.Txs[0] = types.Tx(dataBin1)
	data1.Txs[1] = types.Tx([]byte("regular_tx_1"))

	currentState := s.GetLastState()
	currentState.DAHeight = 104

	// Verify - should pass since dataBin2 can be deferred within epoch
	err = s.verifyForcedInclusionTxs(currentState, data1)
	require.NoError(t, err)

	// Verify that dataBin2 is now tracked as pending
	pendingCount := 0
	s.pendingForcedInclusionTxs.Range(func(key, value any) bool {
		pendingCount++
		return true
	})

	// Mock DA for second verification at same epoch (height 104 - epoch end)
	for height := uint64(101); height <= 104; height++ {
		client.On("RetrieveForcedInclusion", mock.Anything, height).Return(datypes.ResultRetrieve{
			BaseResult: datypes.BaseResult{Code: datypes.StatusNotFound, Timestamp: time.Now()},
		}).Once()
	}

	client.On("RetrieveForcedInclusion", mock.Anything, uint64(100)).Return(datypes.ResultRetrieve{
		BaseResult: datypes.BaseResult{Code: datypes.StatusSuccess, IDs: [][]byte{[]byte("fi1"), []byte("fi2")}, Timestamp: time.Now()},
		Data:       [][]byte{dataBin1, dataBin2},
	}).Once()

	// Second block includes BOTH the previously included dataBin1 AND the deferred dataBin2
	// This simulates the block containing both forced inclusion txs
	data2 := makeData(gen.ChainID, 2, 2)
	data2.Txs[0] = types.Tx(dataBin1) // Already included, but that's ok
	data2.Txs[1] = types.Tx(dataBin2) // The deferred one we're waiting for

	// Verify - should pass since dataBin2 is now included and clears pending
	err = s.verifyForcedInclusionTxs(currentState, data2)
	require.NoError(t, err)

	// Verify that pending queue is now empty (dataBin2 was included)
	pendingCount = 0
	s.pendingForcedInclusionTxs.Range(func(key, value any) bool {
		pendingCount++
		return true
	})
	require.Equal(t, 0, pendingCount, "should have no pending forced inclusion txs")
}

// TestVerifyForcedInclusionTxs_MaliciousAfterEpochEnd tests that missing forced inclusion
// transactions are detected as malicious when the epoch ends without them being included
func TestVerifyForcedInclusionTxs_MaliciousAfterEpochEnd(t *testing.T) {
	ds := dssync.MutexWrap(datastore.NewMapDatastore())
	st := store.New(ds)

	cm, err := cache.NewCacheManager(config.DefaultConfig(), zerolog.Nop())
	require.NoError(t, err)

	addr, pub, signer := buildSyncTestSigner(t)
	gen := genesis.Genesis{
		ChainID:                "tchain",
		InitialHeight:          1,
		StartTime:              time.Now().Add(-time.Second),
		ProposerAddress:        addr,
		DAStartHeight:          100,
		DAEpochForcedInclusion: 3, // Epoch spans 3 DA blocks
	}

	cfg := config.DefaultConfig()
	cfg.DA.ForcedInclusionNamespace = "nsForcedInclusion"

	mockExec := testmocks.NewMockExecutor(t)
	mockExec.EXPECT().InitChain(mock.Anything, mock.Anything, uint64(1), "tchain").
		Return([]byte("app0"), uint64(1024), nil).Once()

	client := mocks.NewMockClient(t)
	client.On("GetHeaderNamespace").Return([]byte(cfg.DA.Namespace)).Maybe()
	client.On("GetDataNamespace").Return([]byte(cfg.DA.DataNamespace)).Maybe()
	client.On("GetForcedInclusionNamespace").Return([]byte(cfg.DA.ForcedInclusionNamespace)).Maybe()
	client.On("HasForcedInclusionNamespace").Return(true).Maybe()
	daRetriever := NewDARetriever(client, cm, gen, zerolog.Nop())
	fiRetriever := da.NewForcedInclusionRetriever(client, gen, zerolog.Nop())

	s := NewSyncer(
		st,
		mockExec,
		client,
		cm,
		common.NopMetrics(),
		cfg,
		gen,
		common.NewMockBroadcaster[*types.SignedHeader](t),
		common.NewMockBroadcaster[*types.Data](t),
		zerolog.Nop(),
		common.DefaultBlockOptions(),
		make(chan error, 1),
	)
	s.daRetriever = daRetriever
	s.fiRetriever = fiRetriever

	require.NoError(t, s.initializeState())
	s.ctx = context.Background()

	// Create forced inclusion transaction blob
	dataBin, _ := makeSignedDataBytes(t, gen.ChainID, 10, addr, pub, signer, 2)

	// Mock DA retrieval for DA height 100
	// Epoch boundaries: [100, 102] (epoch size is 3)
	// The retriever will fetch heights 100, 101, 102

	client.On("RetrieveForcedInclusion", mock.Anything, uint64(100)).Return(datypes.ResultRetrieve{
		BaseResult: datypes.BaseResult{Code: datypes.StatusSuccess, IDs: [][]byte{[]byte("fi1")}, Timestamp: time.Now()},
		Data:       [][]byte{dataBin},
	}).Once()

	client.On("RetrieveForcedInclusion", mock.Anything, uint64(101)).Return(datypes.ResultRetrieve{
		BaseResult: datypes.BaseResult{Code: datypes.StatusNotFound, Timestamp: time.Now()},
	}).Once()

	client.On("RetrieveForcedInclusion", mock.Anything, uint64(102)).Return(datypes.ResultRetrieve{
		BaseResult: datypes.BaseResult{Code: datypes.StatusNotFound, Timestamp: time.Now()},
	}).Once()

	// First block doesn't include the forced inclusion tx
	data1 := makeData(gen.ChainID, 1, 1)
	data1.Txs[0] = types.Tx([]byte("regular_tx_1"))

	currentState := s.GetLastState()
	currentState.DAHeight = 102

	// Verify - should pass, tx can be deferred within epoch
	err = s.verifyForcedInclusionTxs(currentState, data1)
	require.NoError(t, err)
}

// TestVerifyForcedInclusionTxs_SmoothingExceedsEpoch tests the critical scenario where
// forced inclusion transactions cannot all be included before an epoch ends.
// This demonstrates that the system correctly detects malicious behavior when
// transactions remain pending after the epoch boundary.
func TestVerifyForcedInclusionTxs_SmoothingExceedsEpoch(t *testing.T) {
	ds := dssync.MutexWrap(datastore.NewMapDatastore())
	st := store.New(ds)

<<<<<<< HEAD
	// Process another block within same epoch - forced tx still not included
	// Mock DA for second verification at same epoch (height 102 - epoch end)
	client.On("RetrieveForcedInclusion", mock.Anything, uint64(100)).Return(datypes.ResultRetrieve{
		BaseResult: datypes.BaseResult{Code: datypes.StatusSuccess, IDs: [][]byte{[]byte("fi1")}, Timestamp: time.Now()},
		Data:       [][]byte{dataBin},
	}).Once()

	client.On("RetrieveForcedInclusion", mock.Anything, uint64(101)).Return(datypes.ResultRetrieve{
		BaseResult: datypes.BaseResult{Code: datypes.StatusNotFound, Timestamp: time.Now()},
	}).Once()

	client.On("RetrieveForcedInclusion", mock.Anything, uint64(102)).Return(datypes.ResultRetrieve{
		BaseResult: datypes.BaseResult{Code: datypes.StatusNotFound, Timestamp: time.Now()},
	}).Once()
=======
	cm, err := cache.NewCacheManager(config.DefaultConfig(), zerolog.Nop())
	require.NoError(t, err)

	addr, pub, signer := buildSyncTestSigner(t)
	gen := genesis.Genesis{
		ChainID:                "tchain",
		InitialHeight:          1,
		StartTime:              time.Now().Add(-time.Second),
		ProposerAddress:        addr,
		DAStartHeight:          100,
		DAEpochForcedInclusion: 3, // Epoch: [100, 102]
	}

	cfg := config.DefaultConfig()
	cfg.DA.ForcedInclusionNamespace = "nsForcedInclusion"

	mockExec := testmocks.NewMockExecutor(t)
	mockExec.EXPECT().InitChain(mock.Anything, mock.Anything, uint64(1), "tchain").
		Return([]byte("app0"), uint64(1024), nil).Once()
>>>>>>> e867b3f3

	mockDA := testmocks.NewMockDA(t)

	daClient := da.NewClient(da.Config{
		DA:                       mockDA,
		Logger:                   zerolog.Nop(),
		Namespace:                cfg.DA.Namespace,
		DataNamespace:            cfg.DA.DataNamespace,
		ForcedInclusionNamespace: cfg.DA.ForcedInclusionNamespace,
	})
	daRetriever := NewDARetriever(daClient, cm, gen, zerolog.Nop())
	fiRetriever := da.NewForcedInclusionRetriever(daClient, gen, zerolog.Nop())

	s := NewSyncer(
		st,
		mockExec,
		daClient,
		cm,
		common.NopMetrics(),
		cfg,
		gen,
		common.NewMockBroadcaster[*types.SignedHeader](t),
		common.NewMockBroadcaster[*types.Data](t),
		zerolog.Nop(),
		common.DefaultBlockOptions(),
		make(chan error, 1),
	)
	s.daRetriever = daRetriever
	s.fiRetriever = fiRetriever

<<<<<<< HEAD
	// Height 103 (epoch start)
	client.On("RetrieveForcedInclusion", mock.Anything, uint64(103)).Return(datypes.ResultRetrieve{
		BaseResult: datypes.BaseResult{Code: datypes.StatusNotFound, Timestamp: time.Now()},
	}).Once()

	// Height 104 (intermediate)
	client.On("RetrieveForcedInclusion", mock.Anything, uint64(104)).Return(datypes.ResultRetrieve{
		BaseResult: datypes.BaseResult{Code: datypes.StatusNotFound, Timestamp: time.Now()},
	}).Once()

	// Height 105 (epoch end)
	client.On("RetrieveForcedInclusion", mock.Anything, uint64(105)).Return(datypes.ResultRetrieve{
		BaseResult: datypes.BaseResult{Code: datypes.StatusNotFound, Timestamp: time.Now()},
	}).Once()
=======
	require.NoError(t, s.initializeState())
	s.ctx = context.Background()

	namespaceForcedInclusionBz := coreda.NamespaceFromString(cfg.DA.GetForcedInclusionNamespace()).Bytes()

	// Create 3 forced inclusion transactions
	dataBin1, _ := makeSignedDataBytes(t, gen.ChainID, 10, addr, pub, signer, 2)
	dataBin2, _ := makeSignedDataBytes(t, gen.ChainID, 11, addr, pub, signer, 2)
	dataBin3, _ := makeSignedDataBytes(t, gen.ChainID, 12, addr, pub, signer, 2)

	// Mock DA retrieval for Epoch 1: [100, 102]
	mockDA.EXPECT().GetIDs(mock.Anything, uint64(100), mock.MatchedBy(func(ns []byte) bool {
		return bytes.Equal(ns, namespaceForcedInclusionBz)
	})).Return(&coreda.GetIDsResult{
		IDs:       [][]byte{[]byte("fi1"), []byte("fi2"), []byte("fi3")},
		Timestamp: time.Now(),
	}, nil).Once()

	mockDA.EXPECT().Get(mock.Anything, mock.Anything, mock.MatchedBy(func(ns []byte) bool {
		return bytes.Equal(ns, namespaceForcedInclusionBz)
	})).Return([][]byte{dataBin1, dataBin2, dataBin3}, nil).Once()
>>>>>>> e867b3f3

	for height := uint64(101); height <= 102; height++ {
		mockDA.EXPECT().GetIDs(mock.Anything, height, mock.MatchedBy(func(ns []byte) bool {
			return bytes.Equal(ns, namespaceForcedInclusionBz)
		})).Return(&coreda.GetIDsResult{IDs: [][]byte{}, Timestamp: time.Now()}, nil).Once()
	}

	// Block at DA height 102 (epoch end): Only includes 2 of 3 txs
	// The third tx remains pending - legitimate within the epoch
	data1 := makeData(gen.ChainID, 1, 2)
	data1.Txs[0] = types.Tx(dataBin1)
	data1.Txs[1] = types.Tx(dataBin2)

	currentState := s.GetLastState()
	currentState.DAHeight = 102 // At epoch end

	err = s.verifyForcedInclusionTxs(currentState, data1)
	require.NoError(t, err, "smoothing within epoch should be allowed")
}<|MERGE_RESOLUTION|>--- conflicted
+++ resolved
@@ -502,9 +502,9 @@
 	require.NoError(t, err) // Should pass since DAHeight=1 equals grace boundary, not past it
 
 	// Mock DA for height 2 to return no forced inclusion transactions
-	mockDA.EXPECT().GetIDs(mock.Anything, uint64(2), mock.MatchedBy(func(ns []byte) bool {
-		return bytes.Equal(ns, namespaceForcedInclusionBz)
-	})).Return(&coreda.GetIDsResult{IDs: [][]byte{}, Timestamp: time.Now()}, nil).Once()
+	client.On("RetrieveForcedInclusion", mock.Anything, uint64(2)).Return(datypes.ResultRetrieve{
+		BaseResult: datypes.BaseResult{Code: datypes.StatusNotFound, Timestamp: time.Now()},
+	}).Once()
 
 	// Now move past grace boundary - should fail if tx still not included
 	currentState.DAHeight = 2 // Move past grace boundary (graceBoundary = 0 + 1*1 = 1)
@@ -607,9 +607,9 @@
 	require.NoError(t, err)
 
 	// Mock DA for height 2 (when we move to DAHeight 2)
-	mockDA.EXPECT().GetIDs(mock.Anything, uint64(2), mock.MatchedBy(func(ns []byte) bool {
-		return bytes.Equal(ns, namespaceForcedInclusionBz)
-	})).Return(&coreda.GetIDsResult{IDs: [][]byte{}, Timestamp: time.Now()}, nil).Once()
+	client.On("RetrieveForcedInclusion", mock.Anything, uint64(2)).Return(datypes.ResultRetrieve{
+		BaseResult: datypes.BaseResult{Code: datypes.StatusNotFound, Timestamp: time.Now()},
+	}).Once()
 
 	// Now simulate moving past grace boundary - should fail if dataBin2 still not included
 	// With basePeriod=1 and DAEpochForcedInclusion=1, graceBoundary = 0 + (1*1) = 1
@@ -970,22 +970,6 @@
 	ds := dssync.MutexWrap(datastore.NewMapDatastore())
 	st := store.New(ds)
 
-<<<<<<< HEAD
-	// Process another block within same epoch - forced tx still not included
-	// Mock DA for second verification at same epoch (height 102 - epoch end)
-	client.On("RetrieveForcedInclusion", mock.Anything, uint64(100)).Return(datypes.ResultRetrieve{
-		BaseResult: datypes.BaseResult{Code: datypes.StatusSuccess, IDs: [][]byte{[]byte("fi1")}, Timestamp: time.Now()},
-		Data:       [][]byte{dataBin},
-	}).Once()
-
-	client.On("RetrieveForcedInclusion", mock.Anything, uint64(101)).Return(datypes.ResultRetrieve{
-		BaseResult: datypes.BaseResult{Code: datypes.StatusNotFound, Timestamp: time.Now()},
-	}).Once()
-
-	client.On("RetrieveForcedInclusion", mock.Anything, uint64(102)).Return(datypes.ResultRetrieve{
-		BaseResult: datypes.BaseResult{Code: datypes.StatusNotFound, Timestamp: time.Now()},
-	}).Once()
-=======
 	cm, err := cache.NewCacheManager(config.DefaultConfig(), zerolog.Nop())
 	require.NoError(t, err)
 
@@ -1005,24 +989,20 @@
 	mockExec := testmocks.NewMockExecutor(t)
 	mockExec.EXPECT().InitChain(mock.Anything, mock.Anything, uint64(1), "tchain").
 		Return([]byte("app0"), uint64(1024), nil).Once()
->>>>>>> e867b3f3
-
-	mockDA := testmocks.NewMockDA(t)
-
-	daClient := da.NewClient(da.Config{
-		DA:                       mockDA,
-		Logger:                   zerolog.Nop(),
-		Namespace:                cfg.DA.Namespace,
-		DataNamespace:            cfg.DA.DataNamespace,
-		ForcedInclusionNamespace: cfg.DA.ForcedInclusionNamespace,
-	})
-	daRetriever := NewDARetriever(daClient, cm, gen, zerolog.Nop())
-	fiRetriever := da.NewForcedInclusionRetriever(daClient, gen, zerolog.Nop())
+
+	client := mocks.NewMockClient(t)
+	client.On("GetHeaderNamespace").Return([]byte(cfg.DA.Namespace)).Maybe()
+	client.On("GetDataNamespace").Return([]byte(cfg.DA.DataNamespace)).Maybe()
+	client.On("GetForcedInclusionNamespace").Return([]byte(cfg.DA.ForcedInclusionNamespace)).Maybe()
+	client.On("HasForcedInclusionNamespace").Return(true).Maybe()
+
+	daRetriever := NewDARetriever(client, cm, gen, zerolog.Nop())
+	fiRetriever := da.NewForcedInclusionRetriever(client, gen, zerolog.Nop())
 
 	s := NewSyncer(
 		st,
 		mockExec,
-		daClient,
+		client,
 		cm,
 		common.NopMetrics(),
 		cfg,
@@ -1036,26 +1016,8 @@
 	s.daRetriever = daRetriever
 	s.fiRetriever = fiRetriever
 
-<<<<<<< HEAD
-	// Height 103 (epoch start)
-	client.On("RetrieveForcedInclusion", mock.Anything, uint64(103)).Return(datypes.ResultRetrieve{
-		BaseResult: datypes.BaseResult{Code: datypes.StatusNotFound, Timestamp: time.Now()},
-	}).Once()
-
-	// Height 104 (intermediate)
-	client.On("RetrieveForcedInclusion", mock.Anything, uint64(104)).Return(datypes.ResultRetrieve{
-		BaseResult: datypes.BaseResult{Code: datypes.StatusNotFound, Timestamp: time.Now()},
-	}).Once()
-
-	// Height 105 (epoch end)
-	client.On("RetrieveForcedInclusion", mock.Anything, uint64(105)).Return(datypes.ResultRetrieve{
-		BaseResult: datypes.BaseResult{Code: datypes.StatusNotFound, Timestamp: time.Now()},
-	}).Once()
-=======
 	require.NoError(t, s.initializeState())
 	s.ctx = context.Background()
-
-	namespaceForcedInclusionBz := coreda.NamespaceFromString(cfg.DA.GetForcedInclusionNamespace()).Bytes()
 
 	// Create 3 forced inclusion transactions
 	dataBin1, _ := makeSignedDataBytes(t, gen.ChainID, 10, addr, pub, signer, 2)
@@ -1063,23 +1025,22 @@
 	dataBin3, _ := makeSignedDataBytes(t, gen.ChainID, 12, addr, pub, signer, 2)
 
 	// Mock DA retrieval for Epoch 1: [100, 102]
-	mockDA.EXPECT().GetIDs(mock.Anything, uint64(100), mock.MatchedBy(func(ns []byte) bool {
-		return bytes.Equal(ns, namespaceForcedInclusionBz)
-	})).Return(&coreda.GetIDsResult{
-		IDs:       [][]byte{[]byte("fi1"), []byte("fi2"), []byte("fi3")},
-		Timestamp: time.Now(),
-	}, nil).Once()
-
-	mockDA.EXPECT().Get(mock.Anything, mock.Anything, mock.MatchedBy(func(ns []byte) bool {
-		return bytes.Equal(ns, namespaceForcedInclusionBz)
-	})).Return([][]byte{dataBin1, dataBin2, dataBin3}, nil).Once()
->>>>>>> e867b3f3
-
-	for height := uint64(101); height <= 102; height++ {
-		mockDA.EXPECT().GetIDs(mock.Anything, height, mock.MatchedBy(func(ns []byte) bool {
-			return bytes.Equal(ns, namespaceForcedInclusionBz)
-		})).Return(&coreda.GetIDsResult{IDs: [][]byte{}, Timestamp: time.Now()}, nil).Once()
-	}
+	client.On("RetrieveForcedInclusion", mock.Anything, uint64(100)).Return(datypes.ResultRetrieve{
+		BaseResult: datypes.BaseResult{
+			Code:      datypes.StatusSuccess,
+			IDs:       [][]byte{[]byte("fi1"), []byte("fi2"), []byte("fi3")},
+			Timestamp: time.Now(),
+		},
+		Data: [][]byte{dataBin1, dataBin2, dataBin3},
+	}).Once()
+
+	client.On("RetrieveForcedInclusion", mock.Anything, uint64(101)).Return(datypes.ResultRetrieve{
+		BaseResult: datypes.BaseResult{Code: datypes.StatusNotFound, Timestamp: time.Now()},
+	}).Once()
+
+	client.On("RetrieveForcedInclusion", mock.Anything, uint64(102)).Return(datypes.ResultRetrieve{
+		BaseResult: datypes.BaseResult{Code: datypes.StatusNotFound, Timestamp: time.Now()},
+	}).Once()
 
 	// Block at DA height 102 (epoch end): Only includes 2 of 3 txs
 	// The third tx remains pending - legitimate within the epoch
