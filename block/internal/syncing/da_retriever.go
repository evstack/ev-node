package syncing

import (
	"bytes"
	"context"
	"errors"
	"fmt"
	"time"

	"github.com/rs/zerolog"
	"google.golang.org/protobuf/proto"

	"github.com/evstack/ev-node/block/internal/cache"
	"github.com/evstack/ev-node/block/internal/common"
	coreda "github.com/evstack/ev-node/core/da"
	"github.com/evstack/ev-node/pkg/config"
	"github.com/evstack/ev-node/pkg/genesis"
	"github.com/evstack/ev-node/types"
	pb "github.com/evstack/ev-node/types/pb/evnode/v1"
)

// defaultDATimeout is the default timeout for DA retrieval operations
const defaultDATimeout = 10 * time.Second

// DARetriever handles DA retrieval operations for syncing
type DARetriever struct {
	da      coreda.DA
	cache   cache.Manager
	genesis genesis.Genesis
	logger  zerolog.Logger

	// calculate namespaces bytes once and reuse them
	namespaceBz     []byte
	namespaceDataBz []byte

	// transient cache, only full event need to be passed to the syncer
	// on restart, will be refetch as da height is updated by syncer
	pendingHeaders map[uint64]*types.SignedHeader
	pendingData    map[uint64]*types.Data
}

// NewDARetriever creates a new DA retriever
func NewDARetriever(
	da coreda.DA,
	cache cache.Manager,
	config config.Config,
	genesis genesis.Genesis,
	logger zerolog.Logger,
) *DARetriever {
	return &DARetriever{
		da:              da,
		cache:           cache,
		genesis:         genesis,
		logger:          logger.With().Str("component", "da_retriever").Logger(),
		namespaceBz:     coreda.NamespaceFromString(config.DA.GetNamespace()).Bytes(),
		namespaceDataBz: coreda.NamespaceFromString(config.DA.GetDataNamespace()).Bytes(),
		pendingHeaders:  make(map[uint64]*types.SignedHeader),
		pendingData:     make(map[uint64]*types.Data),
	}
}

// RetrieveFromDA retrieves blocks from the specified DA height and returns height events
func (r *DARetriever) RetrieveFromDA(ctx context.Context, daHeight uint64) ([]common.DAHeightEvent, error) {
	r.logger.Debug().Uint64("da_height", daHeight).Msg("retrieving from DA")
	blobsResp, err := r.fetchBlobs(ctx, daHeight)
	if err != nil {
		return nil, err
	}

	// Check for context cancellation upfront
	if err := ctx.Err(); err != nil {
		return nil, err
	}

	r.logger.Debug().Int("blobs", len(blobsResp.Data)).Uint64("da_height", daHeight).Msg("retrieved blob data")
	return r.processBlobs(ctx, blobsResp.Data, daHeight), nil
}

// fetchBlobs retrieves blobs from the DA layer
func (r *DARetriever) fetchBlobs(ctx context.Context, daHeight uint64) (coreda.ResultRetrieve, error) {
	// Retrieve from both namespaces
	headerRes := types.RetrieveWithHelpers(ctx, r.da, r.logger, daHeight, r.namespaceBz, defaultDATimeout)

	// If namespaces are the same, return header result
	if bytes.Equal(r.namespaceBz, r.namespaceDataBz) {
		return headerRes, r.validateBlobResponse(headerRes, daHeight)
	}

	dataRes := types.RetrieveWithHelpers(ctx, r.da, r.logger, daHeight, r.namespaceDataBz, defaultDATimeout)

	// Validate responses
	headerErr := r.validateBlobResponse(headerRes, daHeight)
	// ignoring error not found, as data can have data
	if headerErr != nil && !errors.Is(headerErr, coreda.ErrBlobNotFound) {
		return headerRes, headerErr
	}

	dataErr := r.validateBlobResponse(dataRes, daHeight)
	// ignoring error not found, as header can have data
	if dataErr != nil && !errors.Is(dataErr, coreda.ErrBlobNotFound) {
		return dataRes, dataErr
	}

	// Combine successful results
	combinedResult := coreda.ResultRetrieve{
		BaseResult: coreda.BaseResult{
			Code:   coreda.StatusSuccess,
			Height: daHeight,
		},
		Data: make([][]byte, 0),
	}

	if headerRes.Code == coreda.StatusSuccess {
		combinedResult.Data = append(combinedResult.Data, headerRes.Data...)
		combinedResult.IDs = append(combinedResult.IDs, headerRes.IDs...)
	}

	if dataRes.Code == coreda.StatusSuccess {
		combinedResult.Data = append(combinedResult.Data, dataRes.Data...)
		combinedResult.IDs = append(combinedResult.IDs, dataRes.IDs...)
	}

	// Re-throw error not found if both were not found.
	if len(combinedResult.Data) == 0 && len(combinedResult.IDs) == 0 {
		r.logger.Debug().Uint64("da_height", daHeight).Msg("no blob data found")
		combinedResult.Code = coreda.StatusNotFound
		combinedResult.Message = coreda.ErrBlobNotFound.Error()
		return combinedResult, coreda.ErrBlobNotFound
	}

	return combinedResult, nil
}

// validateBlobResponse validates a blob response from DA layer
// those are the only error code returned by da.RetrieveWithHelpers
func (r *DARetriever) validateBlobResponse(res coreda.ResultRetrieve, daHeight uint64) error {
	switch res.Code {
	case coreda.StatusError:
		return fmt.Errorf("DA retrieval failed: %s", res.Message)
	case coreda.StatusHeightFromFuture:
		return fmt.Errorf("%w: height from future", coreda.ErrHeightFromFuture)
	case coreda.StatusNotFound:
		return fmt.Errorf("%w: blob not found", coreda.ErrBlobNotFound)
	case coreda.StatusSuccess:
		r.logger.Debug().Uint64("da_height", daHeight).Msg("successfully retrieved from DA")
		return nil
	default:
		return nil
	}
}

// processBlobs processes retrieved blobs to extract headers and data and returns height events
func (r *DARetriever) processBlobs(ctx context.Context, blobs [][]byte, daHeight uint64) []common.DAHeightEvent {
	// Decode all blobs
	for _, bz := range blobs {
		if len(bz) == 0 {
			continue
		}

		if header := r.tryDecodeHeader(bz, daHeight); header != nil {
			if _, ok := r.pendingHeaders[header.Height()]; ok {
				// a (malicious) node may have re-published valid header to another da height (should never happen)
				// we can already discard it, only the first one is valid
				r.logger.Debug().Uint64("height", header.Height()).Uint64("da_height", daHeight).Msg("header blob already exists for height, discarding")
				continue
			}

			r.pendingHeaders[header.Height()] = header
			continue
		}

		if data := r.tryDecodeData(bz, daHeight); data != nil {
			if _, ok := r.pendingData[data.Height()]; ok {
				// a (malicious) node may have re-published valid data to another da height (should never happen)
				// we can already discard it, only the first one is valid
				r.logger.Debug().Uint64("height", data.Height()).Uint64("da_height", daHeight).Msg("data blob already exists for height, discarding")
				continue
			}

			r.pendingData[data.Height()] = data
		}
	}

	var events []common.DAHeightEvent

	// Match headers with data and create events
	for height, header := range r.pendingHeaders {
		data := r.pendingData[height]

		// Handle empty data case
		if data == nil {
			if isEmptyDataExpected(header) {
				data = createEmptyDataForHeader(ctx, header)
				delete(r.pendingHeaders, height)
			} else {
				// keep header in pending headers until data lands
				r.logger.Debug().Uint64("height", height).Msg("header found but no matching data")
				continue
			}
		} else {
			delete(r.pendingHeaders, height)
			delete(r.pendingData, height)
		}

		// Create height event
		event := common.DAHeightEvent{
			Header:   header,
			Data:     data,
			DaHeight: daHeight,
		}

		events = append(events, event)

		r.logger.Info().Uint64("height", height).Uint64("da_height", daHeight).Msg("processed block from DA")
	}

	return events
}

// tryDecodeHeader attempts to decode a blob as a header
func (r *DARetriever) tryDecodeHeader(bz []byte, daHeight uint64) *types.SignedHeader {
	header := new(types.SignedHeader)
	var headerPb pb.SignedHeader

	if err := proto.Unmarshal(bz, &headerPb); err != nil {
		return nil
	}

	if err := header.FromProto(&headerPb); err != nil {
		return nil
	}

	// Basic validation
	if err := header.Header.ValidateBasic(); err != nil {
		r.logger.Debug().Err(err).Msg("invalid header structure")
		return nil
	}

	// Check proposer
	if err := r.assertExpectedProposer(header.ProposerAddress); err != nil {
		r.logger.Debug().Err(err).Msg("unexpected proposer")
		return nil
	}

	// Optimistically mark as DA included
	// This has to be done for all fetched DA headers prior to validation because P2P does not confirm
	// da inclusion. This is not an issue, as an invalid header will be rejected. There cannot be hash collisions.
	headerHash := header.Hash().String()
	r.cache.SetHeaderDAIncluded(headerHash, daHeight)

	r.logger.Info().
		Str("header_hash", headerHash).
		Uint64("da_height", daHeight).
		Uint64("height", header.Height()).
		Msg("optimistically marked header as DA included")

	return header
}

// tryDecodeData attempts to decode a blob as signed data
func (r *DARetriever) tryDecodeData(bz []byte, daHeight uint64) *types.Data {
	var signedData types.SignedData
	if err := signedData.UnmarshalBinary(bz); err != nil {
		return nil
	}

	// Skip completely empty data
	if len(signedData.Txs) == 0 && len(signedData.Signature) == 0 {
		return nil
	}

	// Validate signature using the configured provider
	if err := r.assertValidSignedData(&signedData); err != nil {
		r.logger.Debug().Err(err).Msg("invalid signed data")
		return nil
	}

	// Mark as DA included
	dataHash := signedData.Data.DACommitment().String()
	r.cache.SetDataDAIncluded(dataHash, daHeight)

	r.logger.Info().
		Str("data_hash", dataHash).
		Uint64("da_height", daHeight).
		Uint64("height", signedData.Height()).
		Msg("data marked as DA included")

	return &signedData.Data
}

// assertExpectedProposer validates the proposer address
func (r *DARetriever) assertExpectedProposer(proposerAddr []byte) error {
	return assertExpectedProposer(r.genesis, proposerAddr)
}

// assertValidSignedData validates signed data using the configured signature provider
func (r *DARetriever) assertValidSignedData(signedData *types.SignedData) error {
<<<<<<< HEAD
	return assertValidSignedData(signedData, r.genesis)
=======
	if signedData == nil || signedData.Txs == nil {
		return errors.New("empty signed data")
	}

	if err := r.assertExpectedProposer(signedData.Signer.Address); err != nil {
		return err
	}

	dataBytes, err := signedData.Data.MarshalBinary()
	if err != nil {
		return fmt.Errorf("failed to get signed data payload: %w", err)
	}

	valid, err := signedData.Signer.PubKey.Verify(dataBytes, signedData.Signature)
	if err != nil {
		return fmt.Errorf("failed to verify signature: %w", err)
	}

	if !valid {
		return fmt.Errorf("invalid signature")
	}

	return nil
}

// isEmptyDataExpected checks if empty data is expected for a header
func isEmptyDataExpected(header *types.SignedHeader) bool {
	return len(header.DataHash) == 0 || bytes.Equal(header.DataHash, common.DataHashForEmptyTxs)
}

// createEmptyDataForHeader creates empty data for a header
func createEmptyDataForHeader(ctx context.Context, header *types.SignedHeader) *types.Data {
	return &types.Data{
		Txs: make(types.Txs, 0),
		Metadata: &types.Metadata{
			ChainID:      header.ChainID(),
			Height:       header.Height(),
			Time:         header.BaseHeader.Time,
			LastDataHash: nil, // LastDataHash must be filled in the syncer, as it is not available here, block n-1 has not been processed yet.
		},
	}
>>>>>>> 8c85f1a1
}<|MERGE_RESOLUTION|>--- conflicted
+++ resolved
@@ -295,32 +295,7 @@
 
 // assertValidSignedData validates signed data using the configured signature provider
 func (r *DARetriever) assertValidSignedData(signedData *types.SignedData) error {
-<<<<<<< HEAD
 	return assertValidSignedData(signedData, r.genesis)
-=======
-	if signedData == nil || signedData.Txs == nil {
-		return errors.New("empty signed data")
-	}
-
-	if err := r.assertExpectedProposer(signedData.Signer.Address); err != nil {
-		return err
-	}
-
-	dataBytes, err := signedData.Data.MarshalBinary()
-	if err != nil {
-		return fmt.Errorf("failed to get signed data payload: %w", err)
-	}
-
-	valid, err := signedData.Signer.PubKey.Verify(dataBytes, signedData.Signature)
-	if err != nil {
-		return fmt.Errorf("failed to verify signature: %w", err)
-	}
-
-	if !valid {
-		return fmt.Errorf("invalid signature")
-	}
-
-	return nil
 }
 
 // isEmptyDataExpected checks if empty data is expected for a header
@@ -339,5 +314,4 @@
 			LastDataHash: nil, // LastDataHash must be filled in the syncer, as it is not available here, block n-1 has not been processed yet.
 		},
 	}
->>>>>>> 8c85f1a1
 }