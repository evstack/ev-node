package syncing

import (
	"bytes"
	"context"
	"errors"
	"fmt"
	"strings"
	"time"

	"github.com/rs/zerolog"
	"google.golang.org/protobuf/proto"

	"github.com/evstack/ev-node/block/internal/cache"
	"github.com/evstack/ev-node/block/internal/common"
	coreda "github.com/evstack/ev-node/core/da"
	"github.com/evstack/ev-node/pkg/config"
	"github.com/evstack/ev-node/pkg/genesis"
	"github.com/evstack/ev-node/types"
	pb "github.com/evstack/ev-node/types/pb/evnode/v1"
)

const (
	dAFetcherTimeout = 30 * time.Second
	dAFetcherRetries = 10
)

// DARetriever handles DA retrieval operations for syncing
type DARetriever struct {
	da      coreda.DA
	cache   cache.Manager
	genesis genesis.Genesis
	options common.BlockOptions
	logger  zerolog.Logger

	// calculate namespaces bytes once and reuse them
	namespaceBz     []byte
	namespaceDataBz []byte

	// todo: ensure that these indexes are filled on restart
	pendingHeaders  map[uint64]*types.SignedHeader
	pendingData     map[uint64]*types.Data
	headerDAHeights map[uint64]uint64
}

// NewDARetriever creates a new DA retriever
func NewDARetriever(
	da coreda.DA,
	cache cache.Manager,
	config config.Config,
	genesis genesis.Genesis,
	options common.BlockOptions,
	logger zerolog.Logger,
) *DARetriever {
	return &DARetriever{
		da:              da,
		cache:           cache,
		genesis:         genesis,
		options:         options,
		logger:          logger.With().Str("component", "da_retriever").Logger(),
		namespaceBz:     coreda.NamespaceFromString(config.DA.GetNamespace()).Bytes(),
		namespaceDataBz: coreda.NamespaceFromString(config.DA.GetDataNamespace()).Bytes(),
		pendingHeaders:  make(map[uint64]*types.SignedHeader),
		pendingData:     make(map[uint64]*types.Data),
		headerDAHeights: make(map[uint64]uint64), // Track DA height for each header
	}
}

// RetrieveFromDA retrieves blocks from the specified DA height and returns height events
func (r *DARetriever) RetrieveFromDA(ctx context.Context, daHeight uint64) ([]common.DAHeightEvent, error) {
	r.logger.Debug().Uint64("da_height", daHeight).Msg("retrieving from DA")

	var err error
	for retry := 0; retry < dAFetcherRetries; retry++ {
		select {
		case <-ctx.Done():
			return nil, ctx.Err()
		default:
		}

		blobsResp, fetchErr := r.fetchBlobs(ctx, daHeight)
		if fetchErr == nil {
			if blobsResp.Code == coreda.StatusNotFound {
				r.logger.Debug().Uint64("da_height", daHeight).Msg("no blob data found")
				return nil, coreda.ErrBlobNotFound
			}

			r.logger.Debug().Int("blobs", len(blobsResp.Data)).Uint64("da_height", daHeight).Msg("retrieved blob data")
			events := r.processBlobs(ctx, blobsResp.Data, daHeight)
			return events, nil
		}

		if strings.Contains(fetchErr.Error(), coreda.ErrHeightFromFuture.Error()) {
			return nil, fmt.Errorf("%w: height from future", coreda.ErrHeightFromFuture)
		}

		err = errors.Join(err, fetchErr)

		// Delay before retrying
		select {
		case <-ctx.Done():
			return nil, err
		case <-time.After(100 * time.Millisecond):
		}
	}

	return nil, err
}

// fetchBlobs retrieves blobs from the DA layer
func (r *DARetriever) fetchBlobs(ctx context.Context, daHeight uint64) (coreda.ResultRetrieve, error) {
	ctx, cancel := context.WithTimeout(ctx, dAFetcherTimeout)
	defer cancel()

	// Retrieve from both namespaces
	headerRes := types.RetrieveWithHelpers(ctx, r.da, r.logger, daHeight, r.namespaceBz)

	// If namespaces are the same, return header result
	if bytes.Equal(r.namespaceBz, r.namespaceDataBz) {
		return headerRes, r.validateBlobResponse(headerRes, daHeight)
	}

	dataRes := types.RetrieveWithHelpers(ctx, r.da, r.logger, daHeight, r.namespaceDataBz)

	// Validate responses
	headerErr := r.validateBlobResponse(headerRes, daHeight)
	dataErr := r.validateBlobResponse(dataRes, daHeight)

	// Handle errors
	if errors.Is(headerErr, coreda.ErrHeightFromFuture) || errors.Is(dataErr, coreda.ErrHeightFromFuture) {
		return coreda.ResultRetrieve{
			BaseResult: coreda.BaseResult{Code: coreda.StatusHeightFromFuture},
		}, fmt.Errorf("%w: height from future", coreda.ErrHeightFromFuture)
	}

	// Combine successful results
	combinedResult := coreda.ResultRetrieve{
		BaseResult: coreda.BaseResult{
			Code:   coreda.StatusSuccess,
			Height: daHeight,
		},
		Data: make([][]byte, 0),
	}

	if headerRes.Code == coreda.StatusSuccess {
		combinedResult.Data = append(combinedResult.Data, headerRes.Data...)
		if len(headerRes.IDs) > 0 {
			combinedResult.IDs = append(combinedResult.IDs, headerRes.IDs...)
		}
	}

	if dataRes.Code == coreda.StatusSuccess {
		combinedResult.Data = append(combinedResult.Data, dataRes.Data...)
		if len(dataRes.IDs) > 0 {
			combinedResult.IDs = append(combinedResult.IDs, dataRes.IDs...)
		}
	}

	return combinedResult, nil
}

// validateBlobResponse validates a blob response from DA layer
func (r *DARetriever) validateBlobResponse(res coreda.ResultRetrieve, daHeight uint64) error {
	switch res.Code {
	case coreda.StatusError:
		return fmt.Errorf("DA retrieval failed: %s", res.Message)
	case coreda.StatusHeightFromFuture:
		return fmt.Errorf("%w: height from future", coreda.ErrHeightFromFuture)
	case coreda.StatusSuccess:
		r.logger.Debug().Uint64("da_height", daHeight).Msg("successfully retrieved from DA")
		return nil
	default:
		return nil
	}
}

// processBlobs processes retrieved blobs to extract headers and data and returns height events
func (r *DARetriever) processBlobs(ctx context.Context, blobs [][]byte, daHeight uint64) []common.DAHeightEvent {
	// Decode all blobs
	for _, bz := range blobs {
		if len(bz) == 0 {
			continue
		}

		if header := r.tryDecodeHeader(bz, daHeight); header != nil {
			r.pendingHeaders[header.Height()] = header
			r.headerDAHeights[header.Height()] = daHeight
			continue
		}

		if data := r.tryDecodeData(bz, daHeight); data != nil {
			r.pendingData[data.Height()] = data
		}
	}

	var events []common.DAHeightEvent

	// Match headers with data and create events
	for height, header := range r.pendingHeaders {
		data := r.pendingData[height]
		includedHeight := r.headerDAHeights[height]

		// Handle empty data case
		if data == nil {
			if r.isEmptyDataExpected(header) {
				data = r.createEmptyDataForHeader(ctx, header)
				delete(r.pendingHeaders, height)
				delete(r.headerDAHeights, height)
			} else {
<<<<<<< HEAD
				r.logger.Info().Uint64("height", height).
					Uint64("da_height", daHeight).
					Msg("header found but no matching data")
=======
				// keep header in pending headers until data lands
				r.logger.Debug().Uint64("height", height).Msg("header found but no matching data")
>>>>>>> 73f58e4b
				continue
			}
		} else {
			delete(r.pendingHeaders, height)
			delete(r.pendingData, height)
			delete(r.headerDAHeights, height)
		}

		// Create height event
		event := common.DAHeightEvent{
			Header:                 header,
			Data:                   data,
			DaHeight:               daHeight,
			HeaderDaIncludedHeight: includedHeight,
		}

		events = append(events, event)

		r.logger.Info().Uint64("height", height).
			Uint64("da_height", daHeight).
			Int("tx_count", len(data.Txs)).
			Msg("fetched block from DA")
	}

	return events
}

// tryDecodeHeader attempts to decode a blob as a header
func (r *DARetriever) tryDecodeHeader(bz []byte, daHeight uint64) *types.SignedHeader {
	header := new(types.SignedHeader)
	var headerPb pb.SignedHeader

	if err := proto.Unmarshal(bz, &headerPb); err != nil {
		return nil
	}

	if err := header.FromProto(&headerPb); err != nil {
		return nil
	}

	// Basic validation
	if err := header.Header.ValidateBasic(); err != nil {
		r.logger.Debug().Err(err).Msg("invalid header structure")
		return nil
	}

	// Check proposer
	if err := r.assertExpectedProposer(header.ProposerAddress); err != nil {
		r.logger.Debug().Err(err).Msg("unexpected proposer")
		return nil
	}

	// note, we cannot mark the header as DA included
	// we haven't done any signature verification check here
	// signature verification happens with data.

	return header
}

// tryDecodeData attempts to decode a blob as signed data
func (r *DARetriever) tryDecodeData(bz []byte, daHeight uint64) *types.Data {
	var signedData types.SignedData
	if err := signedData.UnmarshalBinary(bz); err != nil {
		return nil
	}

	// Skip completely empty data
	if len(signedData.Txs) == 0 && len(signedData.Signature) == 0 {
		return nil
	}

	// Validate signature using the configured provider
	if err := r.assertValidSignedData(&signedData); err != nil {
		r.logger.Debug().Err(err).Msg("invalid signed data")
		return nil
	}

	// Mark as DA included
	dataHash := signedData.Data.DACommitment().String()
	r.cache.SetDataDAIncluded(dataHash, daHeight)

	r.logger.Info().
		Str("data_hash", dataHash).
		Uint64("da_height", daHeight).
		Uint64("height", signedData.Height()).
		Int("tx_count", len(signedData.Data.Txs)).
		Msg("data marked as DA included")

	return &signedData.Data
}

// isEmptyDataExpected checks if empty data is expected for a header
func (r *DARetriever) isEmptyDataExpected(header *types.SignedHeader) bool {
	return len(header.DataHash) == 0 || bytes.Equal(header.DataHash, common.DataHashForEmptyTxs)
}

// createEmptyDataForHeader creates empty data for a header
func (r *DARetriever) createEmptyDataForHeader(ctx context.Context, header *types.SignedHeader) *types.Data {
	return &types.Data{
		Metadata: &types.Metadata{
			ChainID: header.ChainID(),
			Height:  header.Height(),
			Time:    header.BaseHeader.Time,
		},
	}
}

// assertExpectedProposer validates the proposer address
func (r *DARetriever) assertExpectedProposer(proposerAddr []byte) error {
	if string(proposerAddr) != string(r.genesis.ProposerAddress) {
		return fmt.Errorf("unexpected proposer: got %x, expected %x",
			proposerAddr, r.genesis.ProposerAddress)
	}
	return nil
}

// assertValidSignedData validates signed data using the configured signature provider
func (r *DARetriever) assertValidSignedData(signedData *types.SignedData) error {
	if signedData == nil || signedData.Txs == nil {
		return errors.New("empty signed data")
	}

	if err := r.assertExpectedProposer(signedData.Signer.Address); err != nil {
		return err
	}

	dataBytes, err := signedData.Data.MarshalBinary()
	if err != nil {
		return fmt.Errorf("failed to get signed data payload: %w", err)
	}

	valid, err := signedData.Signer.PubKey.Verify(dataBytes, signedData.Signature)
	if err != nil {
		return fmt.Errorf("failed to verify signature: %w", err)
	}

	if !valid {
		return fmt.Errorf("invalid signature")
	}

	return nil
}<|MERGE_RESOLUTION|>--- conflicted
+++ resolved
@@ -207,14 +207,10 @@
 				delete(r.pendingHeaders, height)
 				delete(r.headerDAHeights, height)
 			} else {
-<<<<<<< HEAD
+				// keep header in pending headers until data lands
 				r.logger.Info().Uint64("height", height).
 					Uint64("da_height", daHeight).
 					Msg("header found but no matching data")
-=======
-				// keep header in pending headers until data lands
-				r.logger.Debug().Uint64("height", height).Msg("header found but no matching data")
->>>>>>> 73f58e4b
 				continue
 			}
 		} else {
