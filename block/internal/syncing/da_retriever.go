package syncing

import (
	"bytes"
	"context"
	"errors"
	"fmt"

	"github.com/rs/zerolog"
	"google.golang.org/protobuf/proto"

	"github.com/evstack/ev-node/block/internal/cache"
	"github.com/evstack/ev-node/block/internal/common"
<<<<<<< HEAD
	dapkg "github.com/evstack/ev-node/da"
	"github.com/evstack/ev-node/pkg/config"
=======
	"github.com/evstack/ev-node/block/internal/da"
	coreda "github.com/evstack/ev-node/core/da"
>>>>>>> 830ae450
	"github.com/evstack/ev-node/pkg/genesis"
	"github.com/evstack/ev-node/types"
	pb "github.com/evstack/ev-node/types/pb/evnode/v1"
)

// DARetriever defines the interface for retrieving events from the DA layer
type DARetriever interface {
	RetrieveFromDA(ctx context.Context, daHeight uint64) ([]common.DAHeightEvent, error)
}

<<<<<<< HEAD
// DARetriever handles DA retrieval operations for syncing
type DARetriever struct {
	da      dapkg.DA
	cache   cache.Manager
=======
// daRetriever handles DA retrieval operations for syncing
type daRetriever struct {
	client  da.Client
	cache   cache.CacheManager
>>>>>>> 830ae450
	genesis genesis.Genesis
	logger  zerolog.Logger

	// transient cache, only full event need to be passed to the syncer
	// on restart, will be refetch as da height is updated by syncer
	pendingHeaders map[uint64]*types.SignedHeader
	pendingData    map[uint64]*types.Data
}

// NewDARetriever creates a new DA retriever
func NewDARetriever(
<<<<<<< HEAD
	da dapkg.DA,
	cache cache.Manager,
	config config.Config,
	genesis genesis.Genesis,
	logger zerolog.Logger,
) *DARetriever {
	return &DARetriever{
		da:              da,
		cache:           cache,
		genesis:         genesis,
		logger:          logger.With().Str("component", "da_retriever").Logger(),
		namespaceBz:     dapkg.NamespaceFromString(config.DA.GetNamespace()).Bytes(),
		namespaceDataBz: dapkg.NamespaceFromString(config.DA.GetDataNamespace()).Bytes(),
		pendingHeaders:  make(map[uint64]*types.SignedHeader),
		pendingData:     make(map[uint64]*types.Data),
=======
	client da.Client,
	cache cache.CacheManager,
	genesis genesis.Genesis,
	logger zerolog.Logger,
) *daRetriever {
	return &daRetriever{
		client:         client,
		cache:          cache,
		genesis:        genesis,
		logger:         logger.With().Str("component", "da_retriever").Logger(),
		pendingHeaders: make(map[uint64]*types.SignedHeader),
		pendingData:    make(map[uint64]*types.Data),
>>>>>>> 830ae450
	}
}

// RetrieveFromDA retrieves blocks from the specified DA height and returns height events
func (r *daRetriever) RetrieveFromDA(ctx context.Context, daHeight uint64) ([]common.DAHeightEvent, error) {
	r.logger.Debug().Uint64("da_height", daHeight).Msg("retrieving from DA")
	blobsResp, err := r.fetchBlobs(ctx, daHeight)
	if err != nil {
		return nil, err
	}

	// Check for context cancellation upfront
	if err := ctx.Err(); err != nil {
		return nil, err
	}

	r.logger.Debug().Int("blobs", len(blobsResp.Data)).Uint64("da_height", daHeight).Msg("retrieved blob data")
	return r.processBlobs(ctx, blobsResp.Data, daHeight), nil
}

<<<<<<< HEAD
// fetchBlobs retrieves blobs from the DA layer
func (r *DARetriever) fetchBlobs(ctx context.Context, daHeight uint64) (dapkg.ResultRetrieve, error) {
	// Retrieve from both namespaces
	headerRes := types.RetrieveWithHelpers(ctx, r.da, r.logger, daHeight, r.namespaceBz, defaultDATimeout)
=======
// fetchBlobs retrieves blobs from both header and data namespaces
func (r *daRetriever) fetchBlobs(ctx context.Context, daHeight uint64) (coreda.ResultRetrieve, error) {
	// Retrieve from both namespaces using the DA client
	headerRes := r.client.RetrieveHeaders(ctx, daHeight)
>>>>>>> 830ae450

	// If namespaces are the same, return header result
	if bytes.Equal(r.client.GetHeaderNamespace(), r.client.GetDataNamespace()) {
		return headerRes, r.validateBlobResponse(headerRes, daHeight)
	}

	dataRes := r.client.RetrieveData(ctx, daHeight)

	// Validate responses
	headerErr := r.validateBlobResponse(headerRes, daHeight)
	// ignoring error not found, as data can have data
	if headerErr != nil && !errors.Is(headerErr, dapkg.ErrBlobNotFound) {
		return headerRes, headerErr
	}

	dataErr := r.validateBlobResponse(dataRes, daHeight)
	// ignoring error not found, as header can have data
	if dataErr != nil && !errors.Is(dataErr, dapkg.ErrBlobNotFound) {
		return dataRes, dataErr
	}

	// Combine successful results
	combinedResult := dapkg.ResultRetrieve{
		BaseResult: dapkg.BaseResult{
			Code:   dapkg.StatusSuccess,
			Height: daHeight,
		},
		Data: make([][]byte, 0),
	}

	if headerRes.Code == dapkg.StatusSuccess {
		combinedResult.Data = append(combinedResult.Data, headerRes.Data...)
		combinedResult.IDs = append(combinedResult.IDs, headerRes.IDs...)
	}

	if dataRes.Code == dapkg.StatusSuccess {
		combinedResult.Data = append(combinedResult.Data, dataRes.Data...)
		combinedResult.IDs = append(combinedResult.IDs, dataRes.IDs...)
	}

	// Re-throw error not found if both were not found.
	if len(combinedResult.Data) == 0 && len(combinedResult.IDs) == 0 {
		r.logger.Debug().Uint64("da_height", daHeight).Msg("no blob data found")
		combinedResult.Code = dapkg.StatusNotFound
		combinedResult.Message = dapkg.ErrBlobNotFound.Error()
		return combinedResult, dapkg.ErrBlobNotFound
	}

	return combinedResult, nil
}

// validateBlobResponse validates a blob response from DA layer
<<<<<<< HEAD
// those are the only error code returned by dapkg.RetrieveWithHelpers
func (r *DARetriever) validateBlobResponse(res dapkg.ResultRetrieve, daHeight uint64) error {
=======
// those are the only error code returned by da.RetrieveWithHelpers
func (r *daRetriever) validateBlobResponse(res coreda.ResultRetrieve, daHeight uint64) error {
>>>>>>> 830ae450
	switch res.Code {
	case dapkg.StatusError:
		return fmt.Errorf("DA retrieval failed: %s", res.Message)
	case dapkg.StatusHeightFromFuture:
		return fmt.Errorf("%w: height from future", dapkg.ErrHeightFromFuture)
	case dapkg.StatusNotFound:
		return fmt.Errorf("%w: blob not found", dapkg.ErrBlobNotFound)
	case dapkg.StatusSuccess:
		r.logger.Debug().Uint64("da_height", daHeight).Msg("successfully retrieved from DA")
		return nil
	default:
		return nil
	}
}

// processBlobs processes retrieved blobs to extract headers and data and returns height events
func (r *daRetriever) processBlobs(ctx context.Context, blobs [][]byte, daHeight uint64) []common.DAHeightEvent {
	// Decode all blobs
	for _, bz := range blobs {
		if len(bz) == 0 {
			continue
		}

		if header := r.tryDecodeHeader(bz, daHeight); header != nil {
			if _, ok := r.pendingHeaders[header.Height()]; ok {
				// a (malicious) node may have re-published valid header to another da height (should never happen)
				// we can already discard it, only the first one is valid
				r.logger.Debug().Uint64("height", header.Height()).Uint64("da_height", daHeight).Msg("header blob already exists for height, discarding")
				continue
			}

			r.pendingHeaders[header.Height()] = header
			continue
		}

		if data := r.tryDecodeData(bz, daHeight); data != nil {
			if _, ok := r.pendingData[data.Height()]; ok {
				// a (malicious) node may have re-published valid data to another da height (should never happen)
				// we can already discard it, only the first one is valid
				r.logger.Debug().Uint64("height", data.Height()).Uint64("da_height", daHeight).Msg("data blob already exists for height, discarding")
				continue
			}

			r.pendingData[data.Height()] = data
		}
	}

	var events []common.DAHeightEvent

	// Match headers with data and create events
	for height, header := range r.pendingHeaders {
		data := r.pendingData[height]

		// Handle empty data case
		if data == nil {
			if isEmptyDataExpected(header) {
				data = createEmptyDataForHeader(ctx, header)
				delete(r.pendingHeaders, height)
			} else {
				// keep header in pending headers until data lands
				r.logger.Debug().Uint64("height", height).Msg("header found but no matching data")
				continue
			}
		} else {
			delete(r.pendingHeaders, height)
			delete(r.pendingData, height)
		}

		// Create height event
		event := common.DAHeightEvent{
			Header:   header,
			Data:     data,
			DaHeight: daHeight,
			Source:   common.SourceDA,
		}

		events = append(events, event)
	}

	if len(events) > 0 {
		startHeight := events[0].Header.Height()
		endHeight := events[0].Header.Height()
		for _, event := range events {
			h := event.Header.Height()
			if h < startHeight {
				startHeight = h
			}
			if h > endHeight {
				endHeight = h
			}
		}
		r.logger.Info().Uint64("da_height", daHeight).Uint64("start_height", startHeight).Uint64("end_height", endHeight).Msg("processed blocks from DA")
	}

	return events
}

// tryDecodeHeader attempts to decode a blob as a header
func (r *daRetriever) tryDecodeHeader(bz []byte, daHeight uint64) *types.SignedHeader {
	header := new(types.SignedHeader)
	var headerPb pb.SignedHeader

	if err := proto.Unmarshal(bz, &headerPb); err != nil {
		return nil
	}

	if err := header.FromProto(&headerPb); err != nil {
		return nil
	}

	// Basic validation
	if err := header.Header.ValidateBasic(); err != nil {
		r.logger.Debug().Err(err).Msg("invalid header structure")
		return nil
	}

	// Check proposer
	if err := r.assertExpectedProposer(header.ProposerAddress); err != nil {
		r.logger.Debug().Err(err).Msg("unexpected proposer")
		return nil
	}

	// Optimistically mark as DA included
	// This has to be done for all fetched DA headers prior to validation because P2P does not confirm
	// da inclusion. This is not an issue, as an invalid header will be rejected. There cannot be hash collisions.
	headerHash := header.Hash().String()
	r.cache.SetHeaderDAIncluded(headerHash, daHeight, header.Height())

	r.logger.Debug().
		Str("header_hash", headerHash).
		Uint64("da_height", daHeight).
		Uint64("height", header.Height()).
		Msg("optimistically marked header as DA included")

	return header
}

// tryDecodeData attempts to decode a blob as signed data
func (r *daRetriever) tryDecodeData(bz []byte, daHeight uint64) *types.Data {
	var signedData types.SignedData
	if err := signedData.UnmarshalBinary(bz); err != nil {
		return nil
	}

	// Skip completely empty data
	if len(signedData.Txs) == 0 && len(signedData.Signature) == 0 {
		return nil
	}

	// Validate signature using the configured provider
	if err := r.assertValidSignedData(&signedData); err != nil {
		r.logger.Debug().Err(err).Msg("invalid signed data")
		return nil
	}

	// Mark as DA included
	dataHash := signedData.Data.DACommitment().String()
	r.cache.SetDataDAIncluded(dataHash, daHeight, signedData.Height())

	r.logger.Debug().
		Str("data_hash", dataHash).
		Uint64("da_height", daHeight).
		Uint64("height", signedData.Height()).
		Msg("data marked as DA included")

	return &signedData.Data
}

// assertExpectedProposer validates the proposer address
func (r *daRetriever) assertExpectedProposer(proposerAddr []byte) error {
	if string(proposerAddr) != string(r.genesis.ProposerAddress) {
		return fmt.Errorf("unexpected proposer: got %x, expected %x",
			proposerAddr, r.genesis.ProposerAddress)
	}
	return nil
}

// assertValidSignedData validates signed data using the configured signature provider
func (r *daRetriever) assertValidSignedData(signedData *types.SignedData) error {
	if signedData == nil || signedData.Txs == nil {
		return errors.New("empty signed data")
	}

	if err := r.assertExpectedProposer(signedData.Signer.Address); err != nil {
		return err
	}

	dataBytes, err := signedData.Data.MarshalBinary()
	if err != nil {
		return fmt.Errorf("failed to get signed data payload: %w", err)
	}

	valid, err := signedData.Signer.PubKey.Verify(dataBytes, signedData.Signature)
	if err != nil {
		return fmt.Errorf("failed to verify signature: %w", err)
	}

	if !valid {
		return fmt.Errorf("invalid signature")
	}

	return nil
}

// isEmptyDataExpected checks if empty data is expected for a header
func isEmptyDataExpected(header *types.SignedHeader) bool {
	return len(header.DataHash) == 0 || bytes.Equal(header.DataHash, common.DataHashForEmptyTxs)
}

// createEmptyDataForHeader creates empty data for a header
func createEmptyDataForHeader(ctx context.Context, header *types.SignedHeader) *types.Data {
	return &types.Data{
		Txs: make(types.Txs, 0),
		Metadata: &types.Metadata{
			ChainID:      header.ChainID(),
			Height:       header.Height(),
			Time:         header.BaseHeader.Time,
			LastDataHash: nil, // LastDataHash must be filled in the syncer, as it is not available here, block n-1 has not been processed yet.
		},
	}
}<|MERGE_RESOLUTION|>--- conflicted
+++ resolved
@@ -5,42 +5,133 @@
 	"context"
 	"errors"
 	"fmt"
+	"strings"
+	"time"
 
 	"github.com/rs/zerolog"
 	"google.golang.org/protobuf/proto"
 
 	"github.com/evstack/ev-node/block/internal/cache"
 	"github.com/evstack/ev-node/block/internal/common"
-<<<<<<< HEAD
 	dapkg "github.com/evstack/ev-node/da"
 	"github.com/evstack/ev-node/pkg/config"
-=======
-	"github.com/evstack/ev-node/block/internal/da"
-	coreda "github.com/evstack/ev-node/core/da"
->>>>>>> 830ae450
 	"github.com/evstack/ev-node/pkg/genesis"
 	"github.com/evstack/ev-node/types"
 	pb "github.com/evstack/ev-node/types/pb/evnode/v1"
 )
 
-// DARetriever defines the interface for retrieving events from the DA layer
-type DARetriever interface {
-	RetrieveFromDA(ctx context.Context, daHeight uint64) ([]common.DAHeightEvent, error)
-}
-
-<<<<<<< HEAD
+// defaultDATimeout is the default timeout for DA retrieval operations
+const defaultDATimeout = 10 * time.Second
+
+// retrieveWithHelpers performs blob retrieval using the underlying DA layer,
+// handling error mapping to produce a ResultRetrieve.
+func retrieveWithHelpers(
+	ctx context.Context,
+	daLayer dapkg.DA,
+	logger zerolog.Logger,
+	dataLayerHeight uint64,
+	namespace []byte,
+	requestTimeout time.Duration,
+) dapkg.ResultRetrieve {
+	// 1. Get IDs
+	getIDsCtx, cancel := context.WithTimeout(ctx, requestTimeout)
+	defer cancel()
+	idsResult, err := daLayer.GetIDs(getIDsCtx, dataLayerHeight, namespace)
+	if err != nil {
+		// Handle specific "not found" error
+		if strings.Contains(err.Error(), dapkg.ErrBlobNotFound.Error()) {
+			logger.Debug().Uint64("height", dataLayerHeight).Msg("Retrieve helper: Blobs not found at height")
+			return dapkg.ResultRetrieve{
+				BaseResult: dapkg.BaseResult{
+					Code:      dapkg.StatusNotFound,
+					Message:   dapkg.ErrBlobNotFound.Error(),
+					Height:    dataLayerHeight,
+					Timestamp: time.Now(),
+				},
+			}
+		}
+		if strings.Contains(err.Error(), dapkg.ErrHeightFromFuture.Error()) {
+			logger.Debug().Uint64("height", dataLayerHeight).Msg("Retrieve helper: Blobs not found at height")
+			return dapkg.ResultRetrieve{
+				BaseResult: dapkg.BaseResult{
+					Code:      dapkg.StatusHeightFromFuture,
+					Message:   dapkg.ErrHeightFromFuture.Error(),
+					Height:    dataLayerHeight,
+					Timestamp: time.Now(),
+				},
+			}
+		}
+		// Handle other errors during GetIDs
+		logger.Error().Uint64("height", dataLayerHeight).Err(err).Msg("Retrieve helper: Failed to get IDs")
+		return dapkg.ResultRetrieve{
+			BaseResult: dapkg.BaseResult{
+				Code:      dapkg.StatusError,
+				Message:   fmt.Sprintf("failed to get IDs: %s", err.Error()),
+				Height:    dataLayerHeight,
+				Timestamp: time.Now(),
+			},
+		}
+	}
+
+	// This check should technically be redundant if GetIDs correctly returns ErrBlobNotFound
+	if idsResult == nil || len(idsResult.IDs) == 0 {
+		logger.Debug().Uint64("height", dataLayerHeight).Msg("Retrieve helper: No IDs found at height")
+		return dapkg.ResultRetrieve{
+			BaseResult: dapkg.BaseResult{
+				Code:      dapkg.StatusNotFound,
+				Message:   dapkg.ErrBlobNotFound.Error(),
+				Height:    dataLayerHeight,
+				Timestamp: time.Now(),
+			},
+		}
+	}
+	// 2. Get Blobs using the retrieved IDs in batches
+	batchSize := 100
+	blobs := make([][]byte, 0, len(idsResult.IDs))
+	for i := 0; i < len(idsResult.IDs); i += batchSize {
+		end := min(i+batchSize, len(idsResult.IDs))
+
+		getBlobsCtx, cancel := context.WithTimeout(ctx, requestTimeout)
+		batchBlobs, err := daLayer.Get(getBlobsCtx, idsResult.IDs[i:end], namespace)
+		cancel()
+		if err != nil {
+			// Handle errors during Get
+			logger.Error().Uint64("height", dataLayerHeight).Int("num_ids", len(idsResult.IDs)).Err(err).Msg("Retrieve helper: Failed to get blobs")
+			return dapkg.ResultRetrieve{
+				BaseResult: dapkg.BaseResult{
+					Code:      dapkg.StatusError,
+					Message:   fmt.Sprintf("failed to get blobs for batch %d-%d: %s", i, end-1, err.Error()),
+					Height:    dataLayerHeight,
+					Timestamp: time.Now(),
+				},
+			}
+		}
+		blobs = append(blobs, batchBlobs...)
+	}
+
+	// Success
+	logger.Debug().Uint64("height", dataLayerHeight).Int("num_blobs", len(blobs)).Msg("Successfully retrieved blobs")
+	return dapkg.ResultRetrieve{
+		BaseResult: dapkg.BaseResult{
+			Code:      dapkg.StatusSuccess,
+			Height:    dataLayerHeight,
+			IDs:       idsResult.IDs,
+			Timestamp: idsResult.Timestamp,
+		},
+		Data: blobs,
+	}
+}
+
 // DARetriever handles DA retrieval operations for syncing
 type DARetriever struct {
 	da      dapkg.DA
 	cache   cache.Manager
-=======
-// daRetriever handles DA retrieval operations for syncing
-type daRetriever struct {
-	client  da.Client
-	cache   cache.CacheManager
->>>>>>> 830ae450
 	genesis genesis.Genesis
 	logger  zerolog.Logger
+
+	// calculate namespaces bytes once and reuse them
+	namespaceBz     []byte
+	namespaceDataBz []byte
 
 	// transient cache, only full event need to be passed to the syncer
 	// on restart, will be refetch as da height is updated by syncer
@@ -50,7 +141,6 @@
 
 // NewDARetriever creates a new DA retriever
 func NewDARetriever(
-<<<<<<< HEAD
 	da dapkg.DA,
 	cache cache.Manager,
 	config config.Config,
@@ -66,25 +156,11 @@
 		namespaceDataBz: dapkg.NamespaceFromString(config.DA.GetDataNamespace()).Bytes(),
 		pendingHeaders:  make(map[uint64]*types.SignedHeader),
 		pendingData:     make(map[uint64]*types.Data),
-=======
-	client da.Client,
-	cache cache.CacheManager,
-	genesis genesis.Genesis,
-	logger zerolog.Logger,
-) *daRetriever {
-	return &daRetriever{
-		client:         client,
-		cache:          cache,
-		genesis:        genesis,
-		logger:         logger.With().Str("component", "da_retriever").Logger(),
-		pendingHeaders: make(map[uint64]*types.SignedHeader),
-		pendingData:    make(map[uint64]*types.Data),
->>>>>>> 830ae450
 	}
 }
 
 // RetrieveFromDA retrieves blocks from the specified DA height and returns height events
-func (r *daRetriever) RetrieveFromDA(ctx context.Context, daHeight uint64) ([]common.DAHeightEvent, error) {
+func (r *DARetriever) RetrieveFromDA(ctx context.Context, daHeight uint64) ([]common.DAHeightEvent, error) {
 	r.logger.Debug().Uint64("da_height", daHeight).Msg("retrieving from DA")
 	blobsResp, err := r.fetchBlobs(ctx, daHeight)
 	if err != nil {
@@ -100,24 +176,17 @@
 	return r.processBlobs(ctx, blobsResp.Data, daHeight), nil
 }
 
-<<<<<<< HEAD
 // fetchBlobs retrieves blobs from the DA layer
 func (r *DARetriever) fetchBlobs(ctx context.Context, daHeight uint64) (dapkg.ResultRetrieve, error) {
 	// Retrieve from both namespaces
-	headerRes := types.RetrieveWithHelpers(ctx, r.da, r.logger, daHeight, r.namespaceBz, defaultDATimeout)
-=======
-// fetchBlobs retrieves blobs from both header and data namespaces
-func (r *daRetriever) fetchBlobs(ctx context.Context, daHeight uint64) (coreda.ResultRetrieve, error) {
-	// Retrieve from both namespaces using the DA client
-	headerRes := r.client.RetrieveHeaders(ctx, daHeight)
->>>>>>> 830ae450
+	headerRes := retrieveWithHelpers(ctx, r.da, r.logger, daHeight, r.namespaceBz, defaultDATimeout)
 
 	// If namespaces are the same, return header result
-	if bytes.Equal(r.client.GetHeaderNamespace(), r.client.GetDataNamespace()) {
+	if bytes.Equal(r.namespaceBz, r.namespaceDataBz) {
 		return headerRes, r.validateBlobResponse(headerRes, daHeight)
 	}
 
-	dataRes := r.client.RetrieveData(ctx, daHeight)
+	dataRes := retrieveWithHelpers(ctx, r.da, r.logger, daHeight, r.namespaceDataBz, defaultDATimeout)
 
 	// Validate responses
 	headerErr := r.validateBlobResponse(headerRes, daHeight)
@@ -163,13 +232,8 @@
 }
 
 // validateBlobResponse validates a blob response from DA layer
-<<<<<<< HEAD
 // those are the only error code returned by dapkg.RetrieveWithHelpers
 func (r *DARetriever) validateBlobResponse(res dapkg.ResultRetrieve, daHeight uint64) error {
-=======
-// those are the only error code returned by da.RetrieveWithHelpers
-func (r *daRetriever) validateBlobResponse(res coreda.ResultRetrieve, daHeight uint64) error {
->>>>>>> 830ae450
 	switch res.Code {
 	case dapkg.StatusError:
 		return fmt.Errorf("DA retrieval failed: %s", res.Message)
@@ -186,7 +250,7 @@
 }
 
 // processBlobs processes retrieved blobs to extract headers and data and returns height events
-func (r *daRetriever) processBlobs(ctx context.Context, blobs [][]byte, daHeight uint64) []common.DAHeightEvent {
+func (r *DARetriever) processBlobs(ctx context.Context, blobs [][]byte, daHeight uint64) []common.DAHeightEvent {
 	// Decode all blobs
 	for _, bz := range blobs {
 		if len(bz) == 0 {
@@ -247,28 +311,15 @@
 		}
 
 		events = append(events, event)
-	}
-
-	if len(events) > 0 {
-		startHeight := events[0].Header.Height()
-		endHeight := events[0].Header.Height()
-		for _, event := range events {
-			h := event.Header.Height()
-			if h < startHeight {
-				startHeight = h
-			}
-			if h > endHeight {
-				endHeight = h
-			}
-		}
-		r.logger.Info().Uint64("da_height", daHeight).Uint64("start_height", startHeight).Uint64("end_height", endHeight).Msg("processed blocks from DA")
+
+		r.logger.Info().Uint64("height", height).Uint64("da_height", daHeight).Msg("processed block from DA")
 	}
 
 	return events
 }
 
 // tryDecodeHeader attempts to decode a blob as a header
-func (r *daRetriever) tryDecodeHeader(bz []byte, daHeight uint64) *types.SignedHeader {
+func (r *DARetriever) tryDecodeHeader(bz []byte, daHeight uint64) *types.SignedHeader {
 	header := new(types.SignedHeader)
 	var headerPb pb.SignedHeader
 
@@ -298,7 +349,7 @@
 	headerHash := header.Hash().String()
 	r.cache.SetHeaderDAIncluded(headerHash, daHeight, header.Height())
 
-	r.logger.Debug().
+	r.logger.Info().
 		Str("header_hash", headerHash).
 		Uint64("da_height", daHeight).
 		Uint64("height", header.Height()).
@@ -308,7 +359,7 @@
 }
 
 // tryDecodeData attempts to decode a blob as signed data
-func (r *daRetriever) tryDecodeData(bz []byte, daHeight uint64) *types.Data {
+func (r *DARetriever) tryDecodeData(bz []byte, daHeight uint64) *types.Data {
 	var signedData types.SignedData
 	if err := signedData.UnmarshalBinary(bz); err != nil {
 		return nil
@@ -329,7 +380,7 @@
 	dataHash := signedData.Data.DACommitment().String()
 	r.cache.SetDataDAIncluded(dataHash, daHeight, signedData.Height())
 
-	r.logger.Debug().
+	r.logger.Info().
 		Str("data_hash", dataHash).
 		Uint64("da_height", daHeight).
 		Uint64("height", signedData.Height()).
@@ -339,7 +390,7 @@
 }
 
 // assertExpectedProposer validates the proposer address
-func (r *daRetriever) assertExpectedProposer(proposerAddr []byte) error {
+func (r *DARetriever) assertExpectedProposer(proposerAddr []byte) error {
 	if string(proposerAddr) != string(r.genesis.ProposerAddress) {
 		return fmt.Errorf("unexpected proposer: got %x, expected %x",
 			proposerAddr, r.genesis.ProposerAddress)
@@ -348,7 +399,7 @@
 }
 
 // assertValidSignedData validates signed data using the configured signature provider
-func (r *daRetriever) assertValidSignedData(signedData *types.SignedData) error {
+func (r *DARetriever) assertValidSignedData(signedData *types.SignedData) error {
 	if signedData == nil || signedData.Txs == nil {
 		return errors.New("empty signed data")
 	}
