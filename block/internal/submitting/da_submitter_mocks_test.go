package submitting

import (
	"context"
	"testing"
	"time"

	"github.com/rs/zerolog"
	"github.com/stretchr/testify/assert"
	"github.com/stretchr/testify/mock"

	"github.com/evstack/ev-node/block/internal/common"
	"github.com/evstack/ev-node/pkg/config"
	datypes "github.com/evstack/ev-node/pkg/da/types"
	"github.com/evstack/ev-node/pkg/genesis"
	"github.com/evstack/ev-node/test/mocks"
)

// helper to build a basic submitter with provided DA mock client and config overrides
func newTestSubmitter(t *testing.T, mockClient *mocks.MockClient, override func(*config.Config)) *DASubmitter {
	cfg := config.Config{}
	// Keep retries small and backoffs minimal
	cfg.DA.BlockTime.Duration = 1 * time.Millisecond
	cfg.DA.MaxSubmitAttempts = 3
	cfg.DA.SubmitOptions = "opts"
	cfg.DA.Namespace = "ns"
	cfg.DA.DataNamespace = "ns-data"
	if override != nil {
		override(&cfg)
	}
<<<<<<< HEAD
	daClient := da.NewClient(da.Config{
		DA:            mockDA,
		Logger:        zerolog.Nop(),
		Namespace:     cfg.DA.Namespace,
		DataNamespace: cfg.DA.DataNamespace,
	})
	return NewDASubmitter(daClient, cfg, genesis.Genesis{} /*options=*/, common.BlockOptions{}, common.NopMetrics(), zerolog.Nop(), nil, nil)
=======
	if mockClient == nil {
		mockClient = mocks.NewMockClient(t)
	}
	mockClient.On("GetHeaderNamespace").Return([]byte(cfg.DA.Namespace)).Maybe()
	mockClient.On("GetDataNamespace").Return([]byte(cfg.DA.DataNamespace)).Maybe()
	mockClient.On("GetForcedInclusionNamespace").Return([]byte(nil)).Maybe()
	mockClient.On("HasForcedInclusionNamespace").Return(false).Maybe()
	return NewDASubmitter(mockClient, cfg, genesis.Genesis{} /*options=*/, common.BlockOptions{}, common.NopMetrics(), zerolog.Nop())
>>>>>>> c68477c3
}

// marshal helper for simple items
func marshalString(s string) ([]byte, error) { return []byte(s), nil }

func TestSubmitToDA_MempoolRetry_IncreasesGasAndSucceeds(t *testing.T) {
	t.Parallel()

	client := mocks.NewMockClient(t)

	nsBz := datypes.NamespaceFromString("ns").Bytes()
	opts := []byte("opts")
	var usedGas []float64

	client.On("Submit", mock.Anything, mock.Anything, mock.AnythingOfType("float64"), nsBz, opts).
		Run(func(args mock.Arguments) {
			usedGas = append(usedGas, args.Get(2).(float64))
		}).
		Return(datypes.ResultSubmit{BaseResult: datypes.BaseResult{Code: datypes.StatusNotIncludedInBlock, SubmittedCount: 0}}).
		Once()

	ids := [][]byte{[]byte("id1"), []byte("id2"), []byte("id3")}
	client.On("Submit", mock.Anything, mock.Anything, mock.AnythingOfType("float64"), nsBz, opts).
		Run(func(args mock.Arguments) {
			usedGas = append(usedGas, args.Get(2).(float64))
		}).
		Return(datypes.ResultSubmit{BaseResult: datypes.BaseResult{Code: datypes.StatusSuccess, IDs: ids, SubmittedCount: uint64(len(ids))}}).
		Once()

	s := newTestSubmitter(t, client, nil)

	items := []string{"a", "b", "c"}
	ctx := context.Background()
	err := submitToDA[string](
		s,
		ctx,
		items,
		marshalString,
		func(_ []string, _ *datypes.ResultSubmit) {},
		"item",
		nsBz,
		opts,
		nil,
	)
	assert.NoError(t, err)

	// Sentinel value is preserved on retry
	assert.Equal(t, []float64{-1, -1}, usedGas)
}

func TestSubmitToDA_UnknownError_RetriesSameGasThenSucceeds(t *testing.T) {
	t.Parallel()

	client := mocks.NewMockClient(t)

	nsBz := datypes.NamespaceFromString("ns").Bytes()

	opts := []byte("opts")
	var usedGas []float64

	// First attempt: unknown failure -> reasonFailure, gas unchanged for next attempt
	client.On("Submit", mock.Anything, mock.Anything, mock.AnythingOfType("float64"), nsBz, opts).
		Run(func(args mock.Arguments) { usedGas = append(usedGas, args.Get(2).(float64)) }).
		Return(datypes.ResultSubmit{BaseResult: datypes.BaseResult{Code: datypes.StatusError, Message: "boom"}}).
		Once()

	// Second attempt: same gas, success
	ids := [][]byte{[]byte("id1")}
	client.On("Submit", mock.Anything, mock.Anything, mock.AnythingOfType("float64"), nsBz, opts).
		Run(func(args mock.Arguments) { usedGas = append(usedGas, args.Get(2).(float64)) }).
		Return(datypes.ResultSubmit{BaseResult: datypes.BaseResult{Code: datypes.StatusSuccess, IDs: ids, SubmittedCount: uint64(len(ids))}}).
		Once()

	s := newTestSubmitter(t, client, nil)

	items := []string{"x"}
	ctx := context.Background()
	err := submitToDA[string](
		s,
		ctx,
		items,
		marshalString,
		func(_ []string, _ *datypes.ResultSubmit) {},
		"item",
		nsBz,
		opts,
		nil,
	)
	assert.NoError(t, err)
	assert.Equal(t, []float64{-1, -1}, usedGas)
}

func TestSubmitToDA_TooBig_HalvesBatch(t *testing.T) {
	t.Parallel()

	client := mocks.NewMockClient(t)

	nsBz := datypes.NamespaceFromString("ns").Bytes()

	opts := []byte("opts")
	var batchSizes []int

	client.On("Submit", mock.Anything, mock.Anything, mock.Anything, nsBz, opts).
		Run(func(args mock.Arguments) {
			blobs := args.Get(1).([][]byte)
			batchSizes = append(batchSizes, len(blobs))
		}).
		Return(datypes.ResultSubmit{BaseResult: datypes.BaseResult{Code: datypes.StatusTooBig}}).
		Once()

	ids := [][]byte{[]byte("id1"), []byte("id2")}
	client.On("Submit", mock.Anything, mock.Anything, mock.Anything, nsBz, opts).
		Run(func(args mock.Arguments) {
			blobs := args.Get(1).([][]byte)
			batchSizes = append(batchSizes, len(blobs))
		}).
		Return(datypes.ResultSubmit{BaseResult: datypes.BaseResult{Code: datypes.StatusSuccess, IDs: ids, SubmittedCount: uint64(len(ids))}}).
		Once()

	s := newTestSubmitter(t, client, nil)

	items := []string{"a", "b", "c", "d"}
	ctx := context.Background()
	err := submitToDA[string](
		s,
		ctx,
		items,
		marshalString,
		func(_ []string, _ *datypes.ResultSubmit) {},
		"item",
		nsBz,
		opts,
		nil,
	)
	assert.NoError(t, err)
	assert.Equal(t, []int{4, 2}, batchSizes)
}

func TestSubmitToDA_SentinelNoGas_PreservesGasAcrossRetries(t *testing.T) {
	t.Parallel()

	client := mocks.NewMockClient(t)

	nsBz := datypes.NamespaceFromString("ns").Bytes()

	opts := []byte("opts")
	var usedGas []float64

	client.On("Submit", mock.Anything, mock.Anything, mock.AnythingOfType("float64"), nsBz, opts).
		Run(func(args mock.Arguments) { usedGas = append(usedGas, args.Get(2).(float64)) }).
		Return(datypes.ResultSubmit{BaseResult: datypes.BaseResult{Code: datypes.StatusAlreadyInMempool}}).
		Once()

	ids := [][]byte{[]byte("id1")}
	client.On("Submit", mock.Anything, mock.Anything, mock.AnythingOfType("float64"), nsBz, opts).
		Run(func(args mock.Arguments) { usedGas = append(usedGas, args.Get(2).(float64)) }).
		Return(datypes.ResultSubmit{BaseResult: datypes.BaseResult{Code: datypes.StatusSuccess, IDs: ids, SubmittedCount: uint64(len(ids))}}).
		Once()

	s := newTestSubmitter(t, client, nil)

	items := []string{"only"}
	ctx := context.Background()
	err := submitToDA[string](
		s,
		ctx,
		items,
		marshalString,
		func(_ []string, _ *datypes.ResultSubmit) {},
		"item",
		nsBz,
		opts,
		nil,
	)
	assert.NoError(t, err)
	assert.Equal(t, []float64{-1, -1}, usedGas)
}

func TestSubmitToDA_PartialSuccess_AdvancesWindow(t *testing.T) {
	t.Parallel()

	client := mocks.NewMockClient(t)

	nsBz := datypes.NamespaceFromString("ns").Bytes()

	opts := []byte("opts")
	var totalSubmitted int

	firstIDs := [][]byte{[]byte("id1"), []byte("id2")}
	client.On("Submit", mock.Anything, mock.Anything, mock.Anything, nsBz, opts).
		Return(datypes.ResultSubmit{BaseResult: datypes.BaseResult{Code: datypes.StatusSuccess, IDs: firstIDs, SubmittedCount: uint64(len(firstIDs))}}).
		Once()

	secondIDs := [][]byte{[]byte("id3")}
	client.On("Submit", mock.Anything, mock.Anything, mock.Anything, nsBz, opts).
		Return(datypes.ResultSubmit{BaseResult: datypes.BaseResult{Code: datypes.StatusSuccess, IDs: secondIDs, SubmittedCount: uint64(len(secondIDs))}}).
		Once()

	s := newTestSubmitter(t, client, nil)

	items := []string{"a", "b", "c"}
	ctx := context.Background()
	err := submitToDA[string](
		s,
		ctx,
		items,
		marshalString,
		func(submitted []string, _ *datypes.ResultSubmit) { totalSubmitted += len(submitted) },
		"item",
		nsBz,
		opts,
		nil,
	)
	assert.NoError(t, err)
	assert.Equal(t, 3, totalSubmitted)
}<|MERGE_RESOLUTION|>--- conflicted
+++ resolved
@@ -28,15 +28,6 @@
 	if override != nil {
 		override(&cfg)
 	}
-<<<<<<< HEAD
-	daClient := da.NewClient(da.Config{
-		DA:            mockDA,
-		Logger:        zerolog.Nop(),
-		Namespace:     cfg.DA.Namespace,
-		DataNamespace: cfg.DA.DataNamespace,
-	})
-	return NewDASubmitter(daClient, cfg, genesis.Genesis{} /*options=*/, common.BlockOptions{}, common.NopMetrics(), zerolog.Nop(), nil, nil)
-=======
 	if mockClient == nil {
 		mockClient = mocks.NewMockClient(t)
 	}
@@ -44,8 +35,7 @@
 	mockClient.On("GetDataNamespace").Return([]byte(cfg.DA.DataNamespace)).Maybe()
 	mockClient.On("GetForcedInclusionNamespace").Return([]byte(nil)).Maybe()
 	mockClient.On("HasForcedInclusionNamespace").Return(false).Maybe()
-	return NewDASubmitter(mockClient, cfg, genesis.Genesis{} /*options=*/, common.BlockOptions{}, common.NopMetrics(), zerolog.Nop())
->>>>>>> c68477c3
+	return NewDASubmitter(mockClient, cfg, genesis.Genesis{} /*options=*/, common.BlockOptions{}, common.NopMetrics(), zerolog.Nop(), nil, nil)
 }
 
 // marshal helper for simple items
