--- conflicted
+++ resolved
@@ -18,7 +18,6 @@
 
 	"github.com/evstack/ev-node/block/internal/cache"
 	"github.com/evstack/ev-node/block/internal/common"
-	"github.com/evstack/ev-node/block/internal/da"
 	"github.com/evstack/ev-node/pkg/config"
 	"github.com/evstack/ev-node/pkg/genesis"
 	"github.com/evstack/ev-node/pkg/rpc/server"
@@ -162,25 +161,14 @@
 	cfg.DA.Namespace = "test-ns"
 	cfg.DA.DataNamespace = "test-data-ns"
 	metrics := common.NopMetrics()
-<<<<<<< HEAD
-	daClient := da.NewClient(da.Config{
-		DA:            nil,
-		Logger:        zerolog.Nop(),
-		Namespace:     cfg.DA.Namespace,
-		DataNamespace: cfg.DA.DataNamespace,
-	})
-	daSub := NewDASubmitter(daClient, cfg, genesis.Genesis{}, common.BlockOptions{}, metrics, zerolog.Nop(), nil, nil)
-	s := NewSubmitter(mockStore, nil, cm, metrics, cfg, genesis.Genesis{}, daSub, nil, zerolog.Nop(), nil)
-=======
 	daClient := testmocks.NewMockClient(t)
 	// Namespace getters may be called implicitly; allow optional returns
 	daClient.On("GetHeaderNamespace").Return([]byte(cfg.DA.Namespace)).Maybe()
 	daClient.On("GetDataNamespace").Return([]byte(cfg.DA.DataNamespace)).Maybe()
 	daClient.On("GetForcedInclusionNamespace").Return([]byte(nil)).Maybe()
 	daClient.On("HasForcedInclusionNamespace").Return(false).Maybe()
-	daSub := NewDASubmitter(daClient, cfg, genesis.Genesis{}, common.BlockOptions{}, metrics, zerolog.Nop())
+	daSub := NewDASubmitter(daClient, cfg, genesis.Genesis{}, common.BlockOptions{}, metrics, zerolog.Nop(), nil, nil)
 	s := NewSubmitter(mockStore, nil, cm, metrics, cfg, genesis.Genesis{}, daSub, nil, nil, zerolog.Nop(), nil)
->>>>>>> d386df54
 	s.ctx = ctx
 
 	h, d := newHeaderAndData("chain", 1, true)
@@ -258,24 +246,13 @@
 	exec.On("SetFinal", mock.Anything, uint64(1)).Return(nil).Once()
 	exec.On("SetFinal", mock.Anything, uint64(2)).Return(nil).Once()
 
-<<<<<<< HEAD
-	daClient := da.NewClient(da.Config{
-		DA:            nil,
-		Logger:        zerolog.Nop(),
-		Namespace:     cfg.DA.Namespace,
-		DataNamespace: cfg.DA.DataNamespace,
-	})
-	daSub := NewDASubmitter(daClient, cfg, genesis.Genesis{}, common.BlockOptions{}, metrics, zerolog.Nop(), nil, nil)
-	s := NewSubmitter(st, exec, cm, metrics, cfg, genesis.Genesis{}, daSub, nil, zerolog.Nop(), nil)
-=======
 	daClient := testmocks.NewMockClient(t)
 	daClient.On("GetHeaderNamespace").Return([]byte(cfg.DA.Namespace)).Maybe()
 	daClient.On("GetDataNamespace").Return([]byte(cfg.DA.DataNamespace)).Maybe()
 	daClient.On("GetForcedInclusionNamespace").Return([]byte(nil)).Maybe()
 	daClient.On("HasForcedInclusionNamespace").Return(false).Maybe()
-	daSub := NewDASubmitter(daClient, cfg, genesis.Genesis{}, common.BlockOptions{}, metrics, zerolog.Nop())
+	daSub := NewDASubmitter(daClient, cfg, genesis.Genesis{}, common.BlockOptions{}, metrics, zerolog.Nop(), nil ,nil)
 	s := NewSubmitter(st, exec, cm, metrics, cfg, genesis.Genesis{}, daSub, nil, nil, zerolog.Nop(), nil)
->>>>>>> d386df54
 
 	// prepare two consecutive blocks in store with DA included in cache
 	h1, d1 := newHeaderAndData("chain", 1, true)
@@ -459,24 +436,13 @@
 	exec.On("SetFinal", mock.Anything, uint64(1)).Return(nil).Once()
 	exec.On("SetFinal", mock.Anything, uint64(2)).Return(nil).Once()
 
-<<<<<<< HEAD
-	daClient := da.NewClient(da.Config{
-		DA:            nil,
-		Logger:        zerolog.Nop(),
-		Namespace:     cfg.DA.Namespace,
-		DataNamespace: cfg.DA.DataNamespace,
-	})
-	daSub := NewDASubmitter(daClient, cfg, genesis.Genesis{}, common.BlockOptions{}, metrics, zerolog.Nop(), nil, nil)
-	s := NewSubmitter(st, exec, cm, metrics, cfg, genesis.Genesis{}, daSub, nil, zerolog.Nop(), nil)
-=======
 	daClient := testmocks.NewMockClient(t)
 	daClient.On("GetHeaderNamespace").Return([]byte(cfg.DA.Namespace)).Maybe()
 	daClient.On("GetDataNamespace").Return([]byte(cfg.DA.DataNamespace)).Maybe()
 	daClient.On("GetForcedInclusionNamespace").Return([]byte(nil)).Maybe()
 	daClient.On("HasForcedInclusionNamespace").Return(false).Maybe()
-	daSub := NewDASubmitter(daClient, cfg, genesis.Genesis{}, common.BlockOptions{}, metrics, zerolog.Nop())
+	daSub := NewDASubmitter(daClient, cfg, genesis.Genesis{}, common.BlockOptions{}, metrics, zerolog.Nop(), nil, nil)
 	s := NewSubmitter(st, exec, cm, metrics, cfg, genesis.Genesis{}, daSub, nil, nil, zerolog.Nop(), nil)
->>>>>>> d386df54
 
 	// Create test blocks
 	h1, d1 := newHeaderAndData("chain", 1, true)
