--- conflicted
+++ resolved
@@ -4,6 +4,7 @@
 	"bytes"
 	"context"
 	"encoding/json"
+	"errors"
 	"fmt"
 	"time"
 
@@ -12,12 +13,7 @@
 
 	"github.com/evstack/ev-node/block/internal/cache"
 	"github.com/evstack/ev-node/block/internal/common"
-<<<<<<< HEAD
 	dapkg "github.com/evstack/ev-node/da"
-=======
-	"github.com/evstack/ev-node/block/internal/da"
-	coreda "github.com/evstack/ev-node/core/da"
->>>>>>> 830ae450
 	"github.com/evstack/ev-node/pkg/config"
 	pkgda "github.com/evstack/ev-node/pkg/da"
 	"github.com/evstack/ev-node/pkg/genesis"
@@ -30,6 +26,103 @@
 	submissionTimeout = 60 * time.Second
 	initialBackoff    = 100 * time.Millisecond
 )
+
+// submitWithHelpers performs blob submission using the underlying DA layer,
+// handling error mapping to produce a ResultSubmit.
+func submitWithHelpers(
+	ctx context.Context,
+	daLayer dapkg.DA,
+	logger zerolog.Logger,
+	data [][]byte,
+	gasPrice float64,
+	namespace []byte,
+	options []byte,
+) dapkg.ResultSubmit {
+	ids, err := daLayer.SubmitWithOptions(ctx, data, gasPrice, namespace, options)
+
+	// calculate blob size
+	var blobSize uint64
+	for _, blob := range data {
+		blobSize += uint64(len(blob))
+	}
+
+	// Handle errors returned by Submit
+	if err != nil {
+		if errors.Is(err, context.Canceled) {
+			logger.Debug().Msg("DA submission canceled via helper due to context cancellation")
+			return dapkg.ResultSubmit{
+				BaseResult: dapkg.BaseResult{
+					Code:     dapkg.StatusContextCanceled,
+					Message:  "submission canceled",
+					IDs:      ids,
+					BlobSize: blobSize,
+				},
+			}
+		}
+		status := dapkg.StatusError
+		switch {
+		case errors.Is(err, dapkg.ErrTxTimedOut):
+			status = dapkg.StatusNotIncludedInBlock
+		case errors.Is(err, dapkg.ErrTxAlreadyInMempool):
+			status = dapkg.StatusAlreadyInMempool
+		case errors.Is(err, dapkg.ErrTxIncorrectAccountSequence):
+			status = dapkg.StatusIncorrectAccountSequence
+		case errors.Is(err, dapkg.ErrBlobSizeOverLimit):
+			status = dapkg.StatusTooBig
+		case errors.Is(err, dapkg.ErrContextDeadline):
+			status = dapkg.StatusContextDeadline
+		}
+
+		// Use debug level for StatusTooBig as it gets handled later in submitToDA through recursive splitting
+		if status == dapkg.StatusTooBig {
+			logger.Debug().Err(err).Uint64("status", uint64(status)).Msg("DA submission failed via helper")
+		} else {
+			logger.Error().Err(err).Uint64("status", uint64(status)).Msg("DA submission failed via helper")
+		}
+		return dapkg.ResultSubmit{
+			BaseResult: dapkg.BaseResult{
+				Code:           status,
+				Message:        "failed to submit blobs: " + err.Error(),
+				IDs:            ids,
+				SubmittedCount: uint64(len(ids)),
+				Height:         0,
+				Timestamp:      time.Now(),
+				BlobSize:       blobSize,
+			},
+		}
+	}
+
+	if len(ids) == 0 && len(data) > 0 {
+		logger.Warn().Msg("DA submission via helper returned no IDs for non-empty input data")
+		return dapkg.ResultSubmit{
+			BaseResult: dapkg.BaseResult{
+				Code:    dapkg.StatusError,
+				Message: "failed to submit blobs: no IDs returned despite non-empty input",
+			},
+		}
+	}
+
+	// Get height from the first ID
+	var height uint64
+	if len(ids) > 0 {
+		height, _, err = dapkg.SplitID(ids[0])
+		if err != nil {
+			logger.Error().Err(err).Msg("failed to split ID")
+		}
+	}
+
+	logger.Debug().Int("num_ids", len(ids)).Msg("DA submission successful via helper")
+	return dapkg.ResultSubmit{
+		BaseResult: dapkg.BaseResult{
+			Code:           dapkg.StatusSuccess,
+			IDs:            ids,
+			SubmittedCount: uint64(len(ids)),
+			Height:         height,
+			BlobSize:       blobSize,
+			Timestamp:      time.Now(),
+		},
+	}
+}
 
 // retryPolicy defines clamped bounds for retries and backoff.
 type retryPolicy struct {
@@ -99,28 +192,24 @@
 
 // DASubmitter handles DA submission operations
 type DASubmitter struct {
-<<<<<<< HEAD
 	da      dapkg.DA
-=======
-	client  da.Client
->>>>>>> 830ae450
 	config  config.Config
 	genesis genesis.Genesis
 	options common.BlockOptions
 	logger  zerolog.Logger
 	metrics *common.Metrics
 
+	// calculate namespaces bytes once and reuse them
+	namespaceBz     []byte
+	namespaceDataBz []byte
+
 	// address selector for multi-account support
 	addressSelector pkgda.AddressSelector
 }
 
 // NewDASubmitter creates a new DA submitter
 func NewDASubmitter(
-<<<<<<< HEAD
 	da dapkg.DA,
-=======
-	client da.Client,
->>>>>>> 830ae450
 	config config.Config,
 	genesis genesis.Genesis,
 	options common.BlockOptions,
@@ -131,7 +220,7 @@
 
 	if config.RPC.EnableDAVisualization {
 		visualizerLogger := logger.With().Str("component", "da_visualization").Logger()
-		server.SetDAVisualizationServer(server.NewDAVisualizationServer(client.GetDA(), visualizerLogger, config.Node.Aggregator))
+		server.SetDAVisualizationServer(server.NewDAVisualizationServer(da, visualizerLogger, config.Node.Aggregator))
 	}
 
 	// Use NoOp metrics if nil to avoid nil checks throughout the code
@@ -151,17 +240,14 @@
 	}
 
 	return &DASubmitter{
-		client:          client,
+		da:              da,
 		config:          config,
 		genesis:         genesis,
 		options:         options,
 		metrics:         metrics,
 		logger:          daSubmitterLogger,
-<<<<<<< HEAD
 		namespaceBz:     dapkg.NamespaceFromString(config.DA.GetNamespace()).Bytes(),
 		namespaceDataBz: dapkg.NamespaceFromString(config.DA.GetDataNamespace()).Bytes(),
-=======
->>>>>>> 830ae450
 		addressSelector: addressSelector,
 	}
 }
@@ -211,7 +297,7 @@
 			}
 		},
 		"header",
-		s.client.GetHeaderNamespace(),
+		s.namespaceBz,
 		[]byte(s.config.DA.SubmitOptions),
 		func() uint64 { return cache.NumPendingHeaders() },
 	)
@@ -254,7 +340,7 @@
 			}
 		},
 		"data",
-		s.client.GetDataNamespace(),
+		s.namespaceDataBz,
 		[]byte(s.config.DA.SubmitOptions),
 		func() uint64 { return cache.NumPendingData() },
 	)
@@ -423,7 +509,7 @@
 
 		// Perform submission
 		start := time.Now()
-		res := s.client.Submit(submitCtx, marshaled, -1, namespace, mergedOptions)
+		res := submitWithHelpers(submitCtx, s.da, s.logger, marshaled, -1, namespace, mergedOptions)
 		s.logger.Debug().Int("attempts", rs.Attempt).Dur("elapsed", time.Since(start)).Uint64("code", uint64(res.Code)).Msg("got SubmitWithHelpers response from celestia")
 
 		// Record submission result for observability
