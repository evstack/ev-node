package submitting

import (
	"bytes"
	"context"
	"encoding/json"
	"fmt"
	"sync"
	"time"

	"github.com/rs/zerolog"
	"google.golang.org/protobuf/proto"

	"github.com/evstack/ev-node/block/internal/cache"
	"github.com/evstack/ev-node/block/internal/common"
	"github.com/evstack/ev-node/block/internal/da"
	"github.com/evstack/ev-node/pkg/blob"
	"github.com/evstack/ev-node/pkg/config"
	pkgda "github.com/evstack/ev-node/pkg/da"
	datypes "github.com/evstack/ev-node/pkg/da/types"
	"github.com/evstack/ev-node/pkg/genesis"
	"github.com/evstack/ev-node/pkg/rpc/server"
	"github.com/evstack/ev-node/pkg/signer"
	"github.com/evstack/ev-node/types"
)

const initialBackoff = 100 * time.Millisecond

// retryPolicy defines clamped bounds for retries and backoff.
type retryPolicy struct {
	MaxAttempts  int
	MinBackoff   time.Duration
	MaxBackoff   time.Duration
	MaxBlobBytes int
}

func defaultRetryPolicy(maxAttempts int, maxDuration time.Duration) retryPolicy {
	return retryPolicy{
		MaxAttempts:  maxAttempts,
		MinBackoff:   initialBackoff,
		MaxBackoff:   maxDuration,
		MaxBlobBytes: common.DefaultMaxBlobSize,
	}
}

// retryState holds the current retry attempt and backoff.
type retryState struct {
	Attempt int
	Backoff time.Duration
}

type retryReason int

const (
	reasonUndefined retryReason = iota
	reasonFailure
	reasonMempool
	reasonSuccess
	reasonTooBig
)

func (rs *retryState) Next(reason retryReason, pol retryPolicy) {
	switch reason {
	case reasonSuccess:
		rs.Backoff = pol.MinBackoff
	case reasonMempool:
		rs.Backoff = pol.MaxBackoff
	case reasonFailure, reasonTooBig:
		if rs.Backoff == 0 {
			rs.Backoff = pol.MinBackoff
		} else {
			rs.Backoff *= 2
		}
		rs.Backoff = clamp(rs.Backoff, pol.MinBackoff, pol.MaxBackoff)
	default:
		rs.Backoff = 0
	}
	rs.Attempt++
}

// clamp constrains a duration between min and max bounds
func clamp(v, min, max time.Duration) time.Duration {
	if min > max {
		min, max = max, min
	}
	if v < min {
		return min
	}
	if v > max {
		return max
	}
	return v
}

// DASubmitter handles DA submission operations
type DASubmitter struct {
	client  da.Client
	config  config.Config
	genesis genesis.Genesis
	options common.BlockOptions
	logger  zerolog.Logger
	metrics *common.Metrics

	// address selector for multi-account support
	addressSelector pkgda.AddressSelector
}

// NewDASubmitter creates a new DA submitter
func NewDASubmitter(
	client da.Client,
	config config.Config,
	genesis genesis.Genesis,
	options common.BlockOptions,
	metrics *common.Metrics,
	logger zerolog.Logger,
) *DASubmitter {
	daSubmitterLogger := logger.With().Str("component", "da_submitter").Logger()

	if config.RPC.EnableDAVisualization {
		visualizerLogger := logger.With().Str("component", "da_visualization").Logger()
		server.SetDAVisualizationServer(
			server.NewDAVisualizationServer(
				func(ctx context.Context, id []byte, ns []byte) ([]datypes.Blob, error) {
					// minimal fetch: derive height from ID and use namespace provided
					height, _ := blob.SplitID(id)
					res := client.Retrieve(ctx, height, ns)
					if res.Code != datypes.StatusSuccess || len(res.Data) == 0 {
						return nil, fmt.Errorf("blob not found")
					}
					return res.Data, nil
				},
				visualizerLogger,
				config.Node.Aggregator,
			),
		)
	}

	// Use NoOp metrics if nil to avoid nil checks throughout the code
	if metrics == nil {
		metrics = common.NopMetrics()
	}

	// Create address selector based on configuration
	var addressSelector pkgda.AddressSelector
	if len(config.DA.SigningAddresses) > 0 {
		addressSelector = pkgda.NewRoundRobinSelector(config.DA.SigningAddresses)
		daSubmitterLogger.Info().
			Int("num_addresses", len(config.DA.SigningAddresses)).
			Msg("initialized round-robin address selector for multi-account DA submissions")
	} else {
		addressSelector = pkgda.NewNoOpSelector()
	}

	return &DASubmitter{
		client:          client,
		config:          config,
		genesis:         genesis,
		options:         options,
		metrics:         metrics,
		logger:          daSubmitterLogger,
		addressSelector: addressSelector,
	}
}

// recordFailure records a DA submission failure in metrics
func (s *DASubmitter) recordFailure(reason common.DASubmitterFailureReason) {
	counter, ok := s.metrics.DASubmitterFailures[reason]
	if !ok {
		s.logger.Warn().Str("reason", string(reason)).Msg("unregistered failure reason, metric not recorded")
		return
	}
	counter.Add(1)

	if gauge, ok := s.metrics.DASubmitterLastFailure[reason]; ok {
		gauge.Set(float64(time.Now().Unix()))
	}
}

// SubmitHeaders submits pending headers to DA layer
func (s *DASubmitter) SubmitHeaders(ctx context.Context, cache cache.Manager) error {
	headers, err := cache.GetPendingHeaders(ctx)
	if err != nil {
		return fmt.Errorf("failed to get pending headers: %w", err)
	}

	if len(headers) == 0 {
		return nil
	}

	s.logger.Info().Int("count", len(headers)).Msg("submitting headers to DA")

	return submitToDA(s, ctx, headers,
		func(header *types.SignedHeader) ([]byte, error) {
			headerPb, err := header.ToProto()
			if err != nil {
				return nil, fmt.Errorf("failed to convert header to proto: %w", err)
			}
			return proto.Marshal(headerPb)
		},
		func(submitted []*types.SignedHeader, res *datypes.ResultSubmit) {
			for _, header := range submitted {
				cache.SetHeaderDAIncluded(header.Hash().String(), res.Height, header.Height())
			}
			if l := len(submitted); l > 0 {
				lastHeight := submitted[l-1].Height()
				cache.SetLastSubmittedHeaderHeight(ctx, lastHeight)
			}
		},
		"header",
		s.client.GetHeaderNamespace(),
		[]byte(s.config.DA.SubmitOptions),
		func() uint64 { return cache.NumPendingHeaders() },
	)
}

// SubmitData submits pending data to DA layer
func (s *DASubmitter) SubmitData(ctx context.Context, cache cache.Manager, signer signer.Signer, genesis genesis.Genesis) error {
	dataList, err := cache.GetPendingData(ctx)
	if err != nil {
		return fmt.Errorf("failed to get pending data: %w", err)
	}

	if len(dataList) == 0 {
		return nil
	}

	// Sign the data
	signedDataList, err := s.createSignedData(dataList, signer, genesis)
	if err != nil {
		return fmt.Errorf("failed to create signed data: %w", err)
	}

	if len(signedDataList) == 0 {
		return nil // No non-empty data to submit
	}

	s.logger.Info().Int("count", len(signedDataList)).Msg("submitting data to DA")

	return submitToDA(s, ctx, signedDataList,
		func(signedData *types.SignedData) ([]byte, error) {
			return signedData.MarshalBinary()
		},
		func(submitted []*types.SignedData, res *datypes.ResultSubmit) {
			for _, sd := range submitted {
				cache.SetDataDAIncluded(sd.Data.DACommitment().String(), res.Height, sd.Height())
			}
			if l := len(submitted); l > 0 {
				lastHeight := submitted[l-1].Height()
				cache.SetLastSubmittedDataHeight(ctx, lastHeight)
			}
		},
		"data",
		s.client.GetDataNamespace(),
		[]byte(s.config.DA.SubmitOptions),
		func() uint64 { return cache.NumPendingData() },
	)
}

// createSignedData creates signed data from raw data
func (s *DASubmitter) createSignedData(dataList []*types.SignedData, signer signer.Signer, genesis genesis.Genesis) ([]*types.SignedData, error) {
	if signer == nil {
		return nil, fmt.Errorf("signer is nil")
	}

	pubKey, err := signer.GetPublic()
	if err != nil {
		return nil, fmt.Errorf("failed to get public key: %w", err)
	}

	addr, err := signer.GetAddress()
	if err != nil {
		return nil, fmt.Errorf("failed to get address: %w", err)
	}

	if len(genesis.ProposerAddress) > 0 && !bytes.Equal(addr, genesis.ProposerAddress) {
		return nil, fmt.Errorf("signer address mismatch with genesis proposer")
	}

	signerInfo := types.Signer{
		PubKey:  pubKey,
		Address: addr,
	}

	signedDataList := make([]*types.SignedData, 0, len(dataList))

	for _, data := range dataList {
		// Skip empty data
		if len(data.Txs) == 0 {
			continue
		}

		// Sign the data
		dataBytes, err := data.Data.MarshalBinary()
		if err != nil {
			return nil, fmt.Errorf("failed to marshal data: %w", err)
		}

		signature, err := signer.Sign(dataBytes)
		if err != nil {
			return nil, fmt.Errorf("failed to sign data: %w", err)
		}

		signedData := &types.SignedData{
			Data:      data.Data,
			Signature: signature,
			Signer:    signerInfo,
		}

		signedDataList = append(signedDataList, signedData)
	}

	return signedDataList, nil
}

// mergeSubmitOptions merges the base submit options with a signing address.
// If the base options are valid JSON, the signing address is added to the JSON object.
// Otherwise, a new JSON object is created with just the signing address.
// Returns the base options unchanged if no signing address is provided.
func mergeSubmitOptions(baseOptions []byte, signingAddress string) ([]byte, error) {
	if signingAddress == "" {
		return baseOptions, nil
	}

	var optionsMap map[string]any

	// If base options are provided, try to parse them as JSON
	if len(baseOptions) > 0 {
		// Try to unmarshal existing options, ignoring errors for non-JSON input
		if err := json.Unmarshal(baseOptions, &optionsMap); err != nil {
			// Not valid JSON - start with empty map
			optionsMap = make(map[string]any)
		}
	}

	// Ensure map is initialized even if unmarshal returned nil
	if optionsMap == nil {
		optionsMap = make(map[string]any)
	}

	// Add or override the signing address
	// Note: Uses "signer_address" to match Celestia's TxConfig JSON schema
	optionsMap["signer_address"] = signingAddress

	// Marshal back to JSON
	mergedOptions, err := json.Marshal(optionsMap)
	if err != nil {
		return nil, fmt.Errorf("failed to marshal submit options: %w", err)
	}

	return mergedOptions, nil
}

// submitToDA is a generic helper for submitting items to the DA layer with retry, backoff, and gas price logic.
func submitToDA[T any](
	s *DASubmitter,
	ctx context.Context,
	items []T,
	marshalFn func(T) ([]byte, error),
	postSubmit func([]T, *datypes.ResultSubmit),
	itemType string,
	namespace []byte,
	options []byte,
	getTotalPendingFn func() uint64,
) error {
	marshaled, err := marshalItems(ctx, items, marshalFn, itemType)
	if err != nil {
		return err
	}

	pol := defaultRetryPolicy(s.config.DA.MaxSubmitAttempts, s.config.DA.BlockTime.Duration)

	rs := retryState{Attempt: 0, Backoff: 0}

	// Limit this submission to a single size-capped batch
	if len(marshaled) > 0 {
		batchItems, batchMarshaled, err := limitBatchBySize(items, marshaled, pol.MaxBlobBytes)
		if err != nil {
			s.logger.Error().
				Str("itemType", itemType).
				Int("maxBlobBytes", pol.MaxBlobBytes).
				Err(err).
				Msg("CRITICAL: Unrecoverable error - item exceeds maximum blob size")
			return fmt.Errorf("unrecoverable error: no %s items fit within max blob size: %w", itemType, err)
		}
		items = batchItems
		marshaled = batchMarshaled
	}

	// Update pending blobs metric to track total backlog
	if getTotalPendingFn != nil {
		s.metrics.DASubmitterPendingBlobs.Set(float64(getTotalPendingFn()))
	}

	// Start the retry loop
	for rs.Attempt < pol.MaxAttempts {
		// Record resend metric for retry attempts (not the first attempt)
		if rs.Attempt > 0 {
			s.metrics.DASubmitterResends.Add(1)
		}

		if err := waitForBackoffOrContext(ctx, rs.Backoff); err != nil {
			return err
		}

		// Select signing address and merge with options
		signingAddress := s.addressSelector.Next()
		mergedOptions, err := mergeSubmitOptions(options, signingAddress)
		if err != nil {
			s.logger.Error().Err(err).Msg("failed to merge submit options with signing address")
			return fmt.Errorf("failed to merge submit options: %w", err)
		}

		if signingAddress != "" {
			s.logger.Debug().Str("signingAddress", signingAddress).Msg("using signing address for DA submission")
		}

		// Perform submission
		start := time.Now()
<<<<<<< HEAD
		res := s.client.Submit(submitCtx, marshaled, namespace, mergedOptions)
=======
		res := s.client.Submit(ctx, marshaled, -1, namespace, mergedOptions)
>>>>>>> f1e677d4
		s.logger.Debug().Int("attempts", rs.Attempt).Dur("elapsed", time.Since(start)).Uint64("code", uint64(res.Code)).Msg("got SubmitWithHelpers response from celestia")

		// Record submission result for observability
		if daVisualizationServer := server.GetDAVisualizationServer(); daVisualizationServer != nil {
			daVisualizationServer.RecordSubmission(&res, 0, uint64(len(items)))
		}

		switch res.Code {
		case datypes.StatusSuccess:
			submitted := items[:res.SubmittedCount]
			postSubmit(submitted, &res)
			s.logger.Info().Str("itemType", itemType).Uint64("count", res.SubmittedCount).Msg("successfully submitted items to DA layer")
			if int(res.SubmittedCount) == len(items) {
				rs.Next(reasonSuccess, pol)
				// Update pending blobs metric to reflect total backlog
				if getTotalPendingFn != nil {
					s.metrics.DASubmitterPendingBlobs.Set(float64(getTotalPendingFn()))
				}
				return nil
			}
			// partial success: advance window
			items = items[res.SubmittedCount:]
			marshaled = marshaled[res.SubmittedCount:]
			rs.Next(reasonSuccess, pol)
			// Update pending blobs count to reflect total backlog
			if getTotalPendingFn != nil {
				s.metrics.DASubmitterPendingBlobs.Set(float64(getTotalPendingFn()))
			}

		case datypes.StatusTooBig:
			// Record failure metric
			s.recordFailure(common.DASubmitterFailureReasonTooBig)
			// Iteratively halve until it fits or single-item too big
			if len(items) == 1 {
				s.logger.Error().
					Str("itemType", itemType).
					Int("maxBlobBytes", pol.MaxBlobBytes).
					Msg("CRITICAL: Unrecoverable error - single item exceeds DA blob size limit")
				return fmt.Errorf("unrecoverable error: %w: single %s item exceeds DA blob size limit", common.ErrOversizedItem, itemType)
			}
			half := len(items) / 2
			if half == 0 {
				half = 1
			}
			items = items[:half]
			marshaled = marshaled[:half]
			s.logger.Debug().Int("newBatchSize", half).Msg("batch too big; halving and retrying")
			rs.Next(reasonTooBig, pol)
			// Update pending blobs count to reflect total backlog
			if getTotalPendingFn != nil {
				s.metrics.DASubmitterPendingBlobs.Set(float64(getTotalPendingFn()))
			}

		case datypes.StatusNotIncludedInBlock:
			// Record failure metric
			s.recordFailure(common.DASubmitterFailureReasonNotIncludedInBlock)
			s.logger.Info().Dur("backoff", pol.MaxBackoff).Msg("retrying due to mempool state")
			rs.Next(reasonMempool, pol)

		case datypes.StatusAlreadyInMempool:
			// Record failure metric
			s.recordFailure(common.DASubmitterFailureReasonAlreadyInMempool)
			s.logger.Info().Dur("backoff", pol.MaxBackoff).Msg("retrying due to mempool state")
			rs.Next(reasonMempool, pol)

		case datypes.StatusContextCanceled:
			// Record failure metric
			s.recordFailure(common.DASubmitterFailureReasonContextCanceled)
			s.logger.Info().Msg("DA layer submission canceled due to context cancellation")
			return context.Canceled

		default:
			// Record failure metric
			s.recordFailure(common.DASubmitterFailureReasonUnknown)
			s.logger.Error().Str("error", res.Message).Int("attempt", rs.Attempt+1).Msg("DA layer submission failed")
			rs.Next(reasonFailure, pol)
		}
	}

	// Final failure after max attempts
	s.recordFailure(common.DASubmitterFailureReasonTimeout)
	return fmt.Errorf("failed to submit all %s(s) to DA layer after %d attempts", itemType, rs.Attempt)
}

// limitBatchBySize returns a prefix of items whose total marshaled size does not exceed maxBytes.
// If the first item exceeds maxBytes, it returns ErrOversizedItem which is unrecoverable.
func limitBatchBySize[T any](items []T, marshaled [][]byte, maxBytes int) ([]T, [][]byte, error) {
	total := 0
	count := 0
	for i := 0; i < len(items); i++ {
		sz := len(marshaled[i])
		if sz > maxBytes {
			if i == 0 {
				return nil, nil, fmt.Errorf("%w: item size %d exceeds max %d", common.ErrOversizedItem, sz, maxBytes)
			}
			break
		}
		if total+sz > maxBytes {
			break
		}
		total += sz
		count++
	}
	if count == 0 {
		return nil, nil, fmt.Errorf("no items fit within %d bytes", maxBytes)
	}
	return items[:count], marshaled[:count], nil
}

func marshalItems[T any](
	parentCtx context.Context,
	items []T,
	marshalFn func(T) ([]byte, error),
	itemType string,
) ([][]byte, error) {
	if len(items) == 0 {
		return nil, nil
	}
	marshaled := make([][]byte, len(items))
	ctx, cancel := context.WithCancel(parentCtx)
	defer cancel()

	// Semaphore to limit concurrency to 32 workers
	sem := make(chan struct{}, 32)

	// Use a channel to collect results from goroutines
	resultCh := make(chan error, len(items))

	// Marshal items concurrently
	var wg sync.WaitGroup
	for i, item := range items {
		wg.Add(1)
		go func(idx int, itm T) {
			defer wg.Done()

			select {
			case <-ctx.Done():
				resultCh <- ctx.Err()
				return
			case sem <- struct{}{}:
			}
			defer func() { <-sem }()

			select {
			case <-ctx.Done():
				resultCh <- ctx.Err()
			default:
				bz, err := marshalFn(itm)
				if err != nil {
					resultCh <- fmt.Errorf("failed to marshal %s item at index %d: %w", itemType, idx, err)
					cancel()
					return
				}
				marshaled[idx] = bz
				resultCh <- nil
			}
		}(i, item)
	}

	// Wait for all goroutines to complete and check for errors
	defer wg.Wait()
	for i := 0; i < len(items); i++ {
		if err := <-resultCh; err != nil {
			return nil, err
		}
	}
	return marshaled, nil
}

func waitForBackoffOrContext(ctx context.Context, backoff time.Duration) error {
	if backoff <= 0 {
		select {
		case <-ctx.Done():
			return ctx.Err()
		default:
			return nil
		}
	}
	timer := time.NewTimer(backoff)
	defer timer.Stop()
	select {
	case <-ctx.Done():
		return ctx.Err()
	case <-timer.C:
		return nil
	}
}<|MERGE_RESOLUTION|>--- conflicted
+++ resolved
@@ -416,11 +416,7 @@
 
 		// Perform submission
 		start := time.Now()
-<<<<<<< HEAD
-		res := s.client.Submit(submitCtx, marshaled, namespace, mergedOptions)
-=======
-		res := s.client.Submit(ctx, marshaled, -1, namespace, mergedOptions)
->>>>>>> f1e677d4
+		res := s.client.Submit(ctx, marshaled, namespace, mergedOptions)
 		s.logger.Debug().Int("attempts", rs.Attempt).Dur("elapsed", time.Since(start)).Uint64("code", uint64(res.Code)).Msg("got SubmitWithHelpers response from celestia")
 
 		// Record submission result for observability
