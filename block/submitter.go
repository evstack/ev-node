--- conflicted
+++ resolved
@@ -216,26 +216,17 @@
 	itemType string,
 	namespace []byte,
 ) error {
-<<<<<<< HEAD
-	submittedAll := false
-	var backoff time.Duration
-	attempt := 0
-
-	// Get gas price from DA layer
-	initialGasPrice, err := m.da.GasPrice(ctx)
-	if err != nil {
-		m.logger.Warn().Err(err).Msg("failed to get gas price from DA layer, using default")
-		initialGasPrice = 0.0 // fallback default
-	}
-	gasPrice := initialGasPrice
-=======
 	marshaled, err := marshalItems(items, marshalFn, itemType)
 	if err != nil {
 		return err
 	}
 
-	retryStrategy := newRetryStrategy(m.gasPrice, m.config.DA.BlockTime.Duration, m.config.DA.MaxSubmitAttempts)
->>>>>>> a53a7ace
+	gasPrice, err := m.da.GasPrice(ctx)
+	if err != nil {
+		return err
+	}
+
+	retryStrategy := newRetryStrategy(gasPrice, m.config.DA.BlockTime.Duration, m.config.DA.MaxSubmitAttempts)
 	remaining := items
 	numSubmitted := 0
 
@@ -307,10 +298,10 @@
 ) submissionOutcome[T] {
 	switch res.Code {
 	case coreda.StatusSuccess:
-		return handleSuccessfulSubmission(m, remaining, marshaled, &res, postSubmit, retryStrategy, itemType)
+		return handleSuccessfulSubmission(ctx, m, remaining, marshaled, &res, postSubmit, retryStrategy, itemType)
 
 	case coreda.StatusNotIncludedInBlock, coreda.StatusAlreadyInMempool:
-		return handleMempoolFailure(m, &res, retryStrategy, retryStrategy.attempt, remaining, marshaled)
+		return handleMempoolFailure(ctx, m, &res, retryStrategy, retryStrategy.attempt, remaining, marshaled)
 
 	case coreda.StatusContextCanceled:
 		m.logger.Info().Int("attempt", retryStrategy.attempt).Msg("DA layer submission canceled due to context cancellation")
@@ -329,6 +320,7 @@
 }
 
 func handleSuccessfulSubmission[T any](
+	ctx context.Context,
 	m *Manager,
 	remaining []T,
 	marshaled [][]byte,
@@ -344,66 +336,25 @@
 
 	m.logger.Info().Str("itemType", itemType).Float64("gasPrice", retryStrategy.gasPrice).Uint64("count", res.SubmittedCount).Msg("successfully submitted items to DA layer")
 
-<<<<<<< HEAD
-			m.logger.Info().Str("itemType", itemType).Float64("gasPrice", gasPrice).Uint64("count", res.SubmittedCount).Msg("successfully submitted to DA layer")
-			if res.SubmittedCount == uint64(remLen) {
-				submittedAll = true
-			}
-			submitted := remaining[:res.SubmittedCount]
-			notSubmitted := remaining[res.SubmittedCount:]
-			notSubmittedMarshaled := currMarshaled[res.SubmittedCount:]
-			numSubmitted += int(res.SubmittedCount)
-			postSubmit(submitted, &res, gasPrice)
-			remaining = notSubmitted
-			marshaled = notSubmittedMarshaled
-			backoff = 0
-
-			// Get gas multiplier from DA layer and adjust price
-			gasMultiplier, multErr := m.da.GasMultiplier(ctx)
-			if multErr != nil {
-				m.logger.Warn().Err(multErr).Msg("failed to get gas multiplier from DA layer, using default")
-				gasMultiplier = 1.0 // fallback default
-			}
-			if gasMultiplier > 0 && gasPrice != -1 {
-				gasPrice = gasPrice / gasMultiplier
-				gasPrice = max(gasPrice, initialGasPrice)
-			}
-			m.logger.Debug().Dur("backoff", backoff).Float64("gasPrice", gasPrice).Msg("resetting DA layer submission options")
-		case coreda.StatusNotIncludedInBlock, coreda.StatusAlreadyInMempool:
-			m.logger.Error().Str("error", res.Message).Int("attempt", attempt).Msg("DA layer submission failed")
-			// Record failed DA submission (will retry)
-			m.recordDAMetrics("submission", DAModeFail)
-			backoff = m.config.DA.BlockTime.Duration * time.Duration(m.config.DA.MempoolTTL)
-
-			// Get gas multiplier from DA layer and increase price for retry
-			gasMultiplier, multErr := m.da.GasMultiplier(ctx)
-			if multErr != nil {
-				m.logger.Warn().Err(multErr).Msg("failed to get gas multiplier from DA layer, using default")
-				gasMultiplier = 1.0 // fallback default
-			}
-			if gasMultiplier > 0 && gasPrice != -1 {
-				gasPrice = gasPrice * gasMultiplier
-			}
-			m.logger.Info().Dur("backoff", backoff).Float64("gasPrice", gasPrice).Msg("retrying DA layer submission")
-		case coreda.StatusContextCanceled:
-			m.logger.Info().Int("attempt", attempt).Msg("DA layer submission canceled due to context cancellation")
-			return nil
-		case coreda.StatusTooBig:
-			fallthrough
-		default:
-			m.logger.Error().Str("error", res.Message).Int("attempt", attempt).Msg("DA layer submission failed")
-			// Record failed DA submission (will retry)
-			m.recordDAMetrics("submission", DAModeFail)
-			backoff = m.exponentialBackoff(backoff)
-		}
-		attempt++
-=======
 	submitted := remaining[:res.SubmittedCount]
 	notSubmitted := remaining[res.SubmittedCount:]
 	notSubmittedMarshaled := marshaled[res.SubmittedCount:]
 
 	postSubmit(submitted, res, retryStrategy.gasPrice)
-	retryStrategy.ResetOnSuccess(m.gasMultiplier)
+
+	gasMultiplier, err := m.da.GasMultiplier(ctx)
+	if err != nil {
+		m.logger.Error().Err(err).Str("itemType", itemType).Msg("failed to get gas multiplier")
+		retryStrategy.BackoffOnFailure()
+		return submissionOutcome[T]{
+			RemainingItems:   notSubmitted,
+			RemainingMarshal: notSubmittedMarshaled,
+			NumSubmitted:     int(res.SubmittedCount),
+			AllSubmitted:     allSubmitted,
+		}
+	}
+
+	retryStrategy.ResetOnSuccess(gasMultiplier)
 
 	m.logger.Debug().Dur("backoff", retryStrategy.backoff).Float64("gasPrice", retryStrategy.gasPrice).Msg("resetting DA layer submission options")
 
@@ -413,11 +364,11 @@
 		RemainingMarshal: notSubmittedMarshaled,
 		NumSubmitted:     int(res.SubmittedCount),
 		AllSubmitted:     allSubmitted,
->>>>>>> a53a7ace
 	}
 }
 
 func handleMempoolFailure[T any](
+	ctx context.Context,
 	m *Manager,
 	res *coreda.ResultSubmit,
 	retryStrategy *retryStrategy,
@@ -428,8 +379,17 @@
 	m.logger.Error().Str("error", res.Message).Int("attempt", attempt).Msg("DA layer submission failed")
 
 	m.recordDAMetrics("submission", DAModeFail)
-	retryStrategy.BackoffOnMempool(int(m.config.DA.MempoolTTL), m.config.DA.BlockTime.Duration, m.gasMultiplier)
-
+
+	gasMultiplier, err := m.da.GasMultiplier(ctx)
+	if err != nil {
+		m.logger.Error().Err(err).Msg("failed to get gas multiplier")
+		return submissionOutcome[T]{
+			RemainingItems:   remaining,
+			RemainingMarshal: marshaled,
+			AllSubmitted:     false,
+		}
+	}
+	retryStrategy.BackoffOnMempool(int(m.config.DA.MempoolTTL), m.config.DA.BlockTime.Duration, gasMultiplier)
 	m.logger.Info().Dur("backoff", retryStrategy.backoff).Float64("gasPrice", retryStrategy.gasPrice).Msg("retrying DA layer submission with")
 
 	return submissionOutcome[T]{
@@ -471,7 +431,18 @@
 		if totalSubmitted > 0 {
 			newRemaining := remaining[totalSubmitted:]
 			newMarshaled := marshaled[totalSubmitted:]
-			retryStrategy.ResetOnSuccess(m.gasMultiplier)
+			gasMultiplier, err := m.da.GasMultiplier(ctx)
+			if err != nil {
+				m.logger.Error().Err(err).Str("itemType", itemType).Msg("failed to get gas multiplier")
+				retryStrategy.BackoffOnFailure()
+				return submissionOutcome[T]{
+					RemainingItems:   newRemaining,
+					RemainingMarshal: newMarshaled,
+					NumSubmitted:     totalSubmitted,
+					AllSubmitted:     len(newRemaining) == 0,
+				}
+			}
+			retryStrategy.ResetOnSuccess(gasMultiplier)
 
 			return submissionOutcome[T]{
 				RemainingItems:   newRemaining,
