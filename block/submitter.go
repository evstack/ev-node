--- conflicted
+++ resolved
@@ -329,19 +329,12 @@
 	remLen := len(remaining)
 	allSubmitted := res.SubmittedCount == uint64(remLen)
 
-<<<<<<< HEAD
 		// Record submission in DA visualization server
 		if daVisualizationServer := server.GetDAVisualizationServer(); daVisualizationServer != nil {
 			daVisualizationServer.RecordSubmission(&res, gasPrice, len(currMarshaled))
 		}
 
-		switch res.Code {
-		case coreda.StatusSuccess:
-			// Record successful DA submission
-			m.recordDAMetrics("submission", DAModeSuccess)
-=======
 	m.logger.Info().Str("itemType", itemType).Float64("gasPrice", retryStrategy.gasPrice).Uint64("count", res.SubmittedCount).Msg("successfully submitted items to DA layer")
->>>>>>> a53a7ace
 
 	submitted := remaining[:res.SubmittedCount]
 	notSubmitted := remaining[res.SubmittedCount:]
