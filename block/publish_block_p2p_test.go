--- conflicted
+++ resolved
@@ -177,13 +177,8 @@
 		ProposerAddress:    proposerAddr,
 	}
 
-<<<<<<< HEAD
-	logger := logging.Logger("test")
+	logger := zerolog.Nop()
 	p2pClient, err := p2p.NewClient(nodeConfig.P2P, nodeKey.PrivKey, mainKV, genesisDoc.ChainID, logger, p2p.NopMetrics())
-=======
-	logger := zerolog.Nop()
-	p2pClient, err := p2p.NewClient(nodeConfig, nodeKey, mainKV, logger, p2p.NopMetrics())
->>>>>>> d21b8518
 	require.NoError(t, err)
 
 	// Start p2p client before creating sync service
