--- conflicted
+++ resolved
@@ -908,14 +908,10 @@
 		res := m.dalc.SubmitBlocks(ctx, blocksToSubmit, maxBlobSize, gasPrice)
 		switch res.Code {
 		case da.StatusSuccess:
-<<<<<<< HEAD
 			// Unregister any alerts upon successful submission
 			m.alerter.UnregisterAlert(types.AlertIDBlockNotSubmitted)
 
-			m.logger.Info("successfully submitted Rollkit blocks to DA layer", "daHeight", res.DAHeight, "count", res.SubmittedCount)
-=======
 			m.logger.Info("successfully submitted Rollkit blocks to DA layer", "gasPrice", gasPrice, "daHeight", res.DAHeight, "count", res.SubmittedCount)
->>>>>>> 553e3999
 			if res.SubmittedCount == uint64(len(blocksToSubmit)) {
 				submittedAllBlocks = true
 			}
