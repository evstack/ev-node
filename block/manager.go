--- conflicted
+++ resolved
@@ -195,20 +195,8 @@
 		conf.DAMempoolTTL = defaultMempoolTTL
 	}
 
-<<<<<<< HEAD
-	isProposer, err := isProposer(genesis, proposerKey)
-=======
-	proposerAddress, err := getAddress(proposerKey)
->>>>>>> 81e92f0c
-	if err != nil {
-		return nil, err
-	}
-
-<<<<<<< HEAD
-	proposerAddress := valSet.Proposer.Address.Bytes()
-
-=======
->>>>>>> 81e92f0c
+	proposerAddress := s.Validators.Proposer.Address.Bytes()
+
 	maxBlobSize, err := dalc.DA.MaxBlobSize(context.Background())
 	if err != nil {
 		return nil, err
