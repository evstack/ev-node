package block

import (
	"bytes"
	"context"
	"encoding/binary"
	"encoding/gob"
	"encoding/hex"
	"errors"
	"fmt"
	"path/filepath"
	"sync"
	"sync/atomic"
	"time"

	"cosmossdk.io/log"
	goheader "github.com/celestiaorg/go-header"
	ds "github.com/ipfs/go-datastore"
	"github.com/libp2p/go-libp2p/core/crypto"
	"golang.org/x/sync/errgroup"

	coreda "github.com/rollkit/rollkit/core/da"
	coreexecutor "github.com/rollkit/rollkit/core/execution"
	coresequencer "github.com/rollkit/rollkit/core/sequencer"

	"github.com/rollkit/rollkit/pkg/cache"
	"github.com/rollkit/rollkit/pkg/config"
	"github.com/rollkit/rollkit/pkg/genesis"
	"github.com/rollkit/rollkit/pkg/signer"
	"github.com/rollkit/rollkit/pkg/store"
	"github.com/rollkit/rollkit/types"
)

const (
	// defaultDABlockTime is used only if DABlockTime is not configured for manager
	defaultDABlockTime = 6 * time.Second

	// defaultBlockTime is used only if BlockTime is not configured for manager
	defaultBlockTime = 1 * time.Second

	// defaultLazyBlockTime is used only if LazyBlockTime is not configured for manager
	defaultLazyBlockTime = 60 * time.Second

	// defaultMempoolTTL is the number of blocks until transaction is dropped from mempool
	defaultMempoolTTL = 25

	// maxSubmitAttempts defines how many times Rollkit will re-try to publish block to DA layer.
	// This is temporary solution. It will be removed in future versions.
	maxSubmitAttempts = 30

	// Applies to the headerInCh and dataInCh, 10000 is a large enough number for headers per DA block.
	eventInChLength = 10000

	// DAIncludedHeightKey is the key used for persisting the da included height in store.
	DAIncludedHeightKey = "d"

	// LastBatchDataKey is the key used for persisting the last batch data in store.
	LastBatchDataKey = "l"
)

var (
	// dataHashForEmptyTxs to be used while only syncing headers from DA and no p2p to get the Data for no txs scenarios, the syncing can proceed without getting stuck forever.
	dataHashForEmptyTxs = []byte{110, 52, 11, 156, 255, 179, 122, 152, 156, 165, 68, 230, 187, 120, 10, 44, 120, 144, 29, 63, 179, 55, 56, 118, 133, 17, 163, 6, 23, 175, 160, 29}

	// initialBackoff defines initial value for block submission backoff
	initialBackoff = 100 * time.Millisecond
)

// publishBlockFunc defines the function signature for publishing a block.
// This allows for overriding the behavior in tests.
type publishBlockFunc func(ctx context.Context) error

// NewHeaderEvent is used to pass header and DA height to headerInCh
type NewHeaderEvent struct {
	Header   *types.SignedHeader
	DAHeight uint64
}

// NewDataEvent is used to pass header and DA height to headerInCh
type NewDataEvent struct {
	Data     *types.Data
	DAHeight uint64
}

// BatchData is used to pass batch, time and data (da.IDs) to BatchQueue
type BatchData struct {
	*coresequencer.Batch
	time.Time
	Data [][]byte
}

type broadcaster[T any] interface {
	WriteToStoreAndBroadcast(ctx context.Context, payload T) error
}

// Manager is responsible for aggregating transactions into blocks.
type Manager struct {
	lastState types.State
	// lastStateMtx is used by lastState
	lastStateMtx *sync.RWMutex
	store        store.Store

	config  config.Config
	genesis genesis.Genesis

	signer signer.Signer

	validatorHasher          types.ValidatorHasher
	signaturePayloadProvider types.SignaturePayloadProvider
	commitHashProvider       types.CommitHashProvider

	daHeight *atomic.Uint64

	headerBroadcaster broadcaster[*types.SignedHeader]
	dataBroadcaster   broadcaster[*types.Data]

	headerInCh  chan NewHeaderEvent
	headerStore goheader.Store[*types.SignedHeader]

	dataInCh  chan NewDataEvent
	dataStore goheader.Store[*types.Data]

	headerCache *cache.Cache[types.SignedHeader]
	dataCache   *cache.Cache[types.Data]

	// headerStoreCh is used to notify sync goroutine (HeaderStoreRetrieveLoop) that it needs to retrieve headers from headerStore
	headerStoreCh chan struct{}

	// dataStoreCh is used to notify sync goroutine (DataStoreRetrieveLoop) that it needs to retrieve data from dataStore
	dataStoreCh chan struct{}

	// retrieveCh is used to notify sync goroutine (RetrieveLoop) that it needs to retrieve data
	retrieveCh chan struct{}

	// daIncluderCh is used to notify sync goroutine (DAIncluderLoop) that it needs to set DA included height
	daIncluderCh chan struct{}

	logger log.Logger

	// For usage by Lazy Aggregator mode
	txsAvailable bool

	pendingHeaders *PendingHeaders

	// for reporting metrics
	metrics *Metrics

	exec coreexecutor.Executor

	// daIncludedHeight is rollkit height at which all blocks have been included
	// in the DA
	daIncludedHeight atomic.Uint64
	da               coreda.DA
	gasPrice         float64
	gasMultiplier    float64

	sequencer     coresequencer.Sequencer
	lastBatchData [][]byte

	// publishBlock is the function used to publish blocks. It defaults to
	// the manager's publishBlock method but can be overridden for testing.
	publishBlock publishBlockFunc

	// txNotifyCh is used to signal when new transactions are available
	txNotifyCh chan struct{}

	// batchSubmissionChan is used to submit batches to the sequencer
	batchSubmissionChan chan coresequencer.Batch

	// dataCommitmentToHeight tracks the height a data commitment (data hash) has been seen on.
	// Key: data commitment (string), Value: uint64 (height)
	dataCommitmentToHeight sync.Map
}

// ManagerOption is a function that configures a Manager
type ManagerOption func(*Manager)

// WithValidatorHasher sets the validator hasher provider
func WithValidatorHasher(hasher types.ValidatorHasher) ManagerOption {
	return func(m *Manager) {
		m.validatorHasher = hasher
	}
}

// WithCommitHashProvider sets the commit hash provider
func WithCommitHashProvider(provider types.CommitHashProvider) ManagerOption {
	return func(m *Manager) {
		m.commitHashProvider = provider
	}
}

// WithSignaturePayloadProvider sets the signature payload provider
func WithSignaturePayloadProvider(provider types.SignaturePayloadProvider) ManagerOption {
	return func(m *Manager) {
		m.signaturePayloadProvider = provider
	}
}

// getInitialState tries to load lastState from Store, and if it's not available it reads genesis.
func getInitialState(ctx context.Context, genesis genesis.Genesis, signer signer.Signer, store store.Store, exec coreexecutor.Executor, logger log.Logger) (types.State, error) {
	// Load the state from store.
	s, err := store.GetState(ctx)

	if errors.Is(err, ds.ErrNotFound) {
		logger.Info("No state found in store, initializing new state")

		// If the user is starting a fresh chain (or hard-forking), we assume the stored state is empty.
		// TODO(tzdybal): handle max bytes
		stateRoot, _, err := exec.InitChain(ctx, genesis.GenesisDAStartTime, genesis.InitialHeight, genesis.ChainID)
		if err != nil {
			return types.State{}, fmt.Errorf("failed to initialize chain: %w", err)
		}

		// Initialize genesis block explicitly
		header := types.Header{
			AppHash:         stateRoot,
			DataHash:        new(types.Data).DACommitment(),
			ProposerAddress: genesis.ProposerAddress,
			BaseHeader: types.BaseHeader{
				ChainID: genesis.ChainID,
				Height:  genesis.InitialHeight,
				Time:    uint64(genesis.GenesisDAStartTime.UnixNano()),
			},
		}

		var signature types.Signature

		var pubKey crypto.PubKey
		// The signer is only provided in aggregator nodes. This enables the creation of a signed genesis header,
		// which includes a public key and a cryptographic signature for the header.
		// In a full node (non-aggregator), the signer will be nil, and only an unsigned genesis header will be initialized locally.
		if signer != nil {
			pubKey, err = signer.GetPublic()
			if err != nil {
				return types.State{}, fmt.Errorf("failed to get public key: %w", err)
			}

			b, err := header.MarshalBinary()
			if err != nil {
				return types.State{}, err
			}
			signature, err = signer.Sign(b)
			if err != nil {
				return types.State{}, fmt.Errorf("failed to get header signature: %w", err)
			}
		}

		err = store.SaveBlockData(ctx,
			&types.SignedHeader{
				Header: header,
				Signer: types.Signer{
					PubKey:  pubKey,
					Address: genesis.ProposerAddress,
				},
				Signature: signature,
			},
			&types.Data{},
			&signature,
		)
		if err != nil {
			return types.State{}, fmt.Errorf("failed to save genesis block: %w", err)
		}

		s := types.State{
			Version:         types.Version{},
			ChainID:         genesis.ChainID,
			InitialHeight:   genesis.InitialHeight,
			LastBlockHeight: genesis.InitialHeight - 1,
			LastBlockTime:   genesis.GenesisDAStartTime,
			AppHash:         stateRoot,
			DAHeight:        0,
		}
		return s, nil
	} else if err != nil {
		logger.Error("error while getting state", "error", err)
		return types.State{}, err
	} else {
		// Perform a sanity-check to stop the user from
		// using a higher genesis than the last stored state.
		// if they meant to hard-fork, they should have cleared the stored State
		if uint64(genesis.InitialHeight) > s.LastBlockHeight { //nolint:unconvert
			return types.State{}, fmt.Errorf("genesis.InitialHeight (%d) is greater than last stored state's LastBlockHeight (%d)", genesis.InitialHeight, s.LastBlockHeight)
		}
	}

	return s, nil
}

// NewManager creates new block Manager.
func NewManager(
	ctx context.Context,
	signer signer.Signer,
	config config.Config,
	genesis genesis.Genesis,
	store store.Store,
	exec coreexecutor.Executor,
	sequencer coresequencer.Sequencer,
	da coreda.DA,
	logger log.Logger,
	headerStore goheader.Store[*types.SignedHeader],
	dataStore goheader.Store[*types.Data],
	headerBroadcaster broadcaster[*types.SignedHeader],
	dataBroadcaster broadcaster[*types.Data],
	seqMetrics *Metrics,
	gasPrice float64,
	gasMultiplier float64,
	options ...ManagerOption,
) (*Manager, error) {
	s, err := getInitialState(ctx, genesis, signer, store, exec, logger)
	if err != nil {
		return nil, fmt.Errorf("failed to get initial state: %w", err)
	}

	// set block height in store
	if err = store.SetHeight(ctx, s.LastBlockHeight); err != nil {
		return nil, err
	}

	if s.DAHeight < config.DA.StartHeight {
		s.DAHeight = config.DA.StartHeight
	}

	if config.DA.BlockTime.Duration == 0 {
		logger.Info("using default DA block time", "DABlockTime", defaultDABlockTime)
		config.DA.BlockTime.Duration = defaultDABlockTime
	}

	if config.Node.BlockTime.Duration == 0 {
		logger.Info("using default block time", "BlockTime", defaultBlockTime)
		config.Node.BlockTime.Duration = defaultBlockTime
	}

	if config.Node.LazyBlockInterval.Duration == 0 {
		logger.Info("using default lazy block time", "LazyBlockTime", defaultLazyBlockTime)
		config.Node.LazyBlockInterval.Duration = defaultLazyBlockTime
	}

	if config.DA.MempoolTTL == 0 {
		logger.Info("using default mempool ttl", "MempoolTTL", defaultMempoolTTL)
		config.DA.MempoolTTL = defaultMempoolTTL
	}

	pendingHeaders, err := NewPendingHeaders(store, logger)
	if err != nil {
		return nil, err
	}

	// If lastBatchHash is not set, retrieve the last batch hash from store
	lastBatchDataBytes, err := store.GetMetadata(ctx, LastBatchDataKey)
	if err != nil && s.LastBlockHeight > 0 {
		logger.Error("error while retrieving last batch hash", "error", err)
	}

	lastBatchData, err := bytesToBatchData(lastBatchDataBytes)
	if err != nil {
		logger.Error("error while converting last batch hash", "error", err)
	}

	daH := atomic.Uint64{}
	daH.Store(s.DAHeight)

	m := &Manager{
		signer:            signer,
		config:            config,
		genesis:           genesis,
		lastState:         s,
		store:             store,
		daHeight:          &daH,
		headerBroadcaster: headerBroadcaster,
		dataBroadcaster:   dataBroadcaster,
		// channels are buffered to avoid blocking on input/output operations, buffer sizes are arbitrary

		headerInCh:          make(chan NewHeaderEvent, eventInChLength),
		dataInCh:            make(chan NewDataEvent, eventInChLength),
		headerStoreCh:       make(chan struct{}, 1),
		dataStoreCh:         make(chan struct{}, 1),
		headerStore:         headerStore,
		dataStore:           dataStore,
		lastStateMtx:        new(sync.RWMutex),
		lastBatchData:       lastBatchData,
		headerCache:         cache.NewCache[types.SignedHeader](),
		dataCache:           cache.NewCache[types.Data](),
		retrieveCh:          make(chan struct{}, 1),
		daIncluderCh:        make(chan struct{}, 1),
		logger:              logger,
		txsAvailable:        false,
		pendingHeaders:      pendingHeaders,
		metrics:             seqMetrics,
		sequencer:           sequencer,
		exec:                exec,
		da:                  da,
		gasPrice:            gasPrice,
		gasMultiplier:       gasMultiplier,
		txNotifyCh:          make(chan struct{}, 1),
		batchSubmissionChan: make(chan coresequencer.Batch, eventInChLength),
		// Providers are initialized to nil by default, options will set them
		validatorHasher:          nil,
		commitHashProvider:       nil,
		signaturePayloadProvider: nil,
	}

	// initialize da included height
	if height, err := m.store.GetMetadata(ctx, DAIncludedHeightKey); err == nil && len(height) == 8 {
		m.daIncludedHeight.Store(binary.LittleEndian.Uint64(height))
	}

	// Set the default publishBlock implementation
	m.publishBlock = m.publishBlockInternal
	if s, ok := m.sequencer.(interface {
		SetBatchSubmissionChan(chan coresequencer.Batch)
	}); ok {
		s.SetBatchSubmissionChan(m.batchSubmissionChan)
	}

	// fetch caches from disks
	if err := m.LoadCache(); err != nil {
		return nil, fmt.Errorf("failed to load cache: %w", err)
	}

	// Apply options to configure the manager
	for _, option := range options {
		option(m)
	}

	return m, nil
}

// PendingHeaders returns the pending headers.
func (m *Manager) PendingHeaders() *PendingHeaders {
	return m.pendingHeaders
}

// SeqClient returns the grpc sequencing client.
func (m *Manager) SeqClient() coresequencer.Sequencer {
	return m.sequencer
}

// GetLastState returns the last recorded state.
func (m *Manager) GetLastState() types.State {
	m.lastStateMtx.RLock()
	defer m.lastStateMtx.RUnlock()
	return m.lastState
}

// GetDAIncludedHeight returns the height at which all blocks have been
// included in the DA
func (m *Manager) GetDAIncludedHeight() uint64 {
	return m.daIncludedHeight.Load()
}

// isProposer returns whether or not the manager is a proposer
func isProposer(signer signer.Signer, pubkey crypto.PubKey) (bool, error) {
	if signer == nil {
		return false, nil
	}
	pubKey, err := signer.GetPublic()
	if err != nil {
		return false, err
	}
	if pubKey == nil {
		return false, errors.New("public key is nil")
	}
	if !pubKey.Equals(pubkey) {
		return false, nil
	}
	return true, nil
}

// SetLastState is used to set lastState used by Manager.
func (m *Manager) SetLastState(state types.State) {
	m.lastStateMtx.Lock()
	defer m.lastStateMtx.Unlock()
	m.lastState = state
}

// GetStoreHeight returns the manager's store height
func (m *Manager) GetStoreHeight(ctx context.Context) (uint64, error) {
	return m.store.Height(ctx)
}

// IsBlockHashSeen returns true if the block with the given hash has been seen.
func (m *Manager) IsBlockHashSeen(blockHash string) bool {
	return m.headerCache.IsSeen(blockHash)
}

// IsDAIncluded returns true if the block with the given hash has been seen on DA.
// TODO(tac0turtle): should we use this for pending header system to verify how far ahead a chain is?
func (m *Manager) IsDAIncluded(ctx context.Context, height uint64) (bool, error) {
	syncedHeight, err := m.store.Height(ctx)
	if err != nil {
		return false, err
	}
	if syncedHeight < height {
		return false, nil
	}
	header, data, err := m.store.GetBlockData(ctx, height)
	if err != nil {
		return false, err
	}

	dataHash := data.DACommitment()
	isIncluded := m.headerCache.IsDAIncluded(header.Hash().String()) && (bytes.Equal(dataHash, dataHashForEmptyTxs) || m.dataCache.IsDAIncluded(dataHash.String()))
	return isIncluded, nil
}

// GetExecutor returns the executor used by the manager.
//
// Note: this is a temporary method to allow testing the manager.
// It will be removed once the manager is fully integrated with the execution client.
// TODO(tac0turtle): remove
func (m *Manager) GetExecutor() coreexecutor.Executor {
	return m.exec
}

func (m *Manager) retrieveBatch(ctx context.Context) (*BatchData, error) {
	m.logger.Debug("Attempting to retrieve next batch",
		"chainID", m.genesis.ChainID,
		"lastBatchData", m.lastBatchData)

	req := coresequencer.GetNextBatchRequest{
		Id:            []byte(m.genesis.ChainID),
		LastBatchData: m.lastBatchData,
	}

	res, err := m.sequencer.GetNextBatch(ctx, req)
	if err != nil {
		return nil, err
	}

	if res != nil && res.Batch != nil {
		m.logger.Debug("Retrieved batch",
			"txCount", len(res.Batch.Transactions),
			"timestamp", res.Timestamp)

		var errRetrieveBatch error
		// Even if there are no transactions, return the batch with timestamp
		// This allows empty blocks to maintain proper timing
		if len(res.Batch.Transactions) == 0 {
			errRetrieveBatch = ErrNoBatch
		}
		// Even if there are no transactions, update lastBatchData so we don't
		// repeatedly emit the same empty batch, and persist it to metadata.
		if err := m.store.SetMetadata(ctx, LastBatchDataKey, convertBatchDataToBytes(res.BatchData)); err != nil {
			m.logger.Error("error while setting last batch hash", "error", err)
		}
		m.lastBatchData = res.BatchData
		return &BatchData{Batch: res.Batch, Time: res.Timestamp, Data: res.BatchData}, errRetrieveBatch
	}
	return nil, ErrNoBatch
}

func (m *Manager) isUsingExpectedSingleSequencer(header *types.SignedHeader) bool {
	return bytes.Equal(header.ProposerAddress, m.genesis.ProposerAddress) && header.ValidateBasic(m.signaturePayloadProvider) == nil
}

// getBlockData retrieves or creates the block data for the given height.
func (m *Manager) getBlockData(ctx context.Context, newHeight uint64, prevBlockData *previousBlockData) (*types.SignedHeader, *types.Data, error) {
	// Check if there's an already stored block at a newer height
	pendingHeader, pendingData, err := m.store.GetBlockData(ctx, newHeight)
	if err == nil {
		m.logger.Info("using pending block", "height", newHeight)
		return pendingHeader, pendingData, nil
	}

	// If no pending block, try to get a new batch
	batchData, err := m.retrieveBatch(ctx)
	if err != nil {
		if errors.Is(err, ErrNoBatch) {
			if batchData == nil {
				m.logger.Info("no batch retrieved from sequencer, skipping block production")
				return nil, nil, nil
			}
			m.logger.Info("creating empty block", "height", newHeight)
		} else {
			m.logger.Warn("failed to get transactions from batch", "error", err)
			return nil, nil, nil
		}
	} else {
		if batchData.Before(prevBlockData.headerTime) {
			return nil, nil, fmt.Errorf("timestamp is not monotonically increasing: %s < %s", batchData.Time, prevBlockData.headerTime)
		}
		m.logger.Info("creating and publishing block", "height", newHeight)
		m.logger.Debug("block info", "num_tx", len(batchData.Transactions))
	}

	header, data, err := m.createBlock(ctx, newHeight, prevBlockData.signature, prevBlockData.headerHash, batchData)
	if err != nil {
		return nil, nil, err
	}

	return header, data, nil
}

// publishBlockInternal handles the core block production and publishing logic. It performs the following steps:
// 1. Checks context and pending blocks limits
// 2. Retrieves or creates a new block at the next height
// 3. Signs and validates the block
// 4. Applies the block to update the state
// 5. Saves the block and updates the store
// 6. Broadcasts the block through channels
// 7. Creates and saves attestation for the block
//
// The function returns an error if any step fails, except for cases where no block needs to be published
// (e.g., no transactions available). In such cases, it returns nil.
func (m *Manager) publishBlockInternal(ctx context.Context) error {
	if err := m.checkContextAndPendingBlocks(ctx); err != nil {
		return err
	}

	height, err := m.store.Height(ctx)
	if err != nil {
		return fmt.Errorf("error while getting store height: %w", err)
	}

	newHeight := height + 1
	m.logger.Info("start publishing block", "height", newHeight)

	prevBlockData, err := m.getPreviousBlockData(ctx, newHeight)
	if err != nil {
		return fmt.Errorf("error while getting previous block data: %w", err)
	}

	header, data, err := m.getBlockData(ctx, newHeight, prevBlockData)
	if err != nil {
		return err
	}
	if header == nil || data == nil {
		return nil // No block to publish
	}

<<<<<<< HEAD
	signature, err := m.getSignature(header.Header)
=======
	signature, err = m.getHeaderSignature(header.Header)
>>>>>>> 6539a18b
	if err != nil {
		return err
	}

	// set the signature to current block's signed header
	header.Signature = signature

	if err := header.ValidateBasic(m.signaturePayloadProvider); err != nil {
		// If this ever happens, for recovery, check for a mismatch between the configured signing key and the proposer address in the genesis file
		return fmt.Errorf("header validation error: %w", err)
	}

	newState, err := m.applyBlock(ctx, header, data)
	if err != nil {
		return fmt.Errorf("error applying block: %w", err)
	}

	// append metadata to Data before validating and saving
	data.Metadata = &types.Metadata{
		ChainID:      header.ChainID(),
		Height:       header.Height(),
		Time:         header.BaseHeader.Time,
		LastDataHash: prevBlockData.dataHash,
	}
	// Validate the created block before storing
	if err := m.Validate(ctx, header, data); err != nil {
		return fmt.Errorf("failed to validate block: %w", err)
	}

	headerHeight := header.Height()

	m.headerCache.SetSeen(header.Hash().String())

	// SaveBlock commits the DB tx
	err = m.store.SaveBlockData(ctx, header, data, &signature)
	if err != nil {
		return fmt.Errorf("failed to save block: %w", err)
	}

	// Update the store height before submitting to the DA layer but after committing to the DB
	if err = m.store.SetHeight(ctx, headerHeight); err != nil {
		return err
	}

	newState.DAHeight = m.daHeight.Load()
	// After this call m.lastState is the NEW state returned from ApplyBlock
	// updateState also commits the DB tx
	if err = m.updateState(ctx, newState); err != nil {
		return fmt.Errorf("failed to update state: %w", err)
	}

	m.recordMetrics(data)
	g, ctx := errgroup.WithContext(ctx)
	g.Go(func() error { return m.headerBroadcaster.WriteToStoreAndBroadcast(ctx, header) })
	g.Go(func() error { return m.dataBroadcaster.WriteToStoreAndBroadcast(ctx, data) })
	if err := g.Wait(); err != nil {
		return err
	}

	return nil
}

// previousBlockData holds information about the previous block,
// necessary for creating the next block.
type previousBlockData struct {
	signature  *types.Signature
	headerHash types.Hash
	dataHash   types.Hash
	headerTime time.Time
}

// checkContextAndPendingBlocks checks if the context is done or if the number of pending headers has reached the limit.
// It returns an error if the context is done or if the number of pending headers has reached the limit.
func (m *Manager) checkContextAndPendingBlocks(ctx context.Context) error {
	select {
	case <-ctx.Done():
		return ctx.Err()
	default:
	}

	if m.config.Node.MaxPendingHeaders != 0 && m.pendingHeaders.numPendingHeaders() >= m.config.Node.MaxPendingHeaders {
		return fmt.Errorf("refusing to create block: pending headers [%d] reached limit [%d]",
			m.pendingHeaders.numPendingHeaders(), m.config.Node.MaxPendingHeaders)
	}
	return nil
}

// getPreviousBlockData gathers necessary information from the last processed block.
func (m *Manager) getPreviousBlockData(ctx context.Context, newHeight uint64) (*previousBlockData, error) {
	var prevCtx previousBlockData
	var err error
	prevHeight := newHeight - 1

	// Logic to get lastSignature, lastHeaderHash, lastDataHash, lastHeaderTime
	if newHeight <= m.genesis.InitialHeight {
		// Special handling for genesis block
		prevCtx.signature = &types.Signature{}
	} else {
		prevCtx.signature, err = m.store.GetSignature(ctx, prevHeight)
		if err != nil {
			return nil, fmt.Errorf("error while loading last commit: %w, height: %d", err, prevHeight)
		}
		lastHeader, lastData, errGetBlockData := m.store.GetBlockData(ctx, prevHeight)
		if errGetBlockData != nil {
			return nil, fmt.Errorf("error while loading last block: %w, height: %d", errGetBlockData, prevHeight)
		}

		prevCtx.headerHash = lastHeader.Hash()
		prevCtx.dataHash = lastData.Hash()
		prevCtx.headerTime = lastHeader.Time()
	}

	return &prevCtx, nil
}

func (m *Manager) recordMetrics(data *types.Data) {
	m.metrics.NumTxs.Set(float64(len(data.Txs)))
	m.metrics.TotalTxs.Add(float64(len(data.Txs)))
	m.metrics.BlockSizeBytes.Set(float64(data.Size()))
	m.metrics.CommittedHeight.Set(float64(data.Metadata.Height))
}

func (m *Manager) exponentialBackoff(backoff time.Duration) time.Duration {
	backoff *= 2
	if backoff == 0 {
		backoff = initialBackoff
	}
	if backoff > m.config.DA.BlockTime.Duration {
		backoff = m.config.DA.BlockTime.Duration
	}
	return backoff
}

func (m *Manager) getLastBlockTime() time.Time {
	m.lastStateMtx.RLock()
	defer m.lastStateMtx.RUnlock()
	return m.lastState.LastBlockTime
}

func (m *Manager) createBlock(ctx context.Context, height uint64, lastSignature *types.Signature, lastHeaderHash types.Hash, batchData *BatchData) (*types.SignedHeader, *types.Data, error) {
	m.lastStateMtx.RLock()
	defer m.lastStateMtx.RUnlock()
	return m.execCreateBlock(ctx, height, lastSignature, lastHeaderHash, m.lastState, batchData)
}

func (m *Manager) applyBlock(ctx context.Context, header *types.SignedHeader, data *types.Data) (types.State, error) {
	m.lastStateMtx.RLock()
	defer m.lastStateMtx.RUnlock()
	return m.execApplyBlock(ctx, m.lastState, header, data)
}

func (m *Manager) Validate(ctx context.Context, header *types.SignedHeader, data *types.Data) error {
	m.lastStateMtx.RLock()
	defer m.lastStateMtx.RUnlock()
	return m.execValidate(m.lastState, header, data)
}

// execValidate validates a pair of header and data against the last state
func (m *Manager) execValidate(lastState types.State, header *types.SignedHeader, data *types.Data) error {
	// Validate the basic structure of the header
	if err := header.ValidateBasic(m.signaturePayloadProvider); err != nil {
		return fmt.Errorf("invalid header: %w", err)
	}

	// Validate the header against the data
	if err := types.Validate(header, data); err != nil {
		return fmt.Errorf("validation failed: %w", err)
	}

	// Ensure the header's Chain ID matches the expected state
	if header.ChainID() != lastState.ChainID {
		return fmt.Errorf("chain ID mismatch: expected %s, got %s", lastState.ChainID, header.ChainID())
	}

	// Check that the header's height is the expected next height
	expectedHeight := lastState.LastBlockHeight + 1
	if header.Height() != expectedHeight {
		return fmt.Errorf("invalid height: expected %d, got %d", expectedHeight, header.Height())
	}

	// // Verify that the header's timestamp is strictly greater than the last block's time
	// headerTime := header.Time()
	// if header.Height() > 1 && lastState.LastBlockTime.After(headerTime) {
	// 	return fmt.Errorf("block time must be strictly increasing: got %v, last block time was %v",
	// 		headerTime.UnixNano(), lastState.LastBlockTime)
	// }

	// // Validate that the header's AppHash matches the lastState's AppHash
	// // Note: Assumes deferred execution
	// if !bytes.Equal(header.AppHash, lastState.AppHash) {
	// 	return fmt.Errorf("app hash mismatch: expected %x, got %x", lastState.AppHash, header.AppHash)
	// }

	return nil
}

func (m *Manager) execCreateBlock(_ context.Context, height uint64, lastSignature *types.Signature, lastHeaderHash types.Hash, lastState types.State, batchData *BatchData) (*types.SignedHeader, *types.Data, error) {
	// Use when batchData is set to data IDs from the DA layer
	// batchDataIDs := convertBatchDataToBytes(batchData.Data)

	if m.signer == nil {
		return nil, nil, fmt.Errorf("signer is nil; cannot create block in execCreateBlock")
	}

	key, err := m.signer.GetPublic()
	if err != nil {
		return nil, nil, fmt.Errorf("failed to get proposer public key: %w", err)
	}

	// check that the proposer address is the same as the genesis proposer address
	address, err := m.signer.GetAddress()
	if err != nil {
		return nil, nil, fmt.Errorf("failed to get proposer address: %w", err)
	}
	if !bytes.Equal(m.genesis.ProposerAddress, address) {
		return nil, nil, fmt.Errorf("proposer address is not the same as the genesis proposer address %x != %x", address, m.genesis.ProposerAddress)
	}

	var validatorHash types.Hash
	if m.validatorHasher != nil {
		calculatedVHash, err := m.validatorHasher(m.genesis.ProposerAddress, key)
		if err != nil {
			m.logger.Info("Failed to calculate ValidatorHash using injected hasher", "error", err)
		} else {
			validatorHash = calculatedVHash
			m.logger.Info("Successfully calculated ValidatorHash using injected hasher", "validatorHash", hex.EncodeToString(validatorHash))
		}
	} else {
		m.logger.Info("ValidatorHasher not provided to Manager, ValidatorHash will be zero.")
	}

	// Determine if this is an empty block
	isEmpty := batchData.Batch == nil || len(batchData.Transactions) == 0

	header := &types.SignedHeader{
		Header: types.Header{
			Version: types.Version{
				Block: 11, // hardcoded
				App:   m.lastState.Version.App,
			},
			BaseHeader: types.BaseHeader{
				ChainID: m.lastState.ChainID,
				Height:  height,
				Time:    uint64(batchData.UnixNano()), //nolint:gosec // why is time unix? (tac0turtle)
			},
			LastHeaderHash: lastHeaderHash,
			// DataHash is set at the end of the function
			ConsensusHash:   make(types.Hash, 32),
			AppHash:         m.lastState.AppHash,
			ProposerAddress: m.genesis.ProposerAddress,
			ValidatorHash:   validatorHash,
		},
		Signature: *lastSignature,
		Signer: types.Signer{
			PubKey:  key,
			Address: m.genesis.ProposerAddress,
		},
	}

	// Create block data with appropriate transactions
	blockData := &types.Data{
		Txs: make(types.Txs, 0), // Start with empty transaction list
	}

	// Only add transactions if this is not an empty block
	if !isEmpty {
		blockData.Txs = make(types.Txs, len(batchData.Transactions))
		for i := range batchData.Transactions {
			blockData.Txs[i] = types.Tx(batchData.Transactions[i])
		}
		header.DataHash = blockData.DACommitment()
	} else {
		header.DataHash = dataHashForEmptyTxs
	}

	commitHash, err := m.commitHashProvider(lastSignature, &header.Header, m.genesis.ProposerAddress)
	if err != nil {
		return nil, nil, fmt.Errorf("failed to calculate commit hash: %w", err)
	}

	header.LastCommitHash = commitHash

	return header, blockData, nil
}

func (m *Manager) execApplyBlock(ctx context.Context, lastState types.State, header *types.SignedHeader, data *types.Data) (types.State, error) {
	rawTxs := make([][]byte, len(data.Txs))
	for i := range data.Txs {
		rawTxs[i] = data.Txs[i]
	}

	// Prepare metadata
	metadata := make(map[string]interface{})
	metadata[types.HeaderHashKey] = header.Hash()

	newStateRoot, _, err := m.exec.ExecuteTxs(ctx, rawTxs, header.Height(), header.Time(), lastState.AppHash, metadata)
	if err != nil {
		return types.State{}, fmt.Errorf("failed to execute transactions: %w", err)
	}

	s, err := lastState.NextState(header, newStateRoot)
	if err != nil {
		return types.State{}, err
	}

	return s, nil
}

func convertBatchDataToBytes(batchData [][]byte) []byte {
	// If batchData is nil or empty, return an empty byte slice
	if len(batchData) == 0 {
		return []byte{}
	}

	// For a single item, we still need to length-prefix it for consistency
	// First, calculate the total size needed
	// Format: 4 bytes (length) + data for each entry
	totalSize := 0
	for _, data := range batchData {
		totalSize += 4 + len(data) // 4 bytes for length prefix + data length
	}

	// Allocate buffer with calculated capacity
	result := make([]byte, 0, totalSize)

	// Add length-prefixed data
	for _, data := range batchData {
		// Encode length as 4-byte big-endian integer
		lengthBytes := make([]byte, 4)
		binary.LittleEndian.PutUint32(lengthBytes, uint32(len(data)))

		// Append length prefix
		result = append(result, lengthBytes...)

		// Append actual data
		result = append(result, data...)
	}

	return result
}

// bytesToBatchData converts a length-prefixed byte array back to a slice of byte slices
func bytesToBatchData(data []byte) ([][]byte, error) {
	if len(data) == 0 {
		return [][]byte{}, nil
	}

	var result [][]byte
	offset := 0

	for offset < len(data) {
		// Check if we have at least 4 bytes for the length prefix
		if offset+4 > len(data) {
			return nil, fmt.Errorf("corrupted data: insufficient bytes for length prefix at offset %d", offset)
		}

		// Read the length prefix
		length := binary.LittleEndian.Uint32(data[offset : offset+4])
		offset += 4

		// Check if we have enough bytes for the data
		if offset+int(length) > len(data) {
			return nil, fmt.Errorf("corrupted data: insufficient bytes for entry of length %d at offset %d", length, offset)
		}

		// Extract the data entry
		entry := make([]byte, length)
		copy(entry, data[offset:offset+int(length)])
		result = append(result, entry)

		// Move to the next entry
		offset += int(length)
	}

	return result, nil
}

<<<<<<< HEAD
func (m *Manager) getSignature(header types.Header) (types.Signature, error) {
	if m.signaturePayloadProvider == nil {
		// If no provider is set, we can't generate the payload to sign.
		// This might be acceptable in some contexts (e.g., genesis where signature might be optional or different),
		// but generally, if a signature is expected, a provider should be present.
		return nil, errors.New("signaturePayloadProvider is not set in Manager")
	}
	b, err := m.signaturePayloadProvider(&header, nil)
=======
func (m *Manager) getHeaderSignature(header types.Header) (types.Signature, error) {
	b, err := header.MarshalBinary()
>>>>>>> 6539a18b
	if err != nil {
		return nil, err
	}
	if m.signer == nil {
		return nil, fmt.Errorf("signer is nil; cannot sign header")
	}
	return m.signer.Sign(b)
}

func (m *Manager) getDataSignature(data *types.Data) (types.Signature, error) {
	dataBz, err := data.MarshalBinary()
	if err != nil {
		return nil, err
	}
	if m.signer == nil {
		return nil, fmt.Errorf("signer is nil; cannot sign data")
	}
	return m.signer.Sign(dataBz)
}

// NotifyNewTransactions signals that new transactions are available for processing
// This method will be called by the Reaper when it receives new transactions
func (m *Manager) NotifyNewTransactions() {
	// Non-blocking send to avoid slowing down the transaction submission path
	select {
	case m.txNotifyCh <- struct{}{}:
		// Successfully sent notification
	default:
		// Channel buffer is full, which means a notification is already pending
		// This is fine, as we just need to trigger one block production
	}
}

var (
	cacheDir       = "cache"
	headerCacheDir = filepath.Join(cacheDir, "header")
	dataCacheDir   = filepath.Join(cacheDir, "data")
)

// HeaderCache returns the headerCache used by the manager.
func (m *Manager) HeaderCache() *cache.Cache[types.SignedHeader] {
	return m.headerCache
}

// DataCache returns the dataCache used by the manager.
func (m *Manager) DataCache() *cache.Cache[types.Data] {
	return m.dataCache
}

// LoadCache loads the header and data caches from disk.
func (m *Manager) LoadCache() error {
	gob.Register(&types.SignedHeader{})
	gob.Register(&types.Data{})

	cfgDir := filepath.Join(m.config.RootDir, "data")

	if err := m.headerCache.LoadFromDisk(filepath.Join(cfgDir, headerCacheDir)); err != nil {
		return fmt.Errorf("failed to load header cache from disk: %w", err)
	}

	if err := m.dataCache.LoadFromDisk(filepath.Join(cfgDir, dataCacheDir)); err != nil {
		return fmt.Errorf("failed to load data cache from disk: %w", err)
	}

	return nil
}

// SaveCache saves the header and data caches to disk.
func (m *Manager) SaveCache() error {
	cfgDir := filepath.Join(m.config.RootDir, "data")

	if err := m.headerCache.SaveToDisk(filepath.Join(cfgDir, headerCacheDir)); err != nil {
		return fmt.Errorf("failed to save header cache to disk: %w", err)
	}

	if err := m.dataCache.SaveToDisk(filepath.Join(cfgDir, dataCacheDir)); err != nil {
		return fmt.Errorf("failed to save data cache to disk: %w", err)
	}
	return nil
}

// isValidSignedData returns true if the data signature is valid for the expected sequencer.
func (m *Manager) isValidSignedData(signedData *types.SignedData) bool {
	if signedData == nil || signedData.Txs == nil {
		return false
	}
	if !bytes.Equal(signedData.Signer.Address, m.genesis.ProposerAddress) {
		return false
	}
	dataBytes, err := signedData.Data.MarshalBinary()
	if err != nil {
		return false
	}

	valid, err := signedData.Signer.PubKey.Verify(dataBytes, signedData.Signature)
	return err == nil && valid
}<|MERGE_RESOLUTION|>--- conflicted
+++ resolved
@@ -628,11 +628,7 @@
 		return nil // No block to publish
 	}
 
-<<<<<<< HEAD
-	signature, err := m.getSignature(header.Header)
-=======
-	signature, err = m.getHeaderSignature(header.Header)
->>>>>>> 6539a18b
+	signature, err := m.getHeaderSignature(header.Header)
 	if err != nil {
 		return err
 	}
@@ -1010,8 +1006,7 @@
 	return result, nil
 }
 
-<<<<<<< HEAD
-func (m *Manager) getSignature(header types.Header) (types.Signature, error) {
+func (m *Manager) getHeaderSignature(header types.Header) (types.Signature, error) {
 	if m.signaturePayloadProvider == nil {
 		// If no provider is set, we can't generate the payload to sign.
 		// This might be acceptable in some contexts (e.g., genesis where signature might be optional or different),
@@ -1019,10 +1014,6 @@
 		return nil, errors.New("signaturePayloadProvider is not set in Manager")
 	}
 	b, err := m.signaturePayloadProvider(&header, nil)
-=======
-func (m *Manager) getHeaderSignature(header types.Header) (types.Signature, error) {
-	b, err := header.MarshalBinary()
->>>>>>> 6539a18b
 	if err != nil {
 		return nil, err
 	}
