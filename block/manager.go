--- conflicted
+++ resolved
@@ -499,22 +499,10 @@
 	return m.store.Height(ctx)
 }
 
-<<<<<<< HEAD
-// IsBlockHashSeen returns true if the block with the given hash has been seen.
-func (m *Manager) IsBlockHashSeen(blockHash string) bool {
-	return m.headerCache.IsSeen(blockHash)
-}
-
 // IsHeightDAIncluded returns true if the block with the given height has been seen on DA.
 // This means both header and (non-empty) data have been seen on DA.
 func (m *Manager) IsHeightDAIncluded(ctx context.Context, height uint64) (bool, error) {
 	currentHeight, err := m.store.Height(ctx)
-=======
-// IsDAIncluded returns true if both the header and the data with the given hashes
-// have been seen on DA.
-func (m *Manager) IsDAIncluded(ctx context.Context, height uint64) (bool, error) {
-	syncedHeight, err := m.store.Height(ctx)
->>>>>>> a2714aad
 	if err != nil {
 		return false, err
 	}
