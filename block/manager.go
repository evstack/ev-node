package block

import (
	"bytes"
	"context"
	"encoding/binary"
	"encoding/gob"
	"encoding/hex"
	"errors"
	"fmt"
	"path/filepath"
	"sync"
	"sync/atomic"
	"time"

	goheader "github.com/celestiaorg/go-header"
	ds "github.com/ipfs/go-datastore"
	"github.com/libp2p/go-libp2p/core/crypto"
	"github.com/rs/zerolog"
	"golang.org/x/sync/errgroup"

	coreda "github.com/evstack/ev-node/core/da"
	coreexecutor "github.com/evstack/ev-node/core/execution"
	coresequencer "github.com/evstack/ev-node/core/sequencer"
	"github.com/evstack/ev-node/pkg/cache"
	"github.com/evstack/ev-node/pkg/config"
	"github.com/evstack/ev-node/pkg/genesis"
	"github.com/evstack/ev-node/pkg/signer"
	storepkg "github.com/evstack/ev-node/pkg/store"
	"github.com/evstack/ev-node/types"
)

const (
	// defaultDABlockTime is used only if DABlockTime is not configured for manager
	defaultDABlockTime = 6 * time.Second

	// defaultBlockTime is used only if BlockTime is not configured for manager
	defaultBlockTime = 1 * time.Second

	// defaultLazyBlockTime is used only if LazyBlockTime is not configured for manager
	defaultLazyBlockTime = 60 * time.Second

	// defaultMempoolTTL is the number of blocks until transaction is dropped from mempool
	defaultMempoolTTL = 25

<<<<<<< HEAD
=======
	// maxSubmitAttempts defines how many times evolve will re-try to publish block to DA layer.
	// This is temporary solution. It will be removed in future versions.
	maxSubmitAttempts = 30

	// Key for storing namespace migration state in the store
	namespaceMigrationKey = "namespace_migration_completed"

>>>>>>> 265ff503
	// Applies to the headerInCh and dataInCh, 10000 is a large enough number for headers per DA block.
	eventInChLength = 10000
)

var (
	// dataHashForEmptyTxs to be used while only syncing headers from DA and no p2p to get the Data for no txs scenarios, the syncing can proceed without getting stuck forever.
	dataHashForEmptyTxs = []byte{110, 52, 11, 156, 255, 179, 122, 152, 156, 165, 68, 230, 187, 120, 10, 44, 120, 144, 29, 63, 179, 55, 56, 118, 133, 17, 163, 6, 23, 175, 160, 29}
)

// publishBlockFunc defines the function signature for publishing a block.
// This allows for overriding the behavior in tests.
type publishBlockFunc func(ctx context.Context) error

// MetricsRecorder defines the interface for sequencers that support recording metrics.
// This interface is used to avoid duplication of the anonymous interface definition
// across multiple files in the block package.
type MetricsRecorder interface {
	RecordMetrics(gasPrice float64, blobSize uint64, statusCode coreda.StatusCode, numPendingBlocks uint64, includedBlockHeight uint64)
}

// NewHeaderEvent is used to pass header and DA height to headerInCh
type NewHeaderEvent struct {
	Header   *types.SignedHeader
	DAHeight uint64
}

// NewDataEvent is used to pass header and DA height to headerInCh
type NewDataEvent struct {
	Data     *types.Data
	DAHeight uint64
}

// BatchData is used to pass batch, time and data (da.IDs) to BatchQueue
type BatchData struct {
	*coresequencer.Batch
	time.Time
	Data [][]byte
}

type broadcaster[T any] interface {
	WriteToStoreAndBroadcast(ctx context.Context, payload T) error
}

// Manager is responsible for aggregating transactions into blocks.
type Manager struct {
	lastState types.State
	// lastStateMtx is used by lastState
	lastStateMtx *sync.RWMutex
	store        storepkg.Store

	config  config.Config
	genesis genesis.Genesis

	signer signer.Signer

	daHeight *atomic.Uint64

	headerBroadcaster broadcaster[*types.SignedHeader]
	dataBroadcaster   broadcaster[*types.Data]

	headerInCh  chan NewHeaderEvent
	headerStore goheader.Store[*types.SignedHeader]

	dataInCh  chan NewDataEvent
	dataStore goheader.Store[*types.Data]

	headerCache *cache.Cache[types.SignedHeader]
	dataCache   *cache.Cache[types.Data]

	// headerStoreCh is used to notify sync goroutine (HeaderStoreRetrieveLoop) that it needs to retrieve headers from headerStore
	headerStoreCh chan struct{}

	// dataStoreCh is used to notify sync goroutine (DataStoreRetrieveLoop) that it needs to retrieve data from dataStore
	dataStoreCh chan struct{}

	// retrieveCh is used to notify sync goroutine (RetrieveLoop) that it needs to retrieve data
	retrieveCh chan struct{}

	// daIncluderCh is used to notify sync goroutine (DAIncluderLoop) that it needs to set DA included height
	daIncluderCh chan struct{}

	logger zerolog.Logger

	// For usage by Lazy Aggregator mode
	txsAvailable bool

	pendingHeaders *PendingHeaders
	pendingData    *PendingData

	// for reporting metrics
	metrics *Metrics

	exec coreexecutor.Executor

	// daIncludedHeight is evolve height at which all blocks have been included
	// in the DA
	daIncludedHeight atomic.Uint64
	da               coreda.DA
	gasPrice         float64
	gasMultiplier    float64

	sequencer     coresequencer.Sequencer
	lastBatchData [][]byte

	// publishBlock is the function used to publish blocks. It defaults to
	// the manager's publishBlock method but can be overridden for testing.
	publishBlock publishBlockFunc

	// txNotifyCh is used to signal when new transactions are available
	txNotifyCh chan struct{}

	// signaturePayloadProvider is used to provide a signature payload for the header.
	// It is used to sign the header with the provided signer.
	signaturePayloadProvider types.SignaturePayloadProvider

	// validatorHasherProvider is used to provide the validator hash for the header.
	// It is used to set the validator hash in the header.
	validatorHasherProvider types.ValidatorHasherProvider

	// namespaceMigrationCompleted tracks whether we have completed the migration
	// from legacy namespace to separate header/data namespaces
	namespaceMigrationCompleted *atomic.Bool
}

// getInitialState tries to load lastState from Store, and if it's not available it reads genesis.
func getInitialState(ctx context.Context, genesis genesis.Genesis, signer signer.Signer, store storepkg.Store, exec coreexecutor.Executor, logger zerolog.Logger, managerOpts ManagerOptions) (types.State, error) {
	// Load the state from store.
	s, err := store.GetState(ctx)

	if errors.Is(err, ds.ErrNotFound) {
		logger.Info().Msg("No state found in store, initializing new state")

		// If the user is starting a fresh chain (or hard-forking), we assume the stored state is empty.
		// TODO(tzdybal): handle max bytes
		stateRoot, _, err := exec.InitChain(ctx, genesis.GenesisDAStartTime, genesis.InitialHeight, genesis.ChainID)
		if err != nil {
			return types.State{}, fmt.Errorf("failed to initialize chain: %w", err)
		}

		// Initialize genesis block explicitly
		header := types.Header{
			AppHash:         stateRoot,
			DataHash:        new(types.Data).DACommitment(),
			ProposerAddress: genesis.ProposerAddress,
			BaseHeader: types.BaseHeader{
				ChainID: genesis.ChainID,
				Height:  genesis.InitialHeight,
				Time:    uint64(genesis.GenesisDAStartTime.UnixNano()),
			},
		}

		var (
			data      = &types.Data{}
			signature types.Signature
			pubKey    crypto.PubKey
		)

		// The signer is only provided in aggregator nodes. This enables the creation of a signed genesis header,
		// which includes a public key and a cryptographic signature for the header.
		// In a full node (non-aggregator), the signer will be nil, and only an unsigned genesis header will be initialized locally.
		if signer != nil {
			pubKey, err = signer.GetPublic()
			if err != nil {
				return types.State{}, fmt.Errorf("failed to get public key: %w", err)
			}

			bz, err := managerOpts.SignaturePayloadProvider(&header)
			if err != nil {
				return types.State{}, fmt.Errorf("failed to get signature payload: %w", err)
			}

			signature, err = signer.Sign(bz)
			if err != nil {
				return types.State{}, fmt.Errorf("failed to get header signature: %w", err)
			}
		}

		genesisHeader := &types.SignedHeader{
			Header: header,
			Signer: types.Signer{
				PubKey:  pubKey,
				Address: genesis.ProposerAddress,
			},
			Signature: signature,
		}

		err = store.SaveBlockData(ctx, genesisHeader, data, &signature)
		if err != nil {
			return types.State{}, fmt.Errorf("failed to save genesis block: %w", err)
		}

		s := types.State{
			Version:         types.Version{},
			ChainID:         genesis.ChainID,
			InitialHeight:   genesis.InitialHeight,
			LastBlockHeight: genesis.InitialHeight - 1,
			LastBlockTime:   genesis.GenesisDAStartTime,
			AppHash:         stateRoot,
			DAHeight:        0,
		}
		return s, nil
	} else if err != nil {
		logger.Error().Err(err).Msg("error while getting state")
		return types.State{}, err
	} else {
		// Perform a sanity-check to stop the user from
		// using a higher genesis than the last stored state.
		// if they meant to hard-fork, they should have cleared the stored State
		if uint64(genesis.InitialHeight) > s.LastBlockHeight { //nolint:unconvert
			return types.State{}, fmt.Errorf("genesis.InitialHeight (%d) is greater than last stored state's LastBlockHeight (%d)", genesis.InitialHeight, s.LastBlockHeight)
		}
	}

	return s, nil
}

// ManagerOptions defines the options for creating a new block Manager.
type ManagerOptions struct {
	SignaturePayloadProvider types.SignaturePayloadProvider
	ValidatorHasherProvider  types.ValidatorHasherProvider
}

func (opts *ManagerOptions) Validate() error {
	if opts.SignaturePayloadProvider == nil {
		return fmt.Errorf("signature payload provider cannot be nil")
	}
	if opts.ValidatorHasherProvider == nil {
		return fmt.Errorf("validator hasher provider cannot be nil")
	}

	return nil
}

// DefaultManagerOptions returns the default options for creating a new block Manager.
func DefaultManagerOptions() ManagerOptions {
	return ManagerOptions{
		SignaturePayloadProvider: types.DefaultSignaturePayloadProvider,
		ValidatorHasherProvider:  types.DefaultValidatorHasherProvider,
	}
}

// NewManager creates new block Manager.
func NewManager(
	ctx context.Context,
	signer signer.Signer,
	config config.Config,
	genesis genesis.Genesis,
	store storepkg.Store,
	exec coreexecutor.Executor,
	sequencer coresequencer.Sequencer,
	da coreda.DA,
	logger zerolog.Logger,
	headerStore goheader.Store[*types.SignedHeader],
	dataStore goheader.Store[*types.Data],
	headerBroadcaster broadcaster[*types.SignedHeader],
	dataBroadcaster broadcaster[*types.Data],
	seqMetrics *Metrics,
	gasPrice float64,
	gasMultiplier float64,
	managerOpts ManagerOptions,
) (*Manager, error) {
	s, err := getInitialState(ctx, genesis, signer, store, exec, logger, managerOpts)
	if err != nil {
		return nil, fmt.Errorf("failed to get initial state: %w", err)
	}

	// set block height in store
	if err = store.SetHeight(ctx, s.LastBlockHeight); err != nil {
		return nil, err
	}

	if s.DAHeight < config.DA.StartHeight {
		s.DAHeight = config.DA.StartHeight
	}

	if config.DA.BlockTime.Duration == 0 {
		logger.Info().Dur("DABlockTime", defaultDABlockTime).Msg("using default DA block time")
		config.DA.BlockTime.Duration = defaultDABlockTime
	}

	if config.Node.BlockTime.Duration == 0 {
		logger.Info().Dur("BlockTime", defaultBlockTime).Msg("using default block time")
		config.Node.BlockTime.Duration = defaultBlockTime
	}

	if config.Node.LazyBlockInterval.Duration == 0 {
		logger.Info().Dur("LazyBlockTime", defaultLazyBlockTime).Msg("using default lazy block time")
		config.Node.LazyBlockInterval.Duration = defaultLazyBlockTime
	}

	if config.DA.MempoolTTL == 0 {
		logger.Info().Int("MempoolTTL", defaultMempoolTTL).Msg("using default mempool ttl")
		config.DA.MempoolTTL = defaultMempoolTTL
	}

	pendingHeaders, err := NewPendingHeaders(store, logger)
	if err != nil {
		return nil, err
	}

	pendingData, err := NewPendingData(store, logger)
	if err != nil {
		return nil, err
	}

	// If lastBatchHash is not set, retrieve the last batch hash from store
	lastBatchDataBytes, err := store.GetMetadata(ctx, storepkg.LastBatchDataKey)
	if err != nil && s.LastBlockHeight > 0 {
		logger.Error().Err(err).Msg("error while retrieving last batch hash")
	}

	lastBatchData, err := bytesToBatchData(lastBatchDataBytes)
	if err != nil {
		logger.Error().Err(err).Msg("error while converting last batch hash")
	}

	daH := atomic.Uint64{}
	daH.Store(s.DAHeight)

	m := &Manager{
		signer:            signer,
		config:            config,
		genesis:           genesis,
		lastState:         s,
		store:             store,
		daHeight:          &daH,
		headerBroadcaster: headerBroadcaster,
		dataBroadcaster:   dataBroadcaster,
		// channels are buffered to avoid blocking on input/output operations, buffer sizes are arbitrary
		headerInCh:                  make(chan NewHeaderEvent, eventInChLength),
		dataInCh:                    make(chan NewDataEvent, eventInChLength),
		headerStoreCh:               make(chan struct{}, 1),
		dataStoreCh:                 make(chan struct{}, 1),
		headerStore:                 headerStore,
		dataStore:                   dataStore,
		lastStateMtx:                new(sync.RWMutex),
		lastBatchData:               lastBatchData,
		headerCache:                 cache.NewCache[types.SignedHeader](),
		dataCache:                   cache.NewCache[types.Data](),
		retrieveCh:                  make(chan struct{}, 1),
		daIncluderCh:                make(chan struct{}, 1),
		logger:                      logger,
		txsAvailable:                false,
		pendingHeaders:              pendingHeaders,
		pendingData:                 pendingData,
		metrics:                     seqMetrics,
		sequencer:                   sequencer,
		exec:                        exec,
		da:                          da,
		gasPrice:                    gasPrice,
		gasMultiplier:               gasMultiplier,
		txNotifyCh:                  make(chan struct{}, 1), // Non-blocking channel
		signaturePayloadProvider:    managerOpts.SignaturePayloadProvider,
		validatorHasherProvider:     managerOpts.ValidatorHasherProvider,
		namespaceMigrationCompleted: &atomic.Bool{},
	}

	// initialize da included height
	if height, err := m.store.GetMetadata(ctx, storepkg.DAIncludedHeightKey); err == nil && len(height) == 8 {
		m.daIncludedHeight.Store(binary.LittleEndian.Uint64(height))
	}

	// initialize namespace migration state
	if migrationData, err := m.store.GetMetadata(ctx, namespaceMigrationKey); err == nil && len(migrationData) > 0 {
		m.namespaceMigrationCompleted.Store(migrationData[0] == 1)
	}

	// Set the default publishBlock implementation
	m.publishBlock = m.publishBlockInternal

	// fetch caches from disks
	if err := m.LoadCache(); err != nil {
		return nil, fmt.Errorf("failed to load cache: %w", err)
	}

	return m, nil
}

// setNamespaceMigrationCompleted marks the namespace migration as completed and persists it to disk
func (m *Manager) setNamespaceMigrationCompleted(ctx context.Context) error {
	m.namespaceMigrationCompleted.Store(true)
	return m.store.SetMetadata(ctx, namespaceMigrationKey, []byte{1})
}

// loadNamespaceMigrationState loads the namespace migration state from persistent storage
func (m *Manager) loadNamespaceMigrationState(ctx context.Context) (bool, error) {
	migrationData, err := m.store.GetMetadata(ctx, namespaceMigrationKey)
	if err != nil {
		if errors.Is(err, ds.ErrNotFound) {
			return false, nil // Migration not completed
		}
		return false, fmt.Errorf("failed to load migration state: %w", err)
	}
	return len(migrationData) > 0 && migrationData[0] == 1, nil
}

// PendingHeaders returns the pending headers.
func (m *Manager) PendingHeaders() *PendingHeaders {
	return m.pendingHeaders
}

// SeqClient returns the grpc sequencing client.
func (m *Manager) SeqClient() coresequencer.Sequencer {
	return m.sequencer
}

// GetLastState returns the last recorded state.
func (m *Manager) GetLastState() types.State {
	m.lastStateMtx.RLock()
	defer m.lastStateMtx.RUnlock()
	return m.lastState
}

// GetDAIncludedHeight returns the height at which all blocks have been
// included in the DA
func (m *Manager) GetDAIncludedHeight() uint64 {
	return m.daIncludedHeight.Load()
}

// isProposer returns whether or not the manager is a proposer
func isProposer(signer signer.Signer, pubkey crypto.PubKey) (bool, error) {
	if signer == nil {
		return false, nil
	}
	pubKey, err := signer.GetPublic()
	if err != nil {
		return false, err
	}
	if pubKey == nil {
		return false, errors.New("public key is nil")
	}
	if !pubKey.Equals(pubkey) {
		return false, nil
	}
	return true, nil
}

// SetLastState is used to set lastState used by Manager.
func (m *Manager) SetLastState(state types.State) {
	m.lastStateMtx.Lock()
	defer m.lastStateMtx.Unlock()
	m.lastState = state
}

// GetStoreHeight returns the manager's store height
func (m *Manager) GetStoreHeight(ctx context.Context) (uint64, error) {
	return m.store.Height(ctx)
}

// IsBlockHashSeen returns true if the block with the given hash has been seen.
func (m *Manager) IsBlockHashSeen(blockHash string) bool {
	return m.headerCache.IsSeen(blockHash)
}

// IsDAIncluded returns true if the block with the given hash has been seen on DA.
// TODO(tac0turtle): should we use this for pending header system to verify how far ahead a chain is?
func (m *Manager) IsDAIncluded(ctx context.Context, height uint64) (bool, error) {
	syncedHeight, err := m.store.Height(ctx)
	if err != nil {
		return false, err
	}
	if syncedHeight < height {
		return false, nil
	}
	header, data, err := m.store.GetBlockData(ctx, height)
	if err != nil {
		return false, err
	}
	headerHash, dataHash := header.Hash(), data.DACommitment()
	isIncluded := m.headerCache.IsDAIncluded(headerHash.String()) && (bytes.Equal(dataHash, dataHashForEmptyTxs) || m.dataCache.IsDAIncluded(dataHash.String()))
	return isIncluded, nil
}

// SetSequencerHeightToDAHeight stores the mapping from a Evolve block height to the corresponding
// DA (Data Availability) layer heights where the block's header and data were included.
// This mapping is persisted in the store metadata and is used to track which DA heights
// contain the block components for a given Evolve height.
//
// For blocks with empty transactions, both header and data use the same DA height since
// empty transaction data is not actually published to the DA layer.
func (m *Manager) SetSequencerHeightToDAHeight(ctx context.Context, height uint64) error {
	header, data, err := m.store.GetBlockData(ctx, height)
	if err != nil {
		return err
	}
	headerHash, dataHash := header.Hash(), data.DACommitment()
	headerHeightBytes := make([]byte, 8)
	daHeightForHeader, ok := m.headerCache.GetDAIncludedHeight(headerHash.String())
	if !ok {
		return fmt.Errorf("header hash %s not found in cache", headerHash)
	}
	binary.LittleEndian.PutUint64(headerHeightBytes, daHeightForHeader)
	if err := m.store.SetMetadata(ctx, fmt.Sprintf("%s/%d/h", storepkg.HeightToDAHeightKey, height), headerHeightBytes); err != nil {
		return err
	}
	dataHeightBytes := make([]byte, 8)
	// For empty transactions, use the same DA height as the header
	if bytes.Equal(dataHash, dataHashForEmptyTxs) {
		binary.LittleEndian.PutUint64(dataHeightBytes, daHeightForHeader)
	} else {
		daHeightForData, ok := m.dataCache.GetDAIncludedHeight(dataHash.String())
		if !ok {
			return fmt.Errorf("data hash %s not found in cache", dataHash.String())
		}
		binary.LittleEndian.PutUint64(dataHeightBytes, daHeightForData)
	}
	if err := m.store.SetMetadata(ctx, fmt.Sprintf("%s/%d/d", storepkg.HeightToDAHeightKey, height), dataHeightBytes); err != nil {
		return err
	}
	return nil
}

// GetExecutor returns the executor used by the manager.
//
// Note: this is a temporary method to allow testing the manager.
// It will be removed once the manager is fully integrated with the execution client.
// TODO(tac0turtle): remove
func (m *Manager) GetExecutor() coreexecutor.Executor {
	return m.exec
}

func (m *Manager) retrieveBatch(ctx context.Context) (*BatchData, error) {
	m.logger.Debug().Str("chainID", m.genesis.ChainID).Interface("lastBatchData", m.lastBatchData).Msg("Attempting to retrieve next batch")

	req := coresequencer.GetNextBatchRequest{
		Id:            []byte(m.genesis.ChainID),
		LastBatchData: m.lastBatchData,
	}

	res, err := m.sequencer.GetNextBatch(ctx, req)
	if err != nil {
		return nil, err
	}

	if res != nil && res.Batch != nil {
		m.logger.Debug().Int("txCount", len(res.Batch.Transactions)).Time("timestamp", res.Timestamp).Msg("Retrieved batch")

		var errRetrieveBatch error
		// Even if there are no transactions, return the batch with timestamp
		// This allows empty blocks to maintain proper timing
		if len(res.Batch.Transactions) == 0 {
			errRetrieveBatch = ErrNoBatch
		}
		// Even if there are no transactions, update lastBatchData so we don't
		// repeatedly emit the same empty batch, and persist it to metadata.
		if err := m.store.SetMetadata(ctx, storepkg.LastBatchDataKey, convertBatchDataToBytes(res.BatchData)); err != nil {
			m.logger.Error().Err(err).Msg("error while setting last batch hash")
		}
		m.lastBatchData = res.BatchData
		return &BatchData{Batch: res.Batch, Time: res.Timestamp, Data: res.BatchData}, errRetrieveBatch
	}
	return nil, ErrNoBatch
}

func (m *Manager) isUsingExpectedSingleSequencer(header *types.SignedHeader) bool {
	return bytes.Equal(header.ProposerAddress, m.genesis.ProposerAddress) && header.ValidateBasic() == nil
}

// publishBlockInternal is the internal implementation for publishing a block.
// It's assigned to the publishBlock field by default.
// Any error will be returned, unless the error is due to a publishing error.
func (m *Manager) publishBlockInternal(ctx context.Context) error {
	// Start timing block production
	timer := NewMetricsTimer("block_production", m.metrics)
	defer timer.Stop()

	select {
	case <-ctx.Done():
		return ctx.Err()
	default:
	}

	if m.config.Node.MaxPendingHeadersAndData != 0 && (m.pendingHeaders.numPendingHeaders() >= m.config.Node.MaxPendingHeadersAndData || m.pendingData.numPendingData() >= m.config.Node.MaxPendingHeadersAndData) {
		m.logger.Warn().Uint64("pending_headers", m.pendingHeaders.numPendingHeaders()).Uint64("pending_data", m.pendingData.numPendingData()).Uint64("limit", m.config.Node.MaxPendingHeadersAndData).Msg("refusing to create block: pending headers or data reached limit")
		return nil
	}

	var (
		lastSignature  *types.Signature
		lastHeaderHash types.Hash
		lastDataHash   types.Hash
		lastHeaderTime time.Time
		err            error
	)

	height, err := m.store.Height(ctx)
	if err != nil {
		return fmt.Errorf("error while getting store height: %w", err)
	}

	newHeight := height + 1
	// this is a special case, when first block is produced - there is no previous commit
	if newHeight <= m.genesis.InitialHeight {
		// Special handling for genesis block
		lastSignature = &types.Signature{}
	} else {
		lastSignature, err = m.store.GetSignature(ctx, height)
		if err != nil {
			return fmt.Errorf("error while loading last commit: %w, height: %d", err, height)
		}
		lastHeader, lastData, err := m.store.GetBlockData(ctx, height)
		if err != nil {
			return fmt.Errorf("error while loading last block: %w, height: %d", err, height)
		}
		lastHeaderHash = lastHeader.Hash()
		lastDataHash = lastData.Hash()
		lastHeaderTime = lastHeader.Time()
	}

	var (
		header    *types.SignedHeader
		data      *types.Data
		signature types.Signature
	)

	// Check if there's an already stored block at a newer height
	// If there is use that instead of creating a new block
	pendingHeader, pendingData, err := m.store.GetBlockData(ctx, newHeight)
	if err == nil {
		m.logger.Info().Uint64("height", newHeight).Msg("using pending block")
		header = pendingHeader
		data = pendingData
	} else {
		batchData, err := m.retrieveBatch(ctx)
		if err != nil {
			if errors.Is(err, ErrNoBatch) {
				if batchData == nil {
					m.logger.Info().Msg("no batch retrieved from sequencer, skipping block production")
					return nil
				}
				m.logger.Info().Uint64("height", newHeight).Msg("creating empty block")
			} else {
				m.logger.Warn().Err(err).Msg("failed to get transactions from batch")
				return nil
			}
		} else {
			if batchData.Before(lastHeaderTime) {
				return fmt.Errorf("timestamp is not monotonically increasing: %s < %s", batchData.Time, m.getLastBlockTime())
			}
			m.logger.Info().Uint64("height", newHeight).Int("num_tx", len(batchData.Transactions)).Msg("creating and publishing block")
		}

		header, data, err = m.createBlock(ctx, newHeight, lastSignature, lastHeaderHash, batchData)
		if err != nil {
			return err
		}

		if err = m.store.SaveBlockData(ctx, header, data, &signature); err != nil { // saved early for crash recovery, will be overwritten later with the final signature
			return fmt.Errorf("failed to save block: %w", err)
		}
	}

	newState, err := m.applyBlock(ctx, header.Header, data)
	if err != nil {
		return fmt.Errorf("error applying block: %w", err)
	}

	// append metadata to Data before validating and saving
	data.Metadata = &types.Metadata{
		ChainID:      header.ChainID(),
		Height:       header.Height(),
		Time:         header.BaseHeader.Time,
		LastDataHash: lastDataHash,
	}

	// we sign the header after executing the block, as a signature payload provider could depend on the block's data
	signature, err = m.getHeaderSignature(header.Header)
	if err != nil {
		return err
	}

	// set the signature to current block's signed header
	header.Signature = signature

	// set the custom verifier to ensure proper signature validation
	header.SetCustomVerifier(m.signaturePayloadProvider)

	// Validate the created block before storing
	if err := m.Validate(ctx, header, data); err != nil {
		return fmt.Errorf("failed to validate block: %w", err)
	}

	headerHash := header.Hash().String()
	m.headerCache.SetSeen(headerHash)

	// SaveBlock commits the DB tx
	err = m.store.SaveBlockData(ctx, header, data, &signature)
	if err != nil {
		return fmt.Errorf("failed to save block: %w", err)
	}

	// Update the store height before submitting to the DA layer but after committing to the DB
	headerHeight := header.Height()
	if err = m.store.SetHeight(ctx, headerHeight); err != nil {
		return err
	}

	newState.DAHeight = m.daHeight.Load()
	// After this call m.lastState is the NEW state returned from ApplyBlock
	// updateState also commits the DB tx
	if err = m.updateState(ctx, newState); err != nil {
		return fmt.Errorf("failed to update state: %w", err)
	}

	m.recordMetrics(data)

	// Record extended block production metrics
	productionTime := time.Since(timer.start)
	isLazy := m.config.Node.LazyMode
	m.recordBlockProductionMetrics(len(data.Txs), isLazy, productionTime)

	g, ctx := errgroup.WithContext(ctx)
	g.Go(func() error { return m.headerBroadcaster.WriteToStoreAndBroadcast(ctx, header) })
	g.Go(func() error { return m.dataBroadcaster.WriteToStoreAndBroadcast(ctx, data) })
	if err := g.Wait(); err != nil {
		return err
	}

	m.logger.Debug().Str("proposer", hex.EncodeToString(header.ProposerAddress)).Uint64("height", headerHeight).Msg("successfully proposed header")
	return nil
}

func (m *Manager) recordMetrics(data *types.Data) {
	m.metrics.NumTxs.Set(float64(len(data.Txs)))
	m.metrics.TotalTxs.Add(float64(len(data.Txs)))
	m.metrics.BlockSizeBytes.Set(float64(data.Size()))
	m.metrics.CommittedHeight.Set(float64(data.Metadata.Height))
}

func (m *Manager) getLastBlockTime() time.Time {
	m.lastStateMtx.RLock()
	defer m.lastStateMtx.RUnlock()
	return m.lastState.LastBlockTime
}

func (m *Manager) createBlock(ctx context.Context, height uint64, lastSignature *types.Signature, lastHeaderHash types.Hash, batchData *BatchData) (*types.SignedHeader, *types.Data, error) {
	m.lastStateMtx.RLock()
	defer m.lastStateMtx.RUnlock()
	return m.execCreateBlock(ctx, height, lastSignature, lastHeaderHash, m.lastState, batchData)
}

func (m *Manager) applyBlock(ctx context.Context, header types.Header, data *types.Data) (types.State, error) {
	m.lastStateMtx.RLock()
	defer m.lastStateMtx.RUnlock()
	return m.execApplyBlock(ctx, m.lastState, header, data)
}

func (m *Manager) Validate(ctx context.Context, header *types.SignedHeader, data *types.Data) error {
	m.lastStateMtx.RLock()
	defer m.lastStateMtx.RUnlock()
	return m.execValidate(m.lastState, header, data)
}

// execValidate validates a pair of header and data against the last state
func (m *Manager) execValidate(lastState types.State, header *types.SignedHeader, data *types.Data) error {
	// Validate the basic structure of the header
	if err := header.ValidateBasic(); err != nil {
		return fmt.Errorf("invalid header: %w", err)
	}

	// Validate the header against the data
	if err := types.Validate(header, data); err != nil {
		return fmt.Errorf("validation failed: %w", err)
	}

	// Ensure the header's Chain ID matches the expected state
	if header.ChainID() != lastState.ChainID {
		return fmt.Errorf("chain ID mismatch: expected %s, got %s", lastState.ChainID, header.ChainID())
	}

	// Check that the header's height is the expected next height
	expectedHeight := lastState.LastBlockHeight + 1
	if header.Height() != expectedHeight {
		return fmt.Errorf("invalid height: expected %d, got %d", expectedHeight, header.Height())
	}

	// Verify that the header's timestamp is strictly greater than the last block's time
	headerTime := header.Time()
	if header.Height() > 1 && lastState.LastBlockTime.After(headerTime) {
		return fmt.Errorf("block time must be strictly increasing: got %v, last block time was %v",
			headerTime, lastState.LastBlockTime)
	}

	// AppHash should match the last state's AppHash
	if !bytes.Equal(header.AppHash, lastState.AppHash) {
		return fmt.Errorf("appHash mismatch in delayed execution mode: expected %x, got %x at height %d", lastState.AppHash, header.AppHash, header.Height())
	}

	return nil
}

func (m *Manager) execCreateBlock(_ context.Context, height uint64, lastSignature *types.Signature, lastHeaderHash types.Hash, _ types.State, batchData *BatchData) (*types.SignedHeader, *types.Data, error) {
	// Use when batchData is set to data IDs from the DA layer
	// batchDataIDs := convertBatchDataToBytes(batchData.Data)

	if m.signer == nil {
		return nil, nil, fmt.Errorf("signer is nil; cannot create block")
	}

	key, err := m.signer.GetPublic()
	if err != nil {
		return nil, nil, fmt.Errorf("failed to get proposer public key: %w", err)
	}

	// check that the proposer address is the same as the genesis proposer address
	address, err := m.signer.GetAddress()
	if err != nil {
		return nil, nil, fmt.Errorf("failed to get proposer address: %w", err)
	}
	if !bytes.Equal(m.genesis.ProposerAddress, address) {
		return nil, nil, fmt.Errorf("proposer address is not the same as the genesis proposer address %x != %x", address, m.genesis.ProposerAddress)
	}

	// determine if this is an empty block
	isEmpty := batchData.Batch == nil || len(batchData.Transactions) == 0

	// build validator hash
	validatorHash, err := m.validatorHasherProvider(m.genesis.ProposerAddress, key)
	if err != nil {
		return nil, nil, fmt.Errorf("failed to get validator hash: %w", err)
	}

	header := &types.SignedHeader{
		Header: types.Header{
			Version: types.Version{
				Block: m.lastState.Version.Block,
				App:   m.lastState.Version.App,
			},
			BaseHeader: types.BaseHeader{
				ChainID: m.lastState.ChainID,
				Height:  height,
				Time:    uint64(batchData.UnixNano()),
			},
			LastHeaderHash: lastHeaderHash,
			// DataHash is set at the end of the function
			ConsensusHash:   make(types.Hash, 32),
			AppHash:         m.lastState.AppHash,
			ProposerAddress: m.genesis.ProposerAddress,
			ValidatorHash:   validatorHash,
		},
		Signature: *lastSignature,
		Signer: types.Signer{
			PubKey:  key,
			Address: m.genesis.ProposerAddress,
		},
	}

	// Create block data with appropriate transactions
	blockData := &types.Data{
		Txs: make(types.Txs, 0), // Start with empty transaction list
	}

	// Only add transactions if this is not an empty block
	if !isEmpty {
		blockData.Txs = make(types.Txs, len(batchData.Transactions))
		for i := range batchData.Transactions {
			blockData.Txs[i] = types.Tx(batchData.Transactions[i])
		}
		header.DataHash = blockData.DACommitment()
	} else {
		header.DataHash = dataHashForEmptyTxs
	}

	return header, blockData, nil
}

func (m *Manager) execApplyBlock(ctx context.Context, lastState types.State, header types.Header, data *types.Data) (types.State, error) {
	rawTxs := make([][]byte, len(data.Txs))
	for i := range data.Txs {
		rawTxs[i] = data.Txs[i]
	}

	ctx = context.WithValue(ctx, types.HeaderContextKey, header)
	newStateRoot, _, err := m.exec.ExecuteTxs(ctx, rawTxs, header.Height(), header.Time(), lastState.AppHash)
	if err != nil {
		return types.State{}, fmt.Errorf("failed to execute transactions: %w", err)
	}

	s, err := lastState.NextState(header, newStateRoot)
	if err != nil {
		return types.State{}, err
	}

	return s, nil
}

func convertBatchDataToBytes(batchData [][]byte) []byte {
	// If batchData is nil or empty, return an empty byte slice
	if len(batchData) == 0 {
		return []byte{}
	}

	// For a single item, we still need to length-prefix it for consistency
	// First, calculate the total size needed
	// Format: 4 bytes (length) + data for each entry
	totalSize := 0
	for _, data := range batchData {
		totalSize += 4 + len(data) // 4 bytes for length prefix + data length
	}

	// Allocate buffer with calculated capacity
	result := make([]byte, 0, totalSize)

	// Add length-prefixed data
	for _, data := range batchData {
		// Encode length as 4-byte big-endian integer
		lengthBytes := make([]byte, 4)
		binary.LittleEndian.PutUint32(lengthBytes, uint32(len(data)))

		// Append length prefix
		result = append(result, lengthBytes...)

		// Append actual data
		result = append(result, data...)
	}

	return result
}

// bytesToBatchData converts a length-prefixed byte array back to a slice of byte slices
func bytesToBatchData(data []byte) ([][]byte, error) {
	if len(data) == 0 {
		return [][]byte{}, nil
	}

	var result [][]byte
	offset := 0

	for offset < len(data) {
		// Check if we have at least 4 bytes for the length prefix
		if offset+4 > len(data) {
			return nil, fmt.Errorf("corrupted data: insufficient bytes for length prefix at offset %d", offset)
		}

		// Read the length prefix
		length := binary.LittleEndian.Uint32(data[offset : offset+4])
		offset += 4

		// Check if we have enough bytes for the data
		if offset+int(length) > len(data) {
			return nil, fmt.Errorf("corrupted data: insufficient bytes for entry of length %d at offset %d", length, offset)
		}

		// Extract the data entry
		entry := make([]byte, length)
		copy(entry, data[offset:offset+int(length)])
		result = append(result, entry)

		// Move to the next entry
		offset += int(length)
	}

	return result, nil
}

func (m *Manager) getHeaderSignature(header types.Header) (types.Signature, error) {
	b, err := m.signaturePayloadProvider(&header)
	if err != nil {
		return nil, err
	}

	if m.signer == nil {
		return nil, fmt.Errorf("signer is nil; cannot sign header")
	}

	return m.signer.Sign(b)
}

func (m *Manager) getDataSignature(data *types.Data) (types.Signature, error) {
	dataBz, err := data.MarshalBinary()
	if err != nil {
		return nil, err
	}

	if m.signer == nil {
		return nil, fmt.Errorf("signer is nil; cannot sign data")
	}
	return m.signer.Sign(dataBz)
}

// NotifyNewTransactions signals that new transactions are available for processing
// This method will be called by the Reaper when it receives new transactions
func (m *Manager) NotifyNewTransactions() {
	// Non-blocking send to avoid slowing down the transaction submission path
	select {
	case m.txNotifyCh <- struct{}{}:
		// Successfully sent notification
	default:
		// Channel buffer is full, which means a notification is already pending
		// This is fine, as we just need to trigger one block production
	}
}

var (
	cacheDir       = "cache"
	headerCacheDir = filepath.Join(cacheDir, "header")
	dataCacheDir   = filepath.Join(cacheDir, "data")
)

// HeaderCache returns the headerCache used by the manager.
func (m *Manager) HeaderCache() *cache.Cache[types.SignedHeader] {
	return m.headerCache
}

// DataCache returns the dataCache used by the manager.
func (m *Manager) DataCache() *cache.Cache[types.Data] {
	return m.dataCache
}

// LoadCache loads the header and data caches from disk.
func (m *Manager) LoadCache() error {
	gob.Register(&types.SignedHeader{})
	gob.Register(&types.Data{})

	cfgDir := filepath.Join(m.config.RootDir, "data")

	if err := m.headerCache.LoadFromDisk(filepath.Join(cfgDir, headerCacheDir)); err != nil {
		return fmt.Errorf("failed to load header cache from disk: %w", err)
	}

	if err := m.dataCache.LoadFromDisk(filepath.Join(cfgDir, dataCacheDir)); err != nil {
		return fmt.Errorf("failed to load data cache from disk: %w", err)
	}

	return nil
}

// SaveCache saves the header and data caches to disk.
func (m *Manager) SaveCache() error {
	cfgDir := filepath.Join(m.config.RootDir, "data")

	if err := m.headerCache.SaveToDisk(filepath.Join(cfgDir, headerCacheDir)); err != nil {
		return fmt.Errorf("failed to save header cache to disk: %w", err)
	}

	if err := m.dataCache.SaveToDisk(filepath.Join(cfgDir, dataCacheDir)); err != nil {
		return fmt.Errorf("failed to save data cache to disk: %w", err)
	}
	return nil
}

// isValidSignedData returns true if the data signature is valid for the expected sequencer.
func (m *Manager) isValidSignedData(signedData *types.SignedData) bool {
	if signedData == nil || signedData.Txs == nil {
		return false
	}
	if !bytes.Equal(signedData.Signer.Address, m.genesis.ProposerAddress) {
		return false
	}
	dataBytes, err := signedData.Data.MarshalBinary()
	if err != nil {
		return false
	}

	valid, err := signedData.Signer.PubKey.Verify(dataBytes, signedData.Signature)
	return err == nil && valid
}<|MERGE_RESOLUTION|>--- conflicted
+++ resolved
@@ -43,16 +43,9 @@
 	// defaultMempoolTTL is the number of blocks until transaction is dropped from mempool
 	defaultMempoolTTL = 25
 
-<<<<<<< HEAD
-=======
-	// maxSubmitAttempts defines how many times evolve will re-try to publish block to DA layer.
-	// This is temporary solution. It will be removed in future versions.
-	maxSubmitAttempts = 30
-
 	// Key for storing namespace migration state in the store
 	namespaceMigrationKey = "namespace_migration_completed"
 
->>>>>>> 265ff503
 	// Applies to the headerInCh and dataInCh, 10000 is a large enough number for headers per DA block.
 	eventInChLength = 10000
 )
