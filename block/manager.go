package block

import (
	"bytes"
	"context"
	"encoding/binary"
	"encoding/gob"
	"encoding/hex"
	"errors"
	"fmt"
	"path/filepath"
	"sync"
	"sync/atomic"
	"time"

	"cosmossdk.io/log"
	goheader "github.com/celestiaorg/go-header"
	ds "github.com/ipfs/go-datastore"
	"github.com/libp2p/go-libp2p/core/crypto"
	"golang.org/x/sync/errgroup"

	coreda "github.com/rollkit/rollkit/core/da"
	coreexecutor "github.com/rollkit/rollkit/core/execution"
	coresequencer "github.com/rollkit/rollkit/core/sequencer"
	"github.com/rollkit/rollkit/pkg/cache"
	"github.com/rollkit/rollkit/pkg/config"
	"github.com/rollkit/rollkit/pkg/genesis"
	"github.com/rollkit/rollkit/pkg/signer"
	"github.com/rollkit/rollkit/pkg/store"
	"github.com/rollkit/rollkit/types"
)

const (
	// defaultDABlockTime is used only if DABlockTime is not configured for manager
	defaultDABlockTime = 6 * time.Second

	// defaultBlockTime is used only if BlockTime is not configured for manager
	defaultBlockTime = 1 * time.Second

	// defaultLazyBlockTime is used only if LazyBlockTime is not configured for manager
	defaultLazyBlockTime = 60 * time.Second

	// defaultMempoolTTL is the number of blocks until transaction is dropped from mempool
	defaultMempoolTTL = 25

	// maxSubmitAttempts defines how many times Rollkit will re-try to publish block to DA layer.
	// This is temporary solution. It will be removed in future versions.
	maxSubmitAttempts = 30

	// Applies to the headerInCh and dataInCh, 10000 is a large enough number for headers per DA block.
	eventInChLength = 10000

	// DAIncludedHeightKey is the key used for persisting the da included height in store.
	DAIncludedHeightKey = "d"

	// LastBatchDataKey is the key used for persisting the last batch data in store.
	LastBatchDataKey = "l"
)

var (
	// dataHashForEmptyTxs to be used while only syncing headers from DA and no p2p to get the Data for no txs scenarios, the syncing can proceed without getting stuck forever.
	dataHashForEmptyTxs = []byte{110, 52, 11, 156, 255, 179, 122, 152, 156, 165, 68, 230, 187, 120, 10, 44, 120, 144, 29, 63, 179, 55, 56, 118, 133, 17, 163, 6, 23, 175, 160, 29}

	// initialBackoff defines initial value for block submission backoff
	initialBackoff = 100 * time.Millisecond
)

// publishBlockFunc defines the function signature for publishing a block.
// This allows for overriding the behavior in tests.
type publishBlockFunc func(ctx context.Context) error

func defaultSignaturePayloadProvider(header *types.Header) ([]byte, error) {
	return header.MarshalBinary()
}

// NewHeaderEvent is used to pass header and DA height to headerInCh
type NewHeaderEvent struct {
	Header   *types.SignedHeader
	DAHeight uint64
}

// NewDataEvent is used to pass header and DA height to headerInCh
type NewDataEvent struct {
	Data     *types.Data
	DAHeight uint64
}

// BatchData is used to pass batch, time and data (da.IDs) to BatchQueue
type BatchData struct {
	*coresequencer.Batch
	time.Time
	Data [][]byte
}

type broadcaster[T any] interface {
	WriteToStoreAndBroadcast(ctx context.Context, payload T) error
}

// Manager is responsible for aggregating transactions into blocks.
type Manager struct {
	lastState types.State
	// lastStateMtx is used by lastState
	lastStateMtx *sync.RWMutex
	store        store.Store

	config  config.Config
	genesis genesis.Genesis

	signer signer.Signer

	daHeight *atomic.Uint64

	headerBroadcaster broadcaster[*types.SignedHeader]
	dataBroadcaster   broadcaster[*types.Data]

	headerInCh  chan NewHeaderEvent
	headerStore goheader.Store[*types.SignedHeader]

	dataInCh  chan NewDataEvent
	dataStore goheader.Store[*types.Data]

	headerCache *cache.Cache[types.SignedHeader]
	dataCache   *cache.Cache[types.Data]

	// headerStoreCh is used to notify sync goroutine (HeaderStoreRetrieveLoop) that it needs to retrieve headers from headerStore
	headerStoreCh chan struct{}

	// dataStoreCh is used to notify sync goroutine (DataStoreRetrieveLoop) that it needs to retrieve data from dataStore
	dataStoreCh chan struct{}

	// retrieveCh is used to notify sync goroutine (RetrieveLoop) that it needs to retrieve data
	retrieveCh chan struct{}

	// daIncluderCh is used to notify sync goroutine (DAIncluderLoop) that it needs to set DA included height
	daIncluderCh chan struct{}

	logger log.Logger

	// For usage by Lazy Aggregator mode
	txsAvailable bool

	pendingHeaders *PendingHeaders

	// for reporting metrics
	metrics *Metrics

	exec coreexecutor.Executor

	// daIncludedHeight is rollkit height at which all blocks have been included
	// in the DA
	daIncludedHeight atomic.Uint64
	da               coreda.DA

	sequencer     coresequencer.Sequencer
	lastBatchData [][]byte

	// publishBlock is the function used to publish blocks. It defaults to
	// the manager's publishBlock method but can be overridden for testing.
	publishBlock publishBlockFunc

	// txNotifyCh is used to signal when new transactions are available
	txNotifyCh chan struct{}

	// batchSubmissionChan is used to submit batches to the sequencer
	batchSubmissionChan chan coresequencer.Batch

	// dataCommitmentToHeight tracks the height a data commitment (data hash) has been seen on.
	// Key: data commitment (string), Value: uint64 (height)
	dataCommitmentToHeight sync.Map

	// signaturePayloadProvider is used to provide a signature payload for the header.
	// It is used to sign the header with the provided signer.
	signaturePayloadProvider types.SignaturePayloadProvider
}

// getInitialState tries to load lastState from Store, and if it's not available it reads genesis.
func getInitialState(ctx context.Context, genesis genesis.Genesis, signer signer.Signer, store store.Store, exec coreexecutor.Executor, logger log.Logger, signaturePayloadProvider types.SignaturePayloadProvider) (types.State, error) {
	if signaturePayloadProvider == nil {
		signaturePayloadProvider = defaultSignaturePayloadProvider
	}

	// Load the state from store.
	s, err := store.GetState(ctx)

	if errors.Is(err, ds.ErrNotFound) {
		logger.Info("No state found in store, initializing new state")

		// If the user is starting a fresh chain (or hard-forking), we assume the stored state is empty.
		// TODO(tzdybal): handle max bytes
		stateRoot, _, err := exec.InitChain(ctx, genesis.GenesisDAStartTime, genesis.InitialHeight, genesis.ChainID)
		if err != nil {
			return types.State{}, fmt.Errorf("failed to initialize chain: %w", err)
		}

		// Initialize genesis block explicitly
		header := types.Header{
			AppHash:         stateRoot,
			DataHash:        new(types.Data).DACommitment(),
			ProposerAddress: genesis.ProposerAddress,
			BaseHeader: types.BaseHeader{
				ChainID: genesis.ChainID,
				Height:  genesis.InitialHeight,
				Time:    uint64(genesis.GenesisDAStartTime.UnixNano()),
			},
		}

		var signature types.Signature

		var pubKey crypto.PubKey
		// The signer is only provided in aggregator nodes. This enables the creation of a signed genesis header,
		// which includes a public key and a cryptographic signature for the header.
		// In a full node (non-aggregator), the signer will be nil, and only an unsigned genesis header will be initialized locally.
		if signer != nil {
			pubKey, err = signer.GetPublic()
			if err != nil {
				return types.State{}, fmt.Errorf("failed to get public key: %w", err)
			}

			b, err := signaturePayloadProvider(&header)
			if err != nil {
				return types.State{}, fmt.Errorf("failed to get signature payload: %w", err)
			}
			signature, err = signer.Sign(b)
			if err != nil {
				return types.State{}, fmt.Errorf("failed to get header signature: %w", err)
			}
		}

		genesisHeader := &types.SignedHeader{
			Header: header,
			Signer: types.Signer{
				PubKey:  pubKey,
				Address: genesis.ProposerAddress,
			},
			Signature: signature,
		}

		// Set the same custom verifier used during normal block validation
		if err := genesisHeader.SetCustomVerifier(func(h *types.Header) ([]byte, error) {
			return signaturePayloadProvider(h)
		}); err != nil {
			return types.State{}, fmt.Errorf("failed to set custom verifier for genesis header: %w", err)
		}

		err = store.SaveBlockData(ctx, genesisHeader, &types.Data{}, &signature)
		if err != nil {
			return types.State{}, fmt.Errorf("failed to save genesis block: %w", err)
		}

		s := types.State{
			Version:         types.Version{},
			ChainID:         genesis.ChainID,
			InitialHeight:   genesis.InitialHeight,
			LastBlockHeight: genesis.InitialHeight - 1,
			LastBlockTime:   genesis.GenesisDAStartTime,
			AppHash:         stateRoot,
			DAHeight:        0,
		}
		return s, nil
	} else if err != nil {
		logger.Error("error while getting state", "error", err)
		return types.State{}, err
	} else {
		// Perform a sanity-check to stop the user from
		// using a higher genesis than the last stored state.
		// if they meant to hard-fork, they should have cleared the stored State
		if uint64(genesis.InitialHeight) > s.LastBlockHeight { //nolint:unconvert
			return types.State{}, fmt.Errorf("genesis.InitialHeight (%d) is greater than last stored state's LastBlockHeight (%d)", genesis.InitialHeight, s.LastBlockHeight)
		}
	}

	return s, nil
}

// NewManager creates new block Manager.
func NewManager(
	ctx context.Context,
	signer signer.Signer,
	config config.Config,
	genesis genesis.Genesis,
	store store.Store,
	exec coreexecutor.Executor,
	sequencer coresequencer.Sequencer,
	da coreda.DA,
	logger log.Logger,
	headerStore goheader.Store[*types.SignedHeader],
	dataStore goheader.Store[*types.Data],
	headerBroadcaster broadcaster[*types.SignedHeader],
	dataBroadcaster broadcaster[*types.Data],
	seqMetrics *Metrics,
<<<<<<< HEAD
=======
	gasPrice float64,
	gasMultiplier float64,
	signaturePayloadProvider types.SignaturePayloadProvider,
>>>>>>> 2cc7e0b4
) (*Manager, error) {
	if signaturePayloadProvider == nil {
		signaturePayloadProvider = defaultSignaturePayloadProvider
	}

	s, err := getInitialState(ctx, genesis, signer, store, exec, logger, signaturePayloadProvider)
	if err != nil {
		return nil, fmt.Errorf("failed to get initial state: %w", err)
	}

	// set block height in store
	if err = store.SetHeight(ctx, s.LastBlockHeight); err != nil {
		return nil, err
	}

	if s.DAHeight < config.DA.StartHeight {
		s.DAHeight = config.DA.StartHeight
	}

	if config.DA.BlockTime.Duration == 0 {
		logger.Info("using default DA block time", "DABlockTime", defaultDABlockTime)
		config.DA.BlockTime.Duration = defaultDABlockTime
	}

	if config.Node.BlockTime.Duration == 0 {
		logger.Info("using default block time", "BlockTime", defaultBlockTime)
		config.Node.BlockTime.Duration = defaultBlockTime
	}

	if config.Node.LazyBlockInterval.Duration == 0 {
		logger.Info("using default lazy block time", "LazyBlockTime", defaultLazyBlockTime)
		config.Node.LazyBlockInterval.Duration = defaultLazyBlockTime
	}

	if config.DA.MempoolTTL == 0 {
		logger.Info("using default mempool ttl", "MempoolTTL", defaultMempoolTTL)
		config.DA.MempoolTTL = defaultMempoolTTL
	}

	pendingHeaders, err := NewPendingHeaders(store, logger)
	if err != nil {
		return nil, err
	}

	// If lastBatchHash is not set, retrieve the last batch hash from store
	lastBatchDataBytes, err := store.GetMetadata(ctx, LastBatchDataKey)
	if err != nil && s.LastBlockHeight > 0 {
		logger.Error("error while retrieving last batch hash", "error", err)
	}

	lastBatchData, err := bytesToBatchData(lastBatchDataBytes)
	if err != nil {
		logger.Error("error while converting last batch hash", "error", err)
	}

	daH := atomic.Uint64{}
	daH.Store(s.DAHeight)

	m := &Manager{
		signer:            signer,
		config:            config,
		genesis:           genesis,
		lastState:         s,
		store:             store,
		daHeight:          &daH,
		headerBroadcaster: headerBroadcaster,
		dataBroadcaster:   dataBroadcaster,
		// channels are buffered to avoid blocking on input/output operations, buffer sizes are arbitrary
<<<<<<< HEAD
		HeaderCh:       make(chan *types.SignedHeader, channelLength),
		DataCh:         make(chan *types.Data, channelLength),
		headerInCh:     make(chan NewHeaderEvent, eventInChLength),
		dataInCh:       make(chan NewDataEvent, eventInChLength),
		headerStoreCh:  make(chan struct{}, 1),
		dataStoreCh:    make(chan struct{}, 1),
		headerStore:    headerStore,
		dataStore:      dataStore,
		lastStateMtx:   new(sync.RWMutex),
		lastBatchData:  lastBatchData,
		headerCache:    cache.NewCache[types.SignedHeader](),
		dataCache:      cache.NewCache[types.Data](),
		retrieveCh:     make(chan struct{}, 1),
		logger:         logger,
		txsAvailable:   false,
		pendingHeaders: pendingHeaders,
		metrics:        seqMetrics,
		sequencer:      sequencer,
		exec:           exec,
		da:             da,
		txNotifyCh:     make(chan struct{}, 1),

		daIncluderCh:        make(chan struct{}, 1),
		batchSubmissionChan: make(chan coresequencer.Batch, eventInChLength),
	}
	agg.init(ctx)
=======
		headerInCh:               make(chan NewHeaderEvent, eventInChLength),
		dataInCh:                 make(chan NewDataEvent, eventInChLength),
		headerStoreCh:            make(chan struct{}, 1),
		dataStoreCh:              make(chan struct{}, 1),
		headerStore:              headerStore,
		dataStore:                dataStore,
		lastStateMtx:             new(sync.RWMutex),
		lastBatchData:            lastBatchData,
		headerCache:              cache.NewCache[types.SignedHeader](),
		dataCache:                cache.NewCache[types.Data](),
		retrieveCh:               make(chan struct{}, 1),
		daIncluderCh:             make(chan struct{}, 1),
		logger:                   logger,
		txsAvailable:             false,
		pendingHeaders:           pendingHeaders,
		metrics:                  seqMetrics,
		sequencer:                sequencer,
		exec:                     exec,
		da:                       da,
		gasPrice:                 gasPrice,
		gasMultiplier:            gasMultiplier,
		txNotifyCh:               make(chan struct{}, 1), // Non-blocking channel
		batchSubmissionChan:      make(chan coresequencer.Batch, eventInChLength),
		signaturePayloadProvider: signaturePayloadProvider,
	}

	// initialize da included height
	if height, err := m.store.GetMetadata(ctx, DAIncludedHeightKey); err == nil && len(height) == 8 {
		m.daIncludedHeight.Store(binary.LittleEndian.Uint64(height))
	}

>>>>>>> 2cc7e0b4
	// Set the default publishBlock implementation
	m.publishBlock = m.publishBlockInternal
	if s, ok := m.sequencer.(interface {
		SetBatchSubmissionChan(chan coresequencer.Batch)
	}); ok {
		s.SetBatchSubmissionChan(m.batchSubmissionChan)
	}

	// fetch caches from disks
	if err := m.LoadCache(); err != nil {
		return nil, fmt.Errorf("failed to load cache: %w", err)
	}

	return m, nil
}

// PendingHeaders returns the pending headers.
func (m *Manager) PendingHeaders() *PendingHeaders {
	return m.pendingHeaders
}

// SeqClient returns the grpc sequencing client.
func (m *Manager) SeqClient() coresequencer.Sequencer {
	return m.sequencer
}

// GetLastState returns the last recorded state.
func (m *Manager) GetLastState() types.State {
	m.lastStateMtx.RLock()
	defer m.lastStateMtx.RUnlock()
	return m.lastState
}

// GetDAIncludedHeight returns the height at which all blocks have been
// included in the DA
func (m *Manager) GetDAIncludedHeight() uint64 {
	return m.daIncludedHeight.Load()
}

// isProposer returns whether or not the manager is a proposer
func isProposer(signer signer.Signer, pubkey crypto.PubKey) (bool, error) {
	if signer == nil {
		return false, nil
	}
	pubKey, err := signer.GetPublic()
	if err != nil {
		return false, err
	}
	if pubKey == nil {
		return false, errors.New("public key is nil")
	}
	if !pubKey.Equals(pubkey) {
		return false, nil
	}
	return true, nil
}

// SetLastState is used to set lastState used by Manager.
func (m *Manager) SetLastState(state types.State) {
	m.lastStateMtx.Lock()
	defer m.lastStateMtx.Unlock()
	m.lastState = state
}

// GetStoreHeight returns the manager's store height
func (m *Manager) GetStoreHeight(ctx context.Context) (uint64, error) {
	return m.store.Height(ctx)
}

// IsBlockHashSeen returns true if the block with the given hash has been seen.
func (m *Manager) IsBlockHashSeen(blockHash string) bool {
	return m.headerCache.IsSeen(blockHash)
}

// IsDAIncluded returns true if the block with the given hash has been seen on DA.
// TODO(tac0turtle): should we use this for pending header system to verify how far ahead a chain is?
func (m *Manager) IsDAIncluded(ctx context.Context, height uint64) (bool, error) {
	syncedHeight, err := m.store.Height(ctx)
	if err != nil {
		return false, err
	}
	if syncedHeight < height {
		return false, nil
	}
	header, data, err := m.store.GetBlockData(ctx, height)
	if err != nil {
		return false, err
	}
	headerHash, dataHash := header.Hash(), data.DACommitment()
	isIncluded := m.headerCache.IsDAIncluded(headerHash.String()) && (bytes.Equal(dataHash, dataHashForEmptyTxs) || m.dataCache.IsDAIncluded(dataHash.String()))
	return isIncluded, nil
}

// GetExecutor returns the executor used by the manager.
//
// Note: this is a temporary method to allow testing the manager.
// It will be removed once the manager is fully integrated with the execution client.
// TODO(tac0turtle): remove
func (m *Manager) GetExecutor() coreexecutor.Executor {
	return m.exec
}

func (m *Manager) retrieveBatch(ctx context.Context) (*BatchData, error) {
	m.logger.Debug("Attempting to retrieve next batch",
		"chainID", m.genesis.ChainID,
		"lastBatchData", m.lastBatchData)

	req := coresequencer.GetNextBatchRequest{
		Id:            []byte(m.genesis.ChainID),
		LastBatchData: m.lastBatchData,
	}

	res, err := m.sequencer.GetNextBatch(ctx, req)
	if err != nil {
		return nil, err
	}

	if res != nil && res.Batch != nil {
		m.logger.Debug("Retrieved batch",
			"txCount", len(res.Batch.Transactions),
			"timestamp", res.Timestamp)

		var errRetrieveBatch error
		// Even if there are no transactions, return the batch with timestamp
		// This allows empty blocks to maintain proper timing
		if len(res.Batch.Transactions) == 0 {
			errRetrieveBatch = ErrNoBatch
		}
		// Even if there are no transactions, update lastBatchData so we don't
		// repeatedly emit the same empty batch, and persist it to metadata.
		if err := m.store.SetMetadata(ctx, LastBatchDataKey, convertBatchDataToBytes(res.BatchData)); err != nil {
			m.logger.Error("error while setting last batch hash", "error", err)
		}
		m.lastBatchData = res.BatchData
		return &BatchData{Batch: res.Batch, Time: res.Timestamp, Data: res.BatchData}, errRetrieveBatch
	}
	return nil, ErrNoBatch
}

func (m *Manager) isUsingExpectedSingleSequencer(header *types.SignedHeader) bool {
	return bytes.Equal(header.ProposerAddress, m.genesis.ProposerAddress) && header.ValidateBasic() == nil
}

// publishBlockInternal is the internal implementation for publishing a block.
// It's assigned to the publishBlock field by default.
// Any error will be returned, unless the error is due to a publishing error.
func (m *Manager) publishBlockInternal(ctx context.Context) error {
	select {
	case <-ctx.Done():
		return ctx.Err()
	default:
	}

	if m.config.Node.MaxPendingHeaders != 0 && m.pendingHeaders.numPendingHeaders() >= m.config.Node.MaxPendingHeaders {
		m.logger.Warn(fmt.Sprintf("refusing to create block: pending blocks [%d] reached limit [%d]", m.pendingHeaders.numPendingHeaders(), m.config.Node.MaxPendingHeaders))
		return nil
	}

	var (
		lastSignature  *types.Signature
		lastHeaderHash types.Hash
		lastDataHash   types.Hash
		lastHeaderTime time.Time
		err            error
	)

	height, err := m.store.Height(ctx)
	if err != nil {
		return fmt.Errorf("error while getting store height: %w", err)
	}

	newHeight := height + 1
	// this is a special case, when first block is produced - there is no previous commit
	if newHeight <= m.genesis.InitialHeight {
		// Special handling for genesis block
		lastSignature = &types.Signature{}
	} else {
		lastSignature, err = m.store.GetSignature(ctx, height)
		if err != nil {
			return fmt.Errorf("error while loading last commit: %w, height: %d", err, height)
		}
		lastHeader, lastData, err := m.store.GetBlockData(ctx, height)
		if err != nil {
			return fmt.Errorf("error while loading last block: %w, height: %d", err, height)
		}
		lastHeaderHash = lastHeader.Hash()
		lastDataHash = lastData.Hash()
		lastHeaderTime = lastHeader.Time()
	}

	var (
		header    *types.SignedHeader
		data      *types.Data
		signature types.Signature
	)

	// Check if there's an already stored block at a newer height
	// If there is use that instead of creating a new block
	pendingHeader, pendingData, err := m.store.GetBlockData(ctx, newHeight)
	if err == nil {
		m.logger.Info("using pending block", "height", newHeight)
		header = pendingHeader
		data = pendingData
	} else {
		batchData, err := m.retrieveBatch(ctx)
		if err != nil {
			if errors.Is(err, ErrNoBatch) {
				if batchData == nil {
					m.logger.Info("no batch retrieved from sequencer, skipping block production")
					return nil
				}
				m.logger.Info("creating empty block", "height", newHeight)
			} else {
				m.logger.Warn("failed to get transactions from batch", "error", err)
				return nil
			}
		} else {
			if batchData.Before(lastHeaderTime) {
				return fmt.Errorf("timestamp is not monotonically increasing: %s < %s", batchData.Time, m.getLastBlockTime())
			}
			m.logger.Info("creating and publishing block", "height", newHeight)
			m.logger.Debug("block info", "num_tx", len(batchData.Transactions))
		}

		header, data, err = m.createBlock(ctx, newHeight, lastSignature, lastHeaderHash, batchData)
		if err != nil {
			return err
		}

		if err = m.store.SaveBlockData(ctx, header, data, &signature); err != nil {
			return fmt.Errorf("failed to save block: %w", err)
		}
	}

	signature, err = m.getHeaderSignature(header.Header)
	if err != nil {
		return err
	}

	// set the signature to current block's signed header
	header.Signature = signature

	// Set the custom verifier to ensure proper signature validation (if not already set by executor)
	// Note: The executor may have already set a custom verifier during transaction execution
	if err := header.SetCustomVerifier(func(h *types.Header) ([]byte, error) {
		return m.signaturePayloadProvider(h)
	}); err != nil {
		return fmt.Errorf("failed to set custom verifier: %w", err)
	}

	if err := header.ValidateBasic(); err != nil {
		// If this ever happens, for recovery, check for a mismatch between the configured signing key and the proposer address in the genesis file
		return fmt.Errorf("header validation error: %w", err)
	}

	newState, err := m.applyBlock(ctx, header, data)
	if err != nil {
		return fmt.Errorf("error applying block: %w", err)
	}

	// append metadata to Data before validating and saving
	data.Metadata = &types.Metadata{
		ChainID:      header.ChainID(),
		Height:       header.Height(),
		Time:         header.BaseHeader.Time,
		LastDataHash: lastDataHash,
	}
	// Validate the created block before storing
	if err := m.Validate(ctx, header, data); err != nil {
		return fmt.Errorf("failed to validate block: %w", err)
	}

	headerHeight := header.Height()

	headerHash := header.Hash().String()
	m.headerCache.SetSeen(headerHash)

	// SaveBlock commits the DB tx
	err = m.store.SaveBlockData(ctx, header, data, &signature)
	if err != nil {
		return fmt.Errorf("failed to save block: %w", err)
	}

	// Update the store height before submitting to the DA layer but after committing to the DB
	if err = m.store.SetHeight(ctx, headerHeight); err != nil {
		return err
	}

	newState.DAHeight = m.daHeight.Load()
	// After this call m.lastState is the NEW state returned from ApplyBlock
	// updateState also commits the DB tx
	if err = m.updateState(ctx, newState); err != nil {
		return fmt.Errorf("failed to update state: %w", err)
	}

	m.recordMetrics(data)

	g, ctx := errgroup.WithContext(ctx)
	g.Go(func() error { return m.headerBroadcaster.WriteToStoreAndBroadcast(ctx, header) })
	g.Go(func() error { return m.dataBroadcaster.WriteToStoreAndBroadcast(ctx, data) })
	if err := g.Wait(); err != nil {
		return err
	}

	m.logger.Debug("successfully proposed header", "proposer", hex.EncodeToString(header.ProposerAddress), "height", headerHeight)
	return nil
}

func (m *Manager) recordMetrics(data *types.Data) {
	m.metrics.NumTxs.Set(float64(len(data.Txs)))
	m.metrics.TotalTxs.Add(float64(len(data.Txs)))
	m.metrics.BlockSizeBytes.Set(float64(data.Size()))
	m.metrics.CommittedHeight.Set(float64(data.Metadata.Height))
}

func (m *Manager) exponentialBackoff(backoff time.Duration) time.Duration {
	backoff *= 2
	if backoff == 0 {
		backoff = initialBackoff
	}
	if backoff > m.config.DA.BlockTime.Duration {
		backoff = m.config.DA.BlockTime.Duration
	}
	return backoff
}

func (m *Manager) getLastBlockTime() time.Time {
	m.lastStateMtx.RLock()
	defer m.lastStateMtx.RUnlock()
	return m.lastState.LastBlockTime
}

func (m *Manager) createBlock(ctx context.Context, height uint64, lastSignature *types.Signature, lastHeaderHash types.Hash, batchData *BatchData) (*types.SignedHeader, *types.Data, error) {
	m.lastStateMtx.RLock()
	defer m.lastStateMtx.RUnlock()
	return m.execCreateBlock(ctx, height, lastSignature, lastHeaderHash, m.lastState, batchData)
}

func (m *Manager) applyBlock(ctx context.Context, header *types.SignedHeader, data *types.Data) (types.State, error) {
	m.lastStateMtx.RLock()
	defer m.lastStateMtx.RUnlock()
	return m.execApplyBlock(ctx, m.lastState, header, data)
}

func (m *Manager) Validate(ctx context.Context, header *types.SignedHeader, data *types.Data) error {
	m.lastStateMtx.RLock()
	defer m.lastStateMtx.RUnlock()
	return m.execValidate(m.lastState, header, data)
}

// execValidate validates a pair of header and data against the last state
func (m *Manager) execValidate(lastState types.State, header *types.SignedHeader, data *types.Data) error {
	// Validate the basic structure of the header
	if err := header.ValidateBasic(); err != nil {
		return fmt.Errorf("invalid header: %w", err)
	}

	// Validate the header against the data
	if err := types.Validate(header, data); err != nil {
		return fmt.Errorf("validation failed: %w", err)
	}

	// Ensure the header's Chain ID matches the expected state
	if header.ChainID() != lastState.ChainID {
		return fmt.Errorf("chain ID mismatch: expected %s, got %s", lastState.ChainID, header.ChainID())
	}

	// Check that the header's height is the expected next height
	expectedHeight := lastState.LastBlockHeight + 1
	if header.Height() != expectedHeight {
		return fmt.Errorf("invalid height: expected %d, got %d", expectedHeight, header.Height())
	}

	// // Verify that the header's timestamp is strictly greater than the last block's time
	// headerTime := header.Time()
	// if header.Height() > 1 && lastState.LastBlockTime.After(headerTime) {
	// 	return fmt.Errorf("block time must be strictly increasing: got %v, last block time was %v",
	// 		headerTime.UnixNano(), lastState.LastBlockTime)
	// }

	// // Validate that the header's AppHash matches the lastState's AppHash
	// // Note: Assumes deferred execution
	// if !bytes.Equal(header.AppHash, lastState.AppHash) {
	// 	return fmt.Errorf("app hash mismatch: expected %x, got %x", lastState.AppHash, header.AppHash)
	// }

	return nil
}

func (m *Manager) execCreateBlock(_ context.Context, height uint64, lastSignature *types.Signature, lastHeaderHash types.Hash, _ types.State, batchData *BatchData) (*types.SignedHeader, *types.Data, error) {
	// Use when batchData is set to data IDs from the DA layer
	// batchDataIDs := convertBatchDataToBytes(batchData.Data)

	if m.signer == nil {
		return nil, nil, fmt.Errorf("signer is nil; cannot create block")
	}

	key, err := m.signer.GetPublic()
	if err != nil {
		return nil, nil, fmt.Errorf("failed to get proposer public key: %w", err)
	}

	// check that the proposer address is the same as the genesis proposer address
	address, err := m.signer.GetAddress()
	if err != nil {
		return nil, nil, fmt.Errorf("failed to get proposer address: %w", err)
	}
	if !bytes.Equal(m.genesis.ProposerAddress, address) {
		return nil, nil, fmt.Errorf("proposer address is not the same as the genesis proposer address %x != %x", address, m.genesis.ProposerAddress)
	}

	// Determine if this is an empty block
	isEmpty := batchData.Batch == nil || len(batchData.Transactions) == 0

	header := &types.SignedHeader{
		Header: types.Header{
			Version: types.Version{
				Block: m.lastState.Version.Block,
				App:   m.lastState.Version.App,
			},
			BaseHeader: types.BaseHeader{
				ChainID: m.lastState.ChainID,
				Height:  height,
				Time:    uint64(batchData.UnixNano()), //nolint:gosec // why is time unix? (tac0turtle)
			},
			LastHeaderHash: lastHeaderHash,
			// DataHash is set at the end of the function
			ConsensusHash:   make(types.Hash, 32),
			AppHash:         m.lastState.AppHash,
			ProposerAddress: m.genesis.ProposerAddress,
		},
		Signature: *lastSignature,
		Signer: types.Signer{
			PubKey:  key,
			Address: m.genesis.ProposerAddress,
		},
	}

	// Create block data with appropriate transactions
	blockData := &types.Data{
		Txs: make(types.Txs, 0), // Start with empty transaction list
	}

	// Only add transactions if this is not an empty block
	if !isEmpty {
		blockData.Txs = make(types.Txs, len(batchData.Transactions))
		for i := range batchData.Transactions {
			blockData.Txs[i] = types.Tx(batchData.Transactions[i])
		}
		header.DataHash = blockData.DACommitment()
	} else {
		header.DataHash = dataHashForEmptyTxs
	}

	return header, blockData, nil
}

func (m *Manager) execApplyBlock(ctx context.Context, lastState types.State, header *types.SignedHeader, data *types.Data) (types.State, error) {
	rawTxs := make([][]byte, len(data.Txs))
	for i := range data.Txs {
		rawTxs[i] = data.Txs[i]
	}

	ctx = context.WithValue(ctx, types.SignedHeaderContextKey, header)
	newStateRoot, _, err := m.exec.ExecuteTxs(ctx, rawTxs, header.Height(), header.Time(), lastState.AppHash)
	if err != nil {
		return types.State{}, fmt.Errorf("failed to execute transactions: %w", err)
	}

	s, err := lastState.NextState(header, newStateRoot)
	if err != nil {
		return types.State{}, err
	}

	return s, nil
}

func convertBatchDataToBytes(batchData [][]byte) []byte {
	// If batchData is nil or empty, return an empty byte slice
	if len(batchData) == 0 {
		return []byte{}
	}

	// For a single item, we still need to length-prefix it for consistency
	// First, calculate the total size needed
	// Format: 4 bytes (length) + data for each entry
	totalSize := 0
	for _, data := range batchData {
		totalSize += 4 + len(data) // 4 bytes for length prefix + data length
	}

	// Allocate buffer with calculated capacity
	result := make([]byte, 0, totalSize)

	// Add length-prefixed data
	for _, data := range batchData {
		// Encode length as 4-byte big-endian integer
		lengthBytes := make([]byte, 4)
		binary.LittleEndian.PutUint32(lengthBytes, uint32(len(data)))

		// Append length prefix
		result = append(result, lengthBytes...)

		// Append actual data
		result = append(result, data...)
	}

	return result
}

// bytesToBatchData converts a length-prefixed byte array back to a slice of byte slices
func bytesToBatchData(data []byte) ([][]byte, error) {
	if len(data) == 0 {
		return [][]byte{}, nil
	}

	var result [][]byte
	offset := 0

	for offset < len(data) {
		// Check if we have at least 4 bytes for the length prefix
		if offset+4 > len(data) {
			return nil, fmt.Errorf("corrupted data: insufficient bytes for length prefix at offset %d", offset)
		}

		// Read the length prefix
		length := binary.LittleEndian.Uint32(data[offset : offset+4])
		offset += 4

		// Check if we have enough bytes for the data
		if offset+int(length) > len(data) {
			return nil, fmt.Errorf("corrupted data: insufficient bytes for entry of length %d at offset %d", length, offset)
		}

		// Extract the data entry
		entry := make([]byte, length)
		copy(entry, data[offset:offset+int(length)])
		result = append(result, entry)

		// Move to the next entry
		offset += int(length)
	}

	return result, nil
}

func (m *Manager) getHeaderSignature(header types.Header) (types.Signature, error) {
	b, err := m.signaturePayloadProvider(&header)
	if err != nil {
		return nil, err
	}
	if m.signer == nil {
		return nil, fmt.Errorf("signer is nil; cannot sign header")
	}
	return m.signer.Sign(b)
}

func (m *Manager) getDataSignature(data *types.Data) (types.Signature, error) {
	dataBz, err := data.MarshalBinary()
	if err != nil {
		return nil, err
	}
	if m.signer == nil {
		return nil, fmt.Errorf("signer is nil; cannot sign data")
	}
	return m.signer.Sign(dataBz)
}

// NotifyNewTransactions signals that new transactions are available for processing
// This method will be called by the Reaper when it receives new transactions
func (m *Manager) NotifyNewTransactions() {
	// Non-blocking send to avoid slowing down the transaction submission path
	select {
	case m.txNotifyCh <- struct{}{}:
		// Successfully sent notification
	default:
		// Channel buffer is full, which means a notification is already pending
		// This is fine, as we just need to trigger one block production
	}
}

var (
	cacheDir       = "cache"
	headerCacheDir = filepath.Join(cacheDir, "header")
	dataCacheDir   = filepath.Join(cacheDir, "data")
)

// HeaderCache returns the headerCache used by the manager.
func (m *Manager) HeaderCache() *cache.Cache[types.SignedHeader] {
	return m.headerCache
}

// DataCache returns the dataCache used by the manager.
func (m *Manager) DataCache() *cache.Cache[types.Data] {
	return m.dataCache
}

// LoadCache loads the header and data caches from disk.
func (m *Manager) LoadCache() error {
	gob.Register(&types.SignedHeader{})
	gob.Register(&types.Data{})

	cfgDir := filepath.Join(m.config.RootDir, "data")

	if err := m.headerCache.LoadFromDisk(filepath.Join(cfgDir, headerCacheDir)); err != nil {
		return fmt.Errorf("failed to load header cache from disk: %w", err)
	}

	if err := m.dataCache.LoadFromDisk(filepath.Join(cfgDir, dataCacheDir)); err != nil {
		return fmt.Errorf("failed to load data cache from disk: %w", err)
	}

	return nil
}

// SaveCache saves the header and data caches to disk.
func (m *Manager) SaveCache() error {
	cfgDir := filepath.Join(m.config.RootDir, "data")

	if err := m.headerCache.SaveToDisk(filepath.Join(cfgDir, headerCacheDir)); err != nil {
		return fmt.Errorf("failed to save header cache to disk: %w", err)
	}

	if err := m.dataCache.SaveToDisk(filepath.Join(cfgDir, dataCacheDir)); err != nil {
		return fmt.Errorf("failed to save data cache to disk: %w", err)
	}
	return nil
}

// isValidSignedData returns true if the data signature is valid for the expected sequencer.
func (m *Manager) isValidSignedData(signedData *types.SignedData) bool {
	if signedData == nil || signedData.Txs == nil {
		return false
	}
	if !bytes.Equal(signedData.Signer.Address, m.genesis.ProposerAddress) {
		return false
	}
	dataBytes, err := signedData.Data.MarshalBinary()
	if err != nil {
		return false
	}

	valid, err := signedData.Signer.PubKey.Verify(dataBytes, signedData.Signature)
	return err == nil && valid
}<|MERGE_RESOLUTION|>--- conflicted
+++ resolved
@@ -288,12 +288,7 @@
 	headerBroadcaster broadcaster[*types.SignedHeader],
 	dataBroadcaster broadcaster[*types.Data],
 	seqMetrics *Metrics,
-<<<<<<< HEAD
-=======
-	gasPrice float64,
-	gasMultiplier float64,
 	signaturePayloadProvider types.SignaturePayloadProvider,
->>>>>>> 2cc7e0b4
 ) (*Manager, error) {
 	if signaturePayloadProvider == nil {
 		signaturePayloadProvider = defaultSignaturePayloadProvider
@@ -362,34 +357,6 @@
 		headerBroadcaster: headerBroadcaster,
 		dataBroadcaster:   dataBroadcaster,
 		// channels are buffered to avoid blocking on input/output operations, buffer sizes are arbitrary
-<<<<<<< HEAD
-		HeaderCh:       make(chan *types.SignedHeader, channelLength),
-		DataCh:         make(chan *types.Data, channelLength),
-		headerInCh:     make(chan NewHeaderEvent, eventInChLength),
-		dataInCh:       make(chan NewDataEvent, eventInChLength),
-		headerStoreCh:  make(chan struct{}, 1),
-		dataStoreCh:    make(chan struct{}, 1),
-		headerStore:    headerStore,
-		dataStore:      dataStore,
-		lastStateMtx:   new(sync.RWMutex),
-		lastBatchData:  lastBatchData,
-		headerCache:    cache.NewCache[types.SignedHeader](),
-		dataCache:      cache.NewCache[types.Data](),
-		retrieveCh:     make(chan struct{}, 1),
-		logger:         logger,
-		txsAvailable:   false,
-		pendingHeaders: pendingHeaders,
-		metrics:        seqMetrics,
-		sequencer:      sequencer,
-		exec:           exec,
-		da:             da,
-		txNotifyCh:     make(chan struct{}, 1),
-
-		daIncluderCh:        make(chan struct{}, 1),
-		batchSubmissionChan: make(chan coresequencer.Batch, eventInChLength),
-	}
-	agg.init(ctx)
-=======
 		headerInCh:               make(chan NewHeaderEvent, eventInChLength),
 		dataInCh:                 make(chan NewDataEvent, eventInChLength),
 		headerStoreCh:            make(chan struct{}, 1),
@@ -409,8 +376,6 @@
 		sequencer:                sequencer,
 		exec:                     exec,
 		da:                       da,
-		gasPrice:                 gasPrice,
-		gasMultiplier:            gasMultiplier,
 		txNotifyCh:               make(chan struct{}, 1), // Non-blocking channel
 		batchSubmissionChan:      make(chan coresequencer.Batch, eventInChLength),
 		signaturePayloadProvider: signaturePayloadProvider,
@@ -421,7 +386,6 @@
 		m.daIncludedHeight.Store(binary.LittleEndian.Uint64(height))
 	}
 
->>>>>>> 2cc7e0b4
 	// Set the default publishBlock implementation
 	m.publishBlock = m.publishBlockInternal
 	if s, ok := m.sequencer.(interface {
