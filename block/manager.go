--- conflicted
+++ resolved
@@ -1490,12 +1490,7 @@
 	return newState.AppHash, err
 }
 
-<<<<<<< HEAD
-func (m *Manager) execCreateBlock(_ context.Context, height uint64, lastSignature *types.Signature, _ abci.ExtendedCommitInfo, _ types.Hash, lastState types.State, txs cmtypes.Txs, timestamp time.Time) (*types.SignedHeader, *types.Data, error) {
-
-=======
 func (m *Manager) execCreateBlock(_ context.Context, height uint64, lastSignature *types.Signature, _ types.Hash, lastState types.State, txs [][]byte, timestamp time.Time) (*types.SignedHeader, *types.Data, error) {
->>>>>>> 6976cc4d
 	header := &types.SignedHeader{
 		Header: types.Header{
 			Version: types.Version{
