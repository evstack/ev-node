--- conflicted
+++ resolved
@@ -13,14 +13,6 @@
 	"time"
 
 	goheaderstore "github.com/celestiaorg/go-header/store"
-<<<<<<< HEAD
-	cmcrypto "github.com/cometbft/cometbft/crypto"
-	cmbytes "github.com/cometbft/cometbft/libs/bytes"
-	cmstate "github.com/cometbft/cometbft/proto/tendermint/state"
-	cmproto "github.com/cometbft/cometbft/proto/tendermint/types"
-	cmtypes "github.com/cometbft/cometbft/types"
-=======
->>>>>>> bced8470
 	ds "github.com/ipfs/go-datastore"
 	"github.com/libp2p/go-libp2p/core/crypto"
 
@@ -1087,17 +1079,6 @@
 	return m.proposerKey.Sign(b)
 }
 
-<<<<<<< HEAD
-func (m *Manager) getTxsFromBatch() ([][]byte, *time.Time, error) {
-	batch := m.bq.Next()
-	if batch == nil {
-		// batch is nil when there is nothing to process
-		return nil, nil, ErrNoBatch
-	}
-	txs := make([][]byte, 0, len(batch.Transactions))
-	txs = append(txs, batch.Transactions...)
-	return txs, &batch.Time, nil
-=======
 func (m *Manager) getTxsFromBatch() (*BatchData, error) {
 	batch := m.bq.Next()
 	if batch == nil {
@@ -1105,7 +1086,6 @@
 		return nil, ErrNoBatch
 	}
 	return &BatchData{Batch: batch.Batch, Time: batch.Time, Data: batch.Data}, nil
->>>>>>> bced8470
 }
 
 func (m *Manager) publishBlock(ctx context.Context) error {
@@ -1165,10 +1145,6 @@
 		header = pendingHeader
 		data = pendingData
 	} else {
-<<<<<<< HEAD
-=======
-
->>>>>>> bced8470
 		execTxs, err := m.exec.GetTxs(ctx)
 		if err != nil {
 			m.logger.Error("failed to get txs from executor", "err", err)
@@ -1198,17 +1174,11 @@
 		if errors.Is(err, ErrNoBatch) {
 			m.logger.Debug("No batch available, creating empty block")
 			// Create an empty block instead of returning
-<<<<<<< HEAD
-			txs = [][]byte{}
-			timestamp = &time.Time{}
-			*timestamp = time.Now()
-=======
 			batchData = &BatchData{
 				Batch: &coresequencer.Batch{Transactions: [][]byte{}},
 				Time:  time.Now().Round(0).UTC(),
 				Data:  [][]byte{},
 			}
->>>>>>> bced8470
 		} else if err != nil {
 			return fmt.Errorf("failed to get transactions from batch: %w", err)
 		}
@@ -1217,11 +1187,7 @@
 			return fmt.Errorf("timestamp is not monotonically increasing: %s < %s", batchData.Time, m.getLastBlockTime())
 		}
 		m.logger.Info("Creating and publishing block", "height", newHeight)
-<<<<<<< HEAD
-		header, data, err = m.createBlock(ctx, newHeight, lastSignature, lastHeaderHash, txs, *timestamp)
-=======
 		header, data, err = m.createBlock(ctx, newHeight, lastSignature, lastHeaderHash, batchData)
->>>>>>> bced8470
 		if err != nil {
 			return err
 		}
@@ -1483,17 +1449,10 @@
 	return m.lastState.LastBlockTime
 }
 
-<<<<<<< HEAD
-func (m *Manager) createBlock(ctx context.Context, height uint64, lastSignature *types.Signature, lastHeaderHash types.Hash, txs [][]byte, timestamp time.Time) (*types.SignedHeader, *types.Data, error) {
-	m.lastStateMtx.RLock()
-	defer m.lastStateMtx.RUnlock()
-	return m.execCreateBlock(ctx, height, lastSignature, lastHeaderHash, m.lastState, txs, timestamp)
-=======
 func (m *Manager) createBlock(ctx context.Context, height uint64, lastSignature *types.Signature, lastHeaderHash types.Hash, batchData *BatchData) (*types.SignedHeader, *types.Data, error) {
 	m.lastStateMtx.RLock()
 	defer m.lastStateMtx.RUnlock()
 	return m.execCreateBlock(ctx, height, lastSignature, lastHeaderHash, m.lastState, batchData)
->>>>>>> bced8470
 }
 
 func (m *Manager) applyBlock(ctx context.Context, header *types.SignedHeader, data *types.Data) (types.State, error) {
@@ -1512,18 +1471,9 @@
 	return newState.AppHash, err
 }
 
-<<<<<<< HEAD
-func (m *Manager) execCreateBlock(_ context.Context, height uint64, lastSignature *types.Signature, _ types.Hash, lastState types.State, txs [][]byte, timestamp time.Time) (*types.SignedHeader, *types.Data, error) {
-	rawTxs := make([]execTypes.Tx, len(txs))
-	for i := range txs {
-		rawTxs[i] = execTypes.Tx(txs[i])
-	}
-
-=======
 func (m *Manager) execCreateBlock(_ context.Context, height uint64, lastSignature *types.Signature, lastHeaderHash types.Hash, lastState types.State, batchData *BatchData) (*types.SignedHeader, *types.Data, error) {
 	data := batchData.Data
 	batchdata := convertBatchDataToBytes(data)
->>>>>>> bced8470
 	header := &types.SignedHeader{
 		Header: types.Header{
 			Version: types.Version{
