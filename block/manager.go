package block

import (
	"bytes"
	"context"
	"crypto/sha256"
	"encoding/binary"
	"encoding/hex"
	"errors"
	"fmt"
	"sync"
	"sync/atomic"
	"time"

	secp256k1 "github.com/btcsuite/btcd/btcec/v2"
	"github.com/btcsuite/btcd/btcec/v2/ecdsa"
	abci "github.com/cometbft/cometbft/abci/types"
	cmcrypto "github.com/cometbft/cometbft/crypto"
	"github.com/cometbft/cometbft/crypto/merkle"
	cmproto "github.com/cometbft/cometbft/proto/tendermint/types"
	"github.com/cometbft/cometbft/proxy"
	cmtypes "github.com/cometbft/cometbft/types"
	ds "github.com/ipfs/go-datastore"
	"github.com/libp2p/go-libp2p/core/crypto"
	"github.com/libp2p/go-libp2p/core/crypto/pb"
	pkgErrors "github.com/pkg/errors"

	goheaderstore "github.com/celestiaorg/go-header/store"

	"github.com/rollkit/go-sequencing"
	"github.com/rollkit/go-sequencing/proxy/grpc"
	"github.com/rollkit/rollkit/config"
	"github.com/rollkit/rollkit/da"
	"github.com/rollkit/rollkit/mempool"
	"github.com/rollkit/rollkit/state"
	"github.com/rollkit/rollkit/store"
	"github.com/rollkit/rollkit/third_party/log"
	"github.com/rollkit/rollkit/types"
)

// defaultLazySleepPercent is the percentage of block time to wait to accumulate transactions
// in lazy mode.
// A value of 10 for e.g. corresponds to 10% of the block time. Must be between 0 and 100.
const defaultLazySleepPercent = 10

// defaultDABlockTime is used only if DABlockTime is not configured for manager
const defaultDABlockTime = 15 * time.Second

// defaultBlockTime is used only if BlockTime is not configured for manager
const defaultBlockTime = 1 * time.Second

// defaultLazyBlockTime is used only if LazyBlockTime is not configured for manager
const defaultLazyBlockTime = 60 * time.Second

// defaultBatchRetrievalInterval is the interval at which the sequencer retrieves batches
const defaultBatchRetrievalInterval = 1 * time.Second

// defaultMempoolTTL is the number of blocks until transaction is dropped from mempool
const defaultMempoolTTL = 25

// blockProtocolOverhead is the protocol overhead when marshaling the block to blob
// see: https://gist.github.com/tuxcanfly/80892dde9cdbe89bfb57a6cb3c27bae2
const blockProtocolOverhead = 1 << 16

// maxSubmitAttempts defines how many times Rollkit will re-try to publish block to DA layer.
// This is temporary solution. It will be removed in future versions.
const maxSubmitAttempts = 30

// Applies to most channels, 100 is a large enough buffer to avoid blocking
const channelLength = 100

// Applies to the headerInCh, 10000 is a large enough number for headers per DA block.
const headerInChLength = 10000

// initialBackoff defines initial value for block submission backoff
var initialBackoff = 100 * time.Millisecond

// DAIncludedHeightKey is the key used for persisting the da included height in store.
const DAIncludedHeightKey = "da included height"

var (
	// ErrNoValidatorsInState is used when no validators/proposers are found in state
	ErrNoValidatorsInState = errors.New("no validators found in state")

	// ErrNotProposer is used when the manager is not a proposer
	ErrNotProposer = errors.New("not a proposer")
)

// NewHeaderEvent is used to pass header and DA height to headerInCh
type NewHeaderEvent struct {
	Header   *types.SignedHeader
	DAHeight uint64
}

// NewDataEvent is used to pass header and DA height to headerInCh
type NewDataEvent struct {
	Data     *types.Data
	DAHeight uint64
}

<<<<<<< HEAD
// SaveBlockError is used when failed to save block
type SaveBlockError struct {
	Err error
}

func (e SaveBlockError) Error() string {
	return fmt.Sprintf("failed to save block: %v", e.Err)
}

func (e SaveBlockError) Unwrap() error {
	return e.Err
}

// SaveBlockResponsesError is used when failed to save block responses
type SaveBlockResponsesError struct {
	Err error
}

func (e SaveBlockResponsesError) Error() string {
	return fmt.Sprintf("failed to save block responses: %v", e.Err)
}

func (e SaveBlockResponsesError) Unwrap() error {
	return e.Err
=======
// BatchWithTime is used to pass batch and time to BatchQueue
type BatchWithTime struct {
	*sequencing.Batch
	time.Time
>>>>>>> b3fbca91
}

// Manager is responsible for aggregating transactions into blocks.
type Manager struct {
	lastState types.State
	// lastStateMtx is used by lastState
	lastStateMtx *sync.RWMutex
	store        store.Store

	conf    config.BlockManagerConfig
	genesis *cmtypes.GenesisDoc

	proposerKey crypto.PrivKey

	executor *state.BlockExecutor

	dalc *da.DAClient
	// daHeight is the height of the latest processed DA block
	daHeight uint64

	HeaderCh chan *types.SignedHeader
	DataCh   chan *types.Data

	headerInCh  chan NewHeaderEvent
	headerStore *goheaderstore.Store[*types.SignedHeader]

	dataInCh  chan NewDataEvent
	dataStore *goheaderstore.Store[*types.Data]

	headerCache *HeaderCache
	dataCache   *DataCache

	// headerStoreCh is used to notify sync goroutine (SyncLoop) that it needs to retrieve headers from headerStore
	headerStoreCh chan struct{}

	// dataStoreCh is used to notify sync goroutine (SyncLoop) that it needs to retrieve data from dataStore
	dataStoreCh chan struct{}

	// retrieveCh is used to notify sync goroutine (SyncLoop) that it needs to retrieve data
	retrieveCh chan struct{}

	logger log.Logger

	// For usage by Lazy Aggregator mode
	buildingBlock bool
	txsAvailable  <-chan struct{}

	pendingHeaders *PendingHeaders

	// for reporting metrics
	metrics *Metrics

	// true if the manager is a proposer
	isProposer bool

	// daIncludedHeight is rollup height at which all blocks have been included
	// in the DA
	daIncludedHeight atomic.Uint64
	// grpc client for sequencing middleware
	seqClient     *grpc.Client
	lastBatchHash []byte
	bq            *BatchQueue
}

// getInitialState tries to load lastState from Store, and if it's not available it reads GenesisDoc.
func getInitialState(store store.Store, genesis *cmtypes.GenesisDoc) (types.State, error) {
	// Load the state from store.
	s, err := store.GetState(context.Background())

	if errors.Is(err, ds.ErrNotFound) {
		// If the user is starting a fresh chain (or hard-forking), we assume the stored state is empty.
		s, err = types.NewFromGenesisDoc(genesis)
		if err != nil {
			return types.State{}, err
		}
	} else if err != nil {
		return types.State{}, err
	} else {
		// Perform a sanity-check to stop the user from
		// using a higher genesis than the last stored state.
		// if they meant to hard-fork, they should have cleared the stored State
		if uint64(genesis.InitialHeight) > s.LastBlockHeight { //nolint:gosec
			return types.State{}, fmt.Errorf("genesis.InitialHeight (%d) is greater than last stored state's LastBlockHeight (%d)", genesis.InitialHeight, s.LastBlockHeight)
		}
	}

	return s, nil
}

// NewManager creates new block Manager.
func NewManager(
	proposerKey crypto.PrivKey,
	conf config.BlockManagerConfig,
	genesis *cmtypes.GenesisDoc,
	store store.Store,
	mempool mempool.Mempool,
	mempoolReaper *mempool.CListMempoolReaper,
	seqClient *grpc.Client,
	proxyApp proxy.AppConnConsensus,
	dalc *da.DAClient,
	eventBus *cmtypes.EventBus,
	logger log.Logger,
	headerStore *goheaderstore.Store[*types.SignedHeader],
	dataStore *goheaderstore.Store[*types.Data],
	seqMetrics *Metrics,
	execMetrics *state.Metrics,
) (*Manager, error) {
	s, err := getInitialState(store, genesis)
	if err != nil {
		return nil, err
	}
	//set block height in store
	store.SetHeight(context.Background(), s.LastBlockHeight)

	if s.DAHeight < conf.DAStartHeight {
		s.DAHeight = conf.DAStartHeight
	}

	if conf.DABlockTime == 0 {
		logger.Info("Using default DA block time", "DABlockTime", defaultDABlockTime)
		conf.DABlockTime = defaultDABlockTime
	}

	if conf.BlockTime == 0 {
		logger.Info("Using default block time", "BlockTime", defaultBlockTime)
		conf.BlockTime = defaultBlockTime
	}

	if conf.LazyBlockTime == 0 {
		logger.Info("Using default lazy block time", "LazyBlockTime", defaultLazyBlockTime)
		conf.LazyBlockTime = defaultLazyBlockTime
	}

	if conf.DAMempoolTTL == 0 {
		logger.Info("Using default mempool ttl", "MempoolTTL", defaultMempoolTTL)
		conf.DAMempoolTTL = defaultMempoolTTL
	}

	proposerAddress := s.Validators.Proposer.Address.Bytes()

	maxBlobSize, err := dalc.DA.MaxBlobSize(context.Background())
	if err != nil {
		return nil, err
	}
	// allow buffer for the block header and protocol encoding
	maxBlobSize -= blockProtocolOverhead

	exec := state.NewBlockExecutor(proposerAddress, genesis.ChainID, mempool, mempoolReaper, proxyApp, eventBus, maxBlobSize, logger, execMetrics)
	if s.LastBlockHeight+1 == uint64(genesis.InitialHeight) { //nolint:gosec
		res, err := exec.InitChain(genesis)
		if err != nil {
			return nil, err
		}
		if err := updateState(&s, res); err != nil {
			return nil, err
		}

		if err := store.UpdateState(context.Background(), s); err != nil {
			return nil, err
		}
	}

	isProposer, err := isProposer(proposerKey, s)
	if err != nil {
		return nil, err
	}

	var txsAvailableCh <-chan struct{}
	if mempool != nil {
		txsAvailableCh = mempool.TxsAvailable()
	} else {
		txsAvailableCh = nil
	}

	pendingHeaders, err := NewPendingHeaders(store, logger)
	if err != nil {
		return nil, err
	}

	agg := &Manager{
		proposerKey: proposerKey,
		conf:        conf,
		genesis:     genesis,
		lastState:   s,
		store:       store,
		executor:    exec,
		dalc:        dalc,
		daHeight:    s.DAHeight,
		// channels are buffered to avoid blocking on input/output operations, buffer sizes are arbitrary
		HeaderCh:       make(chan *types.SignedHeader, channelLength),
		DataCh:         make(chan *types.Data, channelLength),
		headerInCh:     make(chan NewHeaderEvent, headerInChLength),
		dataInCh:       make(chan NewDataEvent, headerInChLength),
		headerStoreCh:  make(chan struct{}, 1),
		dataStoreCh:    make(chan struct{}, 1),
		headerStore:    headerStore,
		dataStore:      dataStore,
		lastStateMtx:   new(sync.RWMutex),
		headerCache:    NewHeaderCache(),
		dataCache:      NewDataCache(),
		retrieveCh:     make(chan struct{}, 1),
		logger:         logger,
		txsAvailable:   txsAvailableCh,
		buildingBlock:  false,
		pendingHeaders: pendingHeaders,
		metrics:        seqMetrics,
		isProposer:     isProposer,
		seqClient:      seqClient,
		bq:             NewBatchQueue(),
	}
	agg.init(context.Background())
	return agg, nil
}

func (m *Manager) init(ctx context.Context) {
	// initialize da included height
	if height, err := m.store.GetMetadata(ctx, DAIncludedHeightKey); err == nil && len(height) == 8 {
		m.daIncludedHeight.Store(binary.BigEndian.Uint64(height))
	}
}

func (m *Manager) setDAIncludedHeight(ctx context.Context, newHeight uint64) error {
	for {
		currentHeight := m.daIncludedHeight.Load()
		if newHeight <= currentHeight {
			break
		}
		if m.daIncludedHeight.CompareAndSwap(currentHeight, newHeight) {
			heightBytes := make([]byte, 8)
			binary.BigEndian.PutUint64(heightBytes, newHeight)
			return m.store.SetMetadata(ctx, DAIncludedHeightKey, heightBytes)
		}
	}
	return nil
}

// GetDAIncludedHeight returns the rollup height at which all blocks have been
// included in the DA
func (m *Manager) GetDAIncludedHeight() uint64 {
	return m.daIncludedHeight.Load()
}

// SetDALC is used to set DataAvailabilityLayerClient used by Manager.
func (m *Manager) SetDALC(dalc *da.DAClient) {
	m.dalc = dalc
}

// isProposer returns whether or not the manager is a proposer
func isProposer(signerPrivKey crypto.PrivKey, s types.State) (bool, error) {
	if len(s.Validators.Validators) == 0 {
		return false, ErrNoValidatorsInState
	}

	signerPubBytes, err := signerPrivKey.GetPublic().Raw()
	if err != nil {
		return false, err
	}

	return bytes.Equal(s.Validators.Validators[0].PubKey.Bytes(), signerPubBytes), nil
}

// SetLastState is used to set lastState used by Manager.
func (m *Manager) SetLastState(state types.State) {
	m.lastStateMtx.Lock()
	defer m.lastStateMtx.Unlock()
	m.lastState = state
}

// GetStoreHeight returns the manager's store height
func (m *Manager) GetStoreHeight() uint64 {
	return m.store.Height()
}

// GetHeaderInCh returns the manager's blockInCh
func (m *Manager) GetHeaderInCh() chan NewHeaderEvent {
	return m.headerInCh
}

// GetDataInCh returns the manager's dataInCh
func (m *Manager) GetDataInCh() chan NewDataEvent {
	return m.dataInCh
}

// IsBlockHashSeen returns true if the block with the given hash has been seen.
func (m *Manager) IsBlockHashSeen(blockHash string) bool {
	return m.headerCache.isSeen(blockHash)
}

// IsDAIncluded returns true if the block with the given hash has been seen on DA.
func (m *Manager) IsDAIncluded(hash types.Hash) bool {
	return m.headerCache.isDAIncluded(hash.String())
}

// getRemainingSleep calculates the remaining sleep time based on config and a start time.
func (m *Manager) getRemainingSleep(start time.Time) time.Duration {
	elapsed := time.Since(start)
	interval := m.conf.BlockTime

	if m.conf.LazyAggregator {
		if m.buildingBlock && elapsed >= interval {
			// Special case to give time for transactions to accumulate if we
			// are coming out of a period of inactivity.
			return (interval * time.Duration(defaultLazySleepPercent) / 100)
		} else if !m.buildingBlock {
			interval = m.conf.LazyBlockTime
		}
	}

	if elapsed < interval {
		return interval - elapsed
	}

	return 0
}

// BatchRetrieveLoop is responsible for retrieving batches from the sequencer.
func (m *Manager) BatchRetrieveLoop(ctx context.Context) {
	// batchTimer is used to signal when to retrieve batch from the sequencer
	batchTimer := time.NewTimer(0)
	defer batchTimer.Stop()
	for {
		select {
		case <-ctx.Done():
			return
		case <-batchTimer.C:
			// Define the start time for the block production period
			start := time.Now()
			batch, batchTime, err := m.seqClient.GetNextBatch(ctx, m.lastBatchHash)
			if err != nil && ctx.Err() == nil {
				m.logger.Error("error while retrieving batch", "error", err)
			}
			// Add the batch to the batch queue
			if batch != nil && batch.Transactions != nil {
				m.bq.AddBatch(BatchWithTime{batch, batchTime})
				// Calculate the hash of the batch and store it for the next batch retrieval
				batchBytes, err := batch.Marshal()
				if err != nil {
					m.logger.Error("error while marshaling batch", "error", err)
				}
				h := sha256.Sum256(batchBytes)
				m.lastBatchHash = h[:]
			}
			// Reset the batchTimer to signal the next batch production
			// period based on the batch retrieval time.
			remainingSleep := time.Duration(0)
			elapsed := time.Since(start)
			if elapsed < defaultBatchRetrievalInterval {
				remainingSleep = defaultBatchRetrievalInterval - elapsed
			}
			batchTimer.Reset(remainingSleep)
		}
	}
}

// AggregationLoop is responsible for aggregating transactions into rollup-blocks.
func (m *Manager) AggregationLoop(ctx context.Context) {
	initialHeight := uint64(m.genesis.InitialHeight) //nolint:gosec
	height := m.store.Height()
	var delay time.Duration

	// TODO(tzdybal): double-check when https://github.com/celestiaorg/rollmint/issues/699 is resolved
	if height < initialHeight {
		delay = time.Until(m.genesis.GenesisTime)
	} else {
		lastBlockTime := m.getLastBlockTime()
		delay = time.Until(lastBlockTime.Add(m.conf.BlockTime))
	}

	if delay > 0 {
		m.logger.Info("Waiting to produce block", "delay", delay)
		time.Sleep(delay)
	}

	// blockTimer is used to signal when to build a block based on the
	// rollup block time. A timer is used so that the time to build a block
	// can be taken into account.
	blockTimer := time.NewTimer(0)
	defer blockTimer.Stop()

	// Lazy Aggregator mode.
	// In Lazy Aggregator mode, blocks are built only when there are
	// transactions or every LazyBlockTime.
	if m.conf.LazyAggregator {
		m.lazyAggregationLoop(ctx, blockTimer)
		return
	}

	m.normalAggregationLoop(ctx, blockTimer)
}

func (m *Manager) lazyAggregationLoop(ctx context.Context, blockTimer *time.Timer) {
	// start is used to track the start time of the block production period
	start := time.Now()
	// lazyTimer is used to signal when a block should be built in
	// lazy mode to signal that the chain is still live during long
	// periods of inactivity.
	lazyTimer := time.NewTimer(0)
	defer lazyTimer.Stop()

	for {
		select {
		case <-ctx.Done():
			return
		// the txsAvailable channel is signalled when Txns become available
		// in the mempool, or after transactions remain in the mempool after
		// building a block.
		case _, ok := <-m.txsAvailable:
			if ok && !m.buildingBlock {
				// set the buildingBlock flag to prevent multiple calls to reset the time
				m.buildingBlock = true
				// Reset the block timer based on the block time.
				blockTimer.Reset(m.getRemainingSleep(start))
			}
			continue
		case <-lazyTimer.C:
		case <-blockTimer.C:
		}
		// Define the start time for the block production period
		start = time.Now()
		if err := m.publishBlock(ctx); err != nil && ctx.Err() == nil {
			m.logger.Error("error while publishing block", "error", err)
		}
		// unset the buildingBlocks flag
		m.buildingBlock = false
		// Reset the lazyTimer to produce a block even if there
		// are no transactions as a way to signal that the chain
		// is still live.
		lazyTimer.Reset(m.getRemainingSleep(start))
	}
}

func (m *Manager) normalAggregationLoop(ctx context.Context, blockTimer *time.Timer) {
	for {
		select {
		case <-ctx.Done():
			return
		case <-blockTimer.C:
			// Define the start time for the block production period
			start := time.Now()
			if err := m.publishBlock(ctx); err != nil && ctx.Err() == nil {
				m.logger.Error("error while publishing block", "error", err)
			}
			// Reset the blockTimer to signal the next block production
			// period based on the block time.
			blockTimer.Reset(m.getRemainingSleep(start))
		}
	}
}

// HeaderSubmissionLoop is responsible for submitting blocks to the DA layer.
func (m *Manager) HeaderSubmissionLoop(ctx context.Context) {
	timer := time.NewTicker(m.conf.DABlockTime)
	defer timer.Stop()
	for {
		select {
		case <-ctx.Done():
			return
		case <-timer.C:
		}
		if m.pendingHeaders.isEmpty() {
			continue
		}
		err := m.submitHeadersToDA(ctx)
		if err != nil {
			m.logger.Error("error while submitting block to DA", "error", err)
		}
	}
}

// SyncLoop is responsible for syncing blocks.
//
// SyncLoop processes headers gossiped in P2P network to know what's the latest block height,
// block data is retrieved from DA layer.
func (m *Manager) SyncLoop(ctx context.Context, cancel context.CancelFunc) {
	daTicker := time.NewTicker(m.conf.DABlockTime)
	defer daTicker.Stop()
	blockTicker := time.NewTicker(m.conf.BlockTime)
	defer blockTicker.Stop()
	for {
		select {
		case <-daTicker.C:
			m.sendNonBlockingSignalToRetrieveCh()
		case <-blockTicker.C:
			m.sendNonBlockingSignalToHeaderStoreCh()
			m.sendNonBlockingSignalToDataStoreCh()
		case headerEvent := <-m.headerInCh:
			// Only validated headers are sent to headerInCh, so we can safely assume that headerEvent.header is valid
			header := headerEvent.Header
			daHeight := headerEvent.DAHeight
			headerHash := header.Hash().String()
			headerHeight := header.Height()
			m.logger.Debug("header retrieved",
				"height", headerHash,
				"daHeight", daHeight,
				"hash", headerHash,
			)
			if headerHeight <= m.store.Height() || m.headerCache.isSeen(headerHash) {
				m.logger.Debug("header already seen", "height", headerHeight, "block hash", headerHash)
				continue
			}
			m.headerCache.setHeader(headerHeight, header)

			m.sendNonBlockingSignalToHeaderStoreCh()
			m.sendNonBlockingSignalToRetrieveCh()

			err := m.trySyncNextBlock(ctx, daHeight)
			if err != nil {
				m.logger.Info("failed to sync next block", "error", err)
				continue
			}
			m.headerCache.setSeen(headerHash)
		case dataEvent := <-m.dataInCh:
			data := dataEvent.Data
			daHeight := dataEvent.DAHeight
			dataHash := data.Hash().String()
			dataHeight := data.Metadata.Height
			m.logger.Debug("data retrieved",
				"height", dataHash,
				"daHeight", daHeight,
				"hash", dataHash,
			)
			if dataHeight <= m.store.Height() || m.dataCache.isSeen(dataHash) {
				m.logger.Debug("data already seen", "height", dataHeight, "data hash", dataHash)
				continue
			}
			m.dataCache.setData(dataHeight, data)

			m.sendNonBlockingSignalToDataStoreCh()

			err := m.trySyncNextBlock(ctx, daHeight)
			if err != nil {
				m.logger.Info("failed to sync next block", "error", err)
				continue
			}
			m.dataCache.setSeen(dataHash)
		case <-ctx.Done():
			return
		}
	}
}

func (m *Manager) sendNonBlockingSignalToHeaderStoreCh() {
	select {
	case m.headerStoreCh <- struct{}{}:
	default:
	}
}

func (m *Manager) sendNonBlockingSignalToDataStoreCh() {
	select {
	case m.dataStoreCh <- struct{}{}:
	default:
	}
}

func (m *Manager) sendNonBlockingSignalToRetrieveCh() {
	select {
	case m.retrieveCh <- struct{}{}:
	default:
	}
}

// trySyncNextBlock tries to execute as many blocks as possible from the blockCache.
//
//	Note: the blockCache contains only valid blocks that are not yet synced
//
// For every block, to be able to apply block at height h, we need to have its Commit. It is contained in block at height h+1.
// If commit for block h+1 is available, we proceed with sync process, and remove synced block from sync cache.
func (m *Manager) trySyncNextBlock(ctx context.Context, daHeight uint64) error {
	for {
		select {
		case <-ctx.Done():
			return ctx.Err()
		default:
		}
		currentHeight := m.store.Height()
		h := m.headerCache.getHeader(currentHeight + 1)
		if h == nil {
			m.logger.Debug("header not found in cache", "height", currentHeight+1)
			return nil
		}
		d := m.dataCache.getData(currentHeight + 1)
		if d == nil {
			m.logger.Debug("data not found in cache", "height", currentHeight+1)
			return nil
		}

		hHeight := h.Height()
		m.logger.Info("Syncing header and data", "height", hHeight)
		// Validate the received block before applying
		if err := m.executor.Validate(m.lastState, h, d); err != nil {
			return fmt.Errorf("failed to validate block: %w", err)
		}
		newState, responses, err := m.applyBlock(ctx, h, d)
		if err != nil {
			if ctx.Err() != nil {
				return err
			}
			// if call to applyBlock fails, we halt the node, see https://github.com/cometbft/cometbft/pull/496
			panic(fmt.Errorf("failed to ApplyBlock: %w", err))
		}
		err = m.store.SaveBlockData(ctx, h, d, &h.Signature)
		if err != nil {
			return SaveBlockError{err}
		}
		_, _, err = m.executor.Commit(ctx, newState, h, d, responses)
		if err != nil {
			return fmt.Errorf("failed to Commit: %w", err)
		}

		err = m.store.SaveBlockResponses(ctx, hHeight, responses)
		if err != nil {
			return SaveBlockResponsesError{err}
		}

		// Height gets updated
		m.store.SetHeight(ctx, hHeight)

		if daHeight > newState.DAHeight {
			newState.DAHeight = daHeight
		}
		err = m.updateState(ctx, newState)
		if err != nil {
			m.logger.Error("failed to save updated state", "error", err)
		}
		m.headerCache.deleteHeader(currentHeight + 1)
		m.dataCache.deleteData(currentHeight + 1)
	}
}

// HeaderStoreRetrieveLoop is responsible for retrieving headers from the Header Store.
func (m *Manager) HeaderStoreRetrieveLoop(ctx context.Context) {
	lastHeaderStoreHeight := uint64(0)
	for {
		select {
		case <-ctx.Done():
			return
		case <-m.headerStoreCh:
		}
		headerStoreHeight := m.headerStore.Height()
		if headerStoreHeight > lastHeaderStoreHeight {
			headers, err := m.getHeadersFromHeaderStore(ctx, lastHeaderStoreHeight+1, headerStoreHeight)
			if err != nil {
				m.logger.Error("failed to get headers from Header Store", "lastHeaderHeight", lastHeaderStoreHeight, "headerStoreHeight", headerStoreHeight, "errors", err.Error())
				continue
			}
			daHeight := atomic.LoadUint64(&m.daHeight)
			for _, header := range headers {
				// Check for shut down event prior to logging
				// and sending header to headerInCh. The reason
				// for checking for the shutdown event
				// separately is due to the inconsistent nature
				// of the select statement when multiple cases
				// are satisfied.
				select {
				case <-ctx.Done():
					return
				default:
				}
				// early validation to reject junk headers
				if !m.isUsingExpectedCentralizedSequencer(header) {
					continue
				}
				m.logger.Debug("header retrieved from p2p header sync", "headerHeight", header.Height(), "daHeight", daHeight)
				m.headerInCh <- NewHeaderEvent{header, daHeight}
			}
		}
		lastHeaderStoreHeight = headerStoreHeight
	}
}

// DataStoreRetrieveLoop is responsible for retrieving data from the Data Store.
func (m *Manager) DataStoreRetrieveLoop(ctx context.Context) {
	lastDataStoreHeight := uint64(0)
	for {
		select {
		case <-ctx.Done():
			return
		case <-m.dataStoreCh:
		}
		dataStoreHeight := m.dataStore.Height()
		if dataStoreHeight > lastDataStoreHeight {
			data, err := m.getDataFromDataStore(ctx, lastDataStoreHeight+1, dataStoreHeight)
			if err != nil {
				m.logger.Error("failed to get data from Data Store", "lastDataStoreHeight", lastDataStoreHeight, "dataStoreHeight", dataStoreHeight, "errors", err.Error())
				continue
			}
			daHeight := atomic.LoadUint64(&m.daHeight)
			for _, d := range data {
				// Check for shut down event prior to logging
				// and sending header to dataInCh. The reason
				// for checking for the shutdown event
				// separately is due to the inconsistent nature
				// of the select statement when multiple cases
				// are satisfied.
				select {
				case <-ctx.Done():
					return
				default:
				}
				//TODO: remove junk if possible
				m.logger.Debug("data retrieved from p2p data sync", "dataHeight", d.Metadata.Height, "daHeight", daHeight)
				m.dataInCh <- NewDataEvent{d, daHeight}
			}
		}
		lastDataStoreHeight = dataStoreHeight
	}
}

func (m *Manager) getHeadersFromHeaderStore(ctx context.Context, startHeight, endHeight uint64) ([]*types.SignedHeader, error) {
	if startHeight > endHeight {
		return nil, fmt.Errorf("startHeight (%d) is greater than endHeight (%d)", startHeight, endHeight)
	}
	headers := make([]*types.SignedHeader, endHeight-startHeight+1)
	for i := startHeight; i <= endHeight; i++ {
		header, err := m.headerStore.GetByHeight(ctx, i)
		if err != nil {
			return nil, err
		}
		headers[i-startHeight] = header
	}
	return headers, nil
}

func (m *Manager) getDataFromDataStore(ctx context.Context, startHeight, endHeight uint64) ([]*types.Data, error) {
	if startHeight > endHeight {
		return nil, fmt.Errorf("startHeight (%d) is greater than endHeight (%d)", startHeight, endHeight)
	}
	data := make([]*types.Data, endHeight-startHeight+1)
	for i := startHeight; i <= endHeight; i++ {
		d, err := m.dataStore.GetByHeight(ctx, i)
		if err != nil {
			return nil, err
		}
		data[i-startHeight] = d
	}
	return data, nil
}

// RetrieveLoop is responsible for interacting with DA layer.
func (m *Manager) RetrieveLoop(ctx context.Context) {
	// blockFoundCh is used to track when we successfully found a block so
	// that we can continue to try and find blocks that are in the next DA height.
	// This enables syncing faster than the DA block time.
	headerFoundCh := make(chan struct{}, 1)
	defer close(headerFoundCh)
	for {
		select {
		case <-ctx.Done():
			return
		case <-m.retrieveCh:
		case <-headerFoundCh:
		}
		daHeight := atomic.LoadUint64(&m.daHeight)
		err := m.processNextDAHeader(ctx)
		if err != nil && ctx.Err() == nil {
			m.logger.Error("failed to retrieve block from DALC", "daHeight", daHeight, "errors", err.Error())
			continue
		}
		// Signal the blockFoundCh to try and retrieve the next block
		select {
		case headerFoundCh <- struct{}{}:
		default:
		}
		atomic.AddUint64(&m.daHeight, 1)
	}
}

func (m *Manager) processNextDAHeader(ctx context.Context) error {
	select {
	case <-ctx.Done():
		return ctx.Err()
	default:
	}

	// TODO(tzdybal): extract configuration option
	maxRetries := 10
	daHeight := atomic.LoadUint64(&m.daHeight)

	var err error
	m.logger.Debug("trying to retrieve block from DA", "daHeight", daHeight)
	for r := 0; r < maxRetries; r++ {
		select {
		case <-ctx.Done():
			return ctx.Err()
		default:
		}
		headerResp, fetchErr := m.fetchHeaders(ctx, daHeight)
		if fetchErr == nil {
			if headerResp.Code == da.StatusNotFound {
				m.logger.Debug("no header found", "daHeight", daHeight, "reason", headerResp.Message)
				return nil
			}
			m.logger.Debug("retrieved potential headers", "n", len(headerResp.Headers), "daHeight", daHeight)
			for _, header := range headerResp.Headers {
				// early validation to reject junk headers
				if !m.isUsingExpectedCentralizedSequencer(header) {
					m.logger.Debug("skipping header from unexpected sequencer",
						"headerHeight", header.Height(),
						"headerHash", header.Hash().String())
					continue
				}
				blockHash := header.Hash().String()
				m.headerCache.setDAIncluded(blockHash)
				err = m.setDAIncludedHeight(ctx, header.Height())
				if err != nil {
					return err
				}
				m.logger.Info("block marked as DA included", "blockHeight", header.Height(), "blockHash", blockHash)
				if !m.headerCache.isSeen(blockHash) {
					// Check for shut down event prior to logging
					// and sending block to blockInCh. The reason
					// for checking for the shutdown event
					// separately is due to the inconsistent nature
					// of the select statement when multiple cases
					// are satisfied.
					select {
					case <-ctx.Done():
						return pkgErrors.WithMessage(ctx.Err(), "unable to send block to blockInCh, context done")
					default:
					}
					m.headerInCh <- NewHeaderEvent{header, daHeight}
				}
			}
			return nil
		}

		// Track the error
		err = errors.Join(err, fetchErr)
		// Delay before retrying
		select {
		case <-ctx.Done():
			return err
		case <-time.After(100 * time.Millisecond):
		}
	}
	return err
}

func (m *Manager) isUsingExpectedCentralizedSequencer(header *types.SignedHeader) bool {
	return bytes.Equal(header.ProposerAddress, m.genesis.Validators[0].Address.Bytes()) && header.ValidateBasic() == nil
}

func (m *Manager) fetchHeaders(ctx context.Context, daHeight uint64) (da.ResultRetrieveHeaders, error) {
	var err error
	headerRes := m.dalc.RetrieveHeaders(ctx, daHeight)
	if headerRes.Code == da.StatusError {
		err = fmt.Errorf("failed to retrieve block: %s", headerRes.Message)
	}
	return headerRes, err
}

func (m *Manager) getSignature(header types.Header) (*types.Signature, error) {
	// note: for compatibility with tendermint light client
	consensusVote := header.MakeCometBFTVote()
	sign, err := m.sign(consensusVote)
	if err != nil {
		return nil, err
	}
	signature := types.Signature(sign)
	return &signature, nil
}

func (m *Manager) getTxsFromBatch() cmtypes.Txs {
	batch := m.bq.Next()
	if batch == nil {
		return make(cmtypes.Txs, 0)
	}
	txs := make(cmtypes.Txs, 0, len(batch.Transactions))
	for _, tx := range batch.Transactions {
		txs = append(txs, tx)
	}
	return txs
}

func (m *Manager) publishBlock(ctx context.Context) error {
	select {
	case <-ctx.Done():
		return ctx.Err()
	default:
	}

	if !m.isProposer {
		return ErrNotProposer
	}

	if m.conf.MaxPendingBlocks != 0 && m.pendingHeaders.numPendingHeaders() >= m.conf.MaxPendingBlocks {
		return fmt.Errorf("refusing to create block: pending blocks [%d] reached limit [%d]",
			m.pendingHeaders.numPendingHeaders(), m.conf.MaxPendingBlocks)
	}

	var (
		lastSignature  *types.Signature
		lastHeaderHash types.Hash
		lastDataHash   types.Hash
		err            error
	)
	height := m.store.Height()
	newHeight := height + 1
	// this is a special case, when first block is produced - there is no previous commit
	if newHeight == uint64(m.genesis.InitialHeight) { //nolint:gosec
		lastSignature = &types.Signature{}
	} else {
		lastSignature, err = m.store.GetSignature(ctx, height)
		if err != nil {
			return fmt.Errorf("error while loading last commit: %w", err)
		}
		lastHeader, lastData, err := m.store.GetBlockData(ctx, height)
		if err != nil {
			return fmt.Errorf("error while loading last block: %w", err)
		}
		lastHeaderHash = lastHeader.Hash()
		lastDataHash = lastData.Hash()
	}

	var (
		header    *types.SignedHeader
		data      *types.Data
		signature *types.Signature
	)

	// Check if there's an already stored block at a newer height
	// If there is use that instead of creating a new block
	pendingHeader, pendingData, err := m.store.GetBlockData(ctx, newHeight)
	if err == nil {
		m.logger.Info("Using pending block", "height", newHeight)
		header = pendingHeader
		data = pendingData
	} else {
		m.logger.Info("Creating and publishing block", "height", newHeight)
		extendedCommit, err := m.getExtendedCommit(ctx, height)
		if err != nil {
			return fmt.Errorf("failed to load extended commit for height %d: %w", height, err)
		}

		header, data, err = m.createBlock(newHeight, lastSignature, lastHeaderHash, extendedCommit, m.getTxsFromBatch())
		if err != nil {
			return err
		}
		m.logger.Debug("block info", "num_tx", len(data.Txs))

		/*
		   here we set the SignedHeader.DataHash, and SignedHeader.Signature as a hack
		   to make the block pass ValidateBasic() when it gets called by applyBlock on line 681
		   these values get overridden on lines 687-698 after we obtain the IntermediateStateRoots.
		*/
		header.DataHash = data.Hash()
		header.Validators = m.getLastStateValidators()
		header.ValidatorHash = header.Validators.Hash()

		signature, err = m.getSignature(header.Header)
		if err != nil {
			return err
		}

		// set the signature to current block's signed header
		header.Signature = *signature
		err = m.store.SaveBlockData(ctx, header, data, signature)
		if err != nil {
			return err
		}
	}

	newState, responses, err := m.applyBlock(ctx, header, data)
	if err != nil {
		if ctx.Err() != nil {
			return err
		}
		// if call to applyBlock fails, we halt the node, see https://github.com/cometbft/cometbft/pull/496
		panic(err)
	}
	// Before taking the hash, we need updated ISRs, hence after ApplyBlock
	header.Header.DataHash = data.Hash()

	signature, err = m.getSignature(header.Header)
	if err != nil {
		return err
	}

	if err := m.processVoteExtension(ctx, header, data, newHeight); err != nil {
		return err
	}

	// set the signature to current block's signed header
	header.Signature = *signature

	// append metadata to Data before validating and saving
	data.Metadata = &types.Metadata{
		ChainID:      header.ChainID(),
		Height:       header.Height(),
		Time:         header.BaseHeader.Time,
		LastDataHash: lastDataHash,
	}
	// Validate the created block before storing
	if err := m.executor.Validate(m.lastState, header, data); err != nil {
		return fmt.Errorf("failed to validate block: %w", err)
	}

	headerHeight := header.Height()

	headerHash := header.Hash().String()
	m.headerCache.setSeen(headerHash)

	// SaveBlock commits the DB tx
	err = m.store.SaveBlockData(ctx, header, data, signature)
	if err != nil {
		return err
	}

	// Commit the new state and block which writes to disk on the proxy app
	appHash, _, err := m.executor.Commit(ctx, newState, header, data, responses)
	if err != nil {
		return err
	}
	// Update app hash in state
	newState.AppHash = appHash

	// SaveBlockResponses commits the DB tx
	err = m.store.SaveBlockResponses(ctx, headerHeight, responses)
	if err != nil {
		return err
	}

	// Update the store height before submitting to the DA layer but after committing to the DB
	m.store.SetHeight(ctx, headerHeight)

	newState.DAHeight = atomic.LoadUint64(&m.daHeight)
	// After this call m.lastState is the NEW state returned from ApplyBlock
	// updateState also commits the DB tx
	err = m.updateState(ctx, newState)
	if err != nil {
		return err
	}
	m.recordMetrics(data)
	// Check for shut down event prior to sending the header and block to
	// their respective channels. The reason for checking for the shutdown
	// event separately is due to the inconsistent nature of the select
	// statement when multiple cases are satisfied.
	select {
	case <-ctx.Done():
		return pkgErrors.WithMessage(ctx.Err(), "unable to send header and block, context done")
	default:
	}

	// Publish header to channel so that header exchange service can broadcast
	m.HeaderCh <- header

	// Publish block to channel so that block exchange service can broadcast
	m.DataCh <- data

	m.logger.Debug("successfully proposed header", "proposer", hex.EncodeToString(header.ProposerAddress), "height", headerHeight)

	return nil
}

func (m *Manager) sign(payload []byte) ([]byte, error) {
	var sig []byte
	switch m.proposerKey.Type() {
	case pb.KeyType_Ed25519:
		return m.proposerKey.Sign(payload)
	case pb.KeyType_Secp256k1:
		k := m.proposerKey.(*crypto.Secp256k1PrivateKey)
		rawBytes, err := k.Raw()
		if err != nil {
			return nil, err
		}
		priv, _ := secp256k1.PrivKeyFromBytes(rawBytes)
		sig, err = ecdsa.SignCompact(priv, cmcrypto.Sha256(payload), false)
		if err != nil {
			return nil, err
		}
		return sig[1:], nil
	default:
		return nil, fmt.Errorf("unsupported private key type: %T", m.proposerKey)
	}
}

func (m *Manager) processVoteExtension(ctx context.Context, header *types.SignedHeader, data *types.Data, newHeight uint64) error {
	if !m.voteExtensionEnabled(newHeight) {
		return nil
	}

	extension, err := m.executor.ExtendVote(ctx, header, data)
	if err != nil {
		return fmt.Errorf("error returned by ExtendVote: %w", err)
	}

	vote := &cmproto.Vote{
		Height:    int64(newHeight), //nolint:gosec
		Round:     0,
		Extension: extension,
	}
	extSignBytes := cmtypes.VoteExtensionSignBytes(m.genesis.ChainID, vote)

	sign, err := m.sign(extSignBytes)
	if err != nil {
		return fmt.Errorf("failed to sign vote extension: %w", err)
	}
	extendedCommit := buildExtendedCommit(header, extension, sign)
	err = m.store.SaveExtendedCommit(ctx, newHeight, extendedCommit)
	if err != nil {
		return fmt.Errorf("failed to save extended commit: %w", err)
	}
	return nil
}

func (m *Manager) voteExtensionEnabled(newHeight uint64) bool {
	enableHeight := m.lastState.ConsensusParams.Abci.VoteExtensionsEnableHeight
	return m.lastState.ConsensusParams.Abci != nil && enableHeight != 0 && uint64(enableHeight) <= newHeight //nolint:gosec
}

func (m *Manager) getExtendedCommit(ctx context.Context, height uint64) (abci.ExtendedCommitInfo, error) {
	emptyExtendedCommit := abci.ExtendedCommitInfo{}
	if !m.voteExtensionEnabled(height) || height <= uint64(m.genesis.InitialHeight) { //nolint:gosec
		return emptyExtendedCommit, nil
	}
	extendedCommit, err := m.store.GetExtendedCommit(ctx, height)
	if err != nil {
		return emptyExtendedCommit, err
	}
	return *extendedCommit, nil
}

func buildExtendedCommit(header *types.SignedHeader, extension []byte, sign []byte) *abci.ExtendedCommitInfo {
	extendedCommit := &abci.ExtendedCommitInfo{
		Round: 0,
		Votes: []abci.ExtendedVoteInfo{{
			Validator: abci.Validator{
				Address: header.Validators.GetProposer().Address,
				Power:   header.Validators.GetProposer().VotingPower,
			},
			VoteExtension:      extension,
			ExtensionSignature: sign,
			BlockIdFlag:        cmproto.BlockIDFlagCommit,
		}},
	}
	return extendedCommit
}

func (m *Manager) recordMetrics(data *types.Data) {
	m.metrics.NumTxs.Set(float64(len(data.Txs)))
	m.metrics.TotalTxs.Add(float64(len(data.Txs)))
	m.metrics.BlockSizeBytes.Set(float64(data.Size()))
	m.metrics.CommittedHeight.Set(float64(data.Metadata.Height))
}
func (m *Manager) submitHeadersToDA(ctx context.Context) error {
	submittedAllHeaders := false
	var backoff time.Duration
	headersToSubmit, err := m.pendingHeaders.getPendingHeaders(ctx)
	if len(headersToSubmit) == 0 {
		// There are no pending headers; return because there's nothing to do, but:
		// - it might be caused by error, then err != nil
		// - all pending headers are processed, then err == nil
		// whatever the reason, error information is propagated correctly to the caller
		return err
	}
	if err != nil {
		// There are some pending blocks but also an error. It's very unlikely case - probably some error while reading
		// headers from the store.
		// The error is logged and normal processing of pending blocks continues.
		m.logger.Error("error while fetching blocks pending DA", "err", err)
	}
	numSubmittedHeaders := 0
	attempt := 0
	maxBlobSize, err := m.dalc.DA.MaxBlobSize(ctx)
	if err != nil {
		return err
	}
	initialMaxBlobSize := maxBlobSize
	initialGasPrice := m.dalc.GasPrice
	gasPrice := m.dalc.GasPrice

daSubmitRetryLoop:
	for !submittedAllHeaders && attempt < maxSubmitAttempts {
		select {
		case <-ctx.Done():
			break daSubmitRetryLoop
		case <-time.After(backoff):
		}

		res := m.dalc.SubmitHeaders(ctx, headersToSubmit, maxBlobSize, gasPrice)
		switch res.Code {
		case da.StatusSuccess:
			m.logger.Info("successfully submitted Rollkit headers to DA layer", "gasPrice", gasPrice, "daHeight", res.DAHeight, "headerCount", res.SubmittedCount)
			if res.SubmittedCount == uint64(len(headersToSubmit)) {
				submittedAllHeaders = true
			}
			submittedBlocks, notSubmittedBlocks := headersToSubmit[:res.SubmittedCount], headersToSubmit[res.SubmittedCount:]
			numSubmittedHeaders += len(submittedBlocks)
			for _, block := range submittedBlocks {
				m.headerCache.setDAIncluded(block.Hash().String())
				err = m.setDAIncludedHeight(ctx, block.Height())
				if err != nil {
					return err
				}
			}
			lastSubmittedHeight := uint64(0)
			if l := len(submittedBlocks); l > 0 {
				lastSubmittedHeight = submittedBlocks[l-1].Height()
			}
			m.pendingHeaders.setLastSubmittedHeight(ctx, lastSubmittedHeight)
			headersToSubmit = notSubmittedBlocks
			// reset submission options when successful
			// scale back gasPrice gradually
			backoff = 0
			maxBlobSize = initialMaxBlobSize
			if m.dalc.GasMultiplier > 0 && gasPrice != -1 {
				gasPrice = gasPrice / m.dalc.GasMultiplier
				if gasPrice < initialGasPrice {
					gasPrice = initialGasPrice
				}
			}
			m.logger.Debug("resetting DA layer submission options", "backoff", backoff, "gasPrice", gasPrice, "maxBlobSize", maxBlobSize)
		case da.StatusNotIncludedInBlock, da.StatusAlreadyInMempool:
			m.logger.Error("DA layer submission failed", "error", res.Message, "attempt", attempt)
			backoff = m.conf.DABlockTime * time.Duration(m.conf.DAMempoolTTL) //nolint:gosec
			if m.dalc.GasMultiplier > 0 && gasPrice != -1 {
				gasPrice = gasPrice * m.dalc.GasMultiplier
			}
			m.logger.Info("retrying DA layer submission with", "backoff", backoff, "gasPrice", gasPrice, "maxBlobSize", maxBlobSize)

		case da.StatusTooBig:
			maxBlobSize = maxBlobSize / 4
			fallthrough
		default:
			m.logger.Error("DA layer submission failed", "error", res.Message, "attempt", attempt)
			backoff = m.exponentialBackoff(backoff)
		}

		attempt += 1
	}

	if !submittedAllHeaders {
		return fmt.Errorf(
			"failed to submit all blocks to DA layer, submitted %d blocks (%d left) after %d attempts",
			numSubmittedHeaders,
			len(headersToSubmit),
			attempt,
		)
	}
	return nil
}

func (m *Manager) exponentialBackoff(backoff time.Duration) time.Duration {
	backoff *= 2
	if backoff == 0 {
		backoff = initialBackoff
	}
	if backoff > m.conf.DABlockTime {
		backoff = m.conf.DABlockTime
	}
	return backoff
}

func (m *Manager) getLastStateValidators() *cmtypes.ValidatorSet {
	m.lastStateMtx.RLock()
	defer m.lastStateMtx.RUnlock()
	return m.lastState.Validators
}

// Updates the state stored in manager's store along the manager's lastState
func (m *Manager) updateState(ctx context.Context, s types.State) error {
	m.lastStateMtx.Lock()
	defer m.lastStateMtx.Unlock()
	err := m.store.UpdateState(ctx, s)
	if err != nil {
		return err
	}
	m.lastState = s
	m.metrics.Height.Set(float64(s.LastBlockHeight))
	return nil
}

func (m *Manager) getLastBlockTime() time.Time {
	m.lastStateMtx.RLock()
	defer m.lastStateMtx.RUnlock()
	return m.lastState.LastBlockTime
}

func (m *Manager) createBlock(height uint64, lastSignature *types.Signature, lastHeaderHash types.Hash, extendedCommit abci.ExtendedCommitInfo, txs cmtypes.Txs) (*types.SignedHeader, *types.Data, error) {
	m.lastStateMtx.RLock()
	defer m.lastStateMtx.RUnlock()
	return m.executor.CreateBlock(height, lastSignature, extendedCommit, lastHeaderHash, m.lastState, txs)
}

func (m *Manager) applyBlock(ctx context.Context, header *types.SignedHeader, data *types.Data) (types.State, *abci.ResponseFinalizeBlock, error) {
	m.lastStateMtx.RLock()
	defer m.lastStateMtx.RUnlock()
	return m.executor.ApplyBlock(ctx, m.lastState, header, data)
}

func updateState(s *types.State, res *abci.ResponseInitChain) error {
	// If the app did not return an app hash, we keep the one set from the genesis doc in
	// the state. We don't set appHash since we don't want the genesis doc app hash
	// recorded in the genesis block. We should probably just remove GenesisDoc.AppHash.
	if len(res.AppHash) > 0 {
		s.AppHash = res.AppHash
	}

	if res.ConsensusParams != nil {
		params := res.ConsensusParams
		if params.Block != nil {
			s.ConsensusParams.Block.MaxBytes = params.Block.MaxBytes
			s.ConsensusParams.Block.MaxGas = params.Block.MaxGas
		}
		if params.Evidence != nil {
			s.ConsensusParams.Evidence.MaxAgeNumBlocks = params.Evidence.MaxAgeNumBlocks
			s.ConsensusParams.Evidence.MaxAgeDuration = params.Evidence.MaxAgeDuration
			s.ConsensusParams.Evidence.MaxBytes = params.Evidence.MaxBytes
		}
		if params.Validator != nil {
			// Copy params.Validator.PubkeyTypes, and set result's value to the copy.
			// This avoids having to initialize the slice to 0 values, and then write to it again.
			s.ConsensusParams.Validator.PubKeyTypes = append([]string{}, params.Validator.PubKeyTypes...)
		}
		if params.Version != nil {
			s.ConsensusParams.Version.App = params.Version.App
		}
		s.Version.Consensus.App = s.ConsensusParams.Version.App
	}
	// We update the last results hash with the empty hash, to conform with RFC-6962.
	s.LastResultsHash = merkle.HashFromByteSlices(nil)

	vals, err := cmtypes.PB2TM.ValidatorUpdates(res.Validators)
	if err != nil {
		return err
	}

	// apply initchain valset change
	nValSet := s.Validators.Copy()
	err = nValSet.UpdateWithChangeSet(vals)
	if err != nil {
		return err
	}
	if len(nValSet.Validators) != 1 {
		return fmt.Errorf("expected exactly one validator")
	}

	s.Validators = cmtypes.NewValidatorSet(nValSet.Validators)
	s.NextValidators = cmtypes.NewValidatorSet(nValSet.Validators).CopyIncrementProposerPriority(1)
	s.LastValidators = cmtypes.NewValidatorSet(nValSet.Validators)

	return nil
}<|MERGE_RESOLUTION|>--- conflicted
+++ resolved
@@ -98,37 +98,10 @@
 	DAHeight uint64
 }
 
-<<<<<<< HEAD
-// SaveBlockError is used when failed to save block
-type SaveBlockError struct {
-	Err error
-}
-
-func (e SaveBlockError) Error() string {
-	return fmt.Sprintf("failed to save block: %v", e.Err)
-}
-
-func (e SaveBlockError) Unwrap() error {
-	return e.Err
-}
-
-// SaveBlockResponsesError is used when failed to save block responses
-type SaveBlockResponsesError struct {
-	Err error
-}
-
-func (e SaveBlockResponsesError) Error() string {
-	return fmt.Sprintf("failed to save block responses: %v", e.Err)
-}
-
-func (e SaveBlockResponsesError) Unwrap() error {
-	return e.Err
-=======
 // BatchWithTime is used to pass batch and time to BatchQueue
 type BatchWithTime struct {
 	*sequencing.Batch
 	time.Time
->>>>>>> b3fbca91
 }
 
 // Manager is responsible for aggregating transactions into blocks.
@@ -732,7 +705,7 @@
 		}
 		err = m.store.SaveBlockData(ctx, h, d, &h.Signature)
 		if err != nil {
-			return SaveBlockError{err}
+			return fmt.Errorf("failed to save block: %w", err)
 		}
 		_, _, err = m.executor.Commit(ctx, newState, h, d, responses)
 		if err != nil {
@@ -741,7 +714,7 @@
 
 		err = m.store.SaveBlockResponses(ctx, hHeight, responses)
 		if err != nil {
-			return SaveBlockResponsesError{err}
+			return fmt.Errorf("failed to save block responses: %w", err)
 		}
 
 		// Height gets updated
