--- conflicted
+++ resolved
@@ -102,33 +102,17 @@
 	return dalc
 }
 
-<<<<<<< HEAD
-func TestGetHardConfirmation(t *testing.T) {
-=======
 func TestIsDAIncluded(t *testing.T) {
-	require := require.New(t)
-
->>>>>>> 5919fa9a
 	// Create a minimalistic block manager
 	m := &Manager{
 		blockCache: NewBlockCache(),
 	}
 	hash := types.Hash([]byte("hash"))
 
-<<<<<<< HEAD
-	// GetHardConfirmation should return false for unseen hash
-	require.False(t, m.GetHardConfirmation(hash))
-
-	// Set the hash as hard confirmed and verify GetHardConfirmation returns
-	// true
-	m.blockCache.setHardConfirmed(hash.String())
-	require.True(t, m.GetHardConfirmation(hash))
-=======
 	// IsDAIncluded should return false for unseen hash
-	require.False(m.IsDAIncluded(hash))
+	require.False(t, m.IsDAIncluded(hash))
 
 	// Set the hash as DAIncluded and verify IsDAIncluded returns true
 	m.blockCache.setDAIncluded(hash.String())
-	require.True(m.IsDAIncluded(hash))
->>>>>>> 5919fa9a
+	require.True(t, m.IsDAIncluded(hash))
 }