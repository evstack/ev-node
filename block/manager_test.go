package block

import (
	"context"
	crand "crypto/rand"
	"testing"
	"time"

	cmtypes "github.com/cometbft/cometbft/types"
	"github.com/libp2p/go-libp2p/core/crypto"
	"github.com/stretchr/testify/assert"
	"github.com/stretchr/testify/require"

	goDATest "github.com/rollkit/go-da/test"
	"github.com/rollkit/rollkit/config"
	"github.com/rollkit/rollkit/da"
	"github.com/rollkit/rollkit/state"
	"github.com/rollkit/rollkit/store"
	test "github.com/rollkit/rollkit/test/log"
	"github.com/rollkit/rollkit/types"
)

func TestInitialState(t *testing.T) {
	genesisDoc, _ := types.GetGenesisWithPrivkey()
	genesis := &cmtypes.GenesisDoc{
		ChainID:       "genesis id",
		InitialHeight: 100,
		Validators:    genesisDoc.Validators,
	}
	sampleState := types.State{
		ChainID:         "state id",
		InitialHeight:   123,
		LastBlockHeight: 128,
	}

	ctx, cancel := context.WithCancel(context.Background())
	defer cancel()
	es, _ := store.NewDefaultInMemoryKVStore()
	emptyStore := store.New(ctx, es)

	es2, _ := store.NewDefaultInMemoryKVStore()
	fullStore := store.New(ctx, es2)
	err := fullStore.UpdateState(sampleState)
	require.NoError(t, err)

	cases := []struct {
		name                    string
		store                   store.Store
		genesis                 *cmtypes.GenesisDoc
		expectedInitialHeight   uint64
		expectedLastBlockHeight uint64
		expectedChainID         string
	}{
		{
			name:                    "empty_store",
			store:                   emptyStore,
			genesis:                 genesis,
			expectedInitialHeight:   uint64(genesis.InitialHeight),
			expectedLastBlockHeight: 0,
			expectedChainID:         genesis.ChainID,
		},
		{
			name:                    "state_in_store",
			store:                   fullStore,
			genesis:                 genesis,
			expectedInitialHeight:   sampleState.InitialHeight,
			expectedLastBlockHeight: sampleState.LastBlockHeight,
			expectedChainID:         sampleState.ChainID,
		},
	}

	key, _, _ := crypto.GenerateEd25519Key(crand.Reader)
	conf := config.BlockManagerConfig{
		BlockTime: 10 * time.Second,
	}

	for _, c := range cases {
		t.Run(c.name, func(t *testing.T) {
			assert := assert.New(t)
			logger := test.NewFileLoggerCustom(t, test.TempLogFileName(t, c.name))
<<<<<<< HEAD
			dalc := &da.DAClient{DA: goDATest.NewDummyDA(), Logger: logger}
			agg, err := NewManager(key, conf, c.genesis, c.store, nil, nil, dalc, nil, logger, nil, NopMetrics(), state.NopMetrics())
=======
			dalc := &da.DAClient{DA: goDATest.NewDummyDA(), GasPrice: -1, Logger: logger}
			agg, err := NewManager(key, conf, c.genesis, c.store, nil, nil, dalc, nil, logger, nil)
>>>>>>> 9163b34d
			assert.NoError(err)
			assert.NotNil(agg)
			agg.lastStateMtx.RLock()
			assert.Equal(c.expectedChainID, agg.lastState.ChainID)
			assert.Equal(c.expectedInitialHeight, agg.lastState.InitialHeight)
			assert.Equal(c.expectedLastBlockHeight, agg.lastState.LastBlockHeight)
			agg.lastStateMtx.RUnlock()
		})
	}
}

func TestIsDAIncluded(t *testing.T) {
	require := require.New(t)

	// Create a minimalistic block manager
	m := &Manager{
		blockCache: NewBlockCache(),
	}
	hash := types.Hash([]byte("hash"))

	// IsDAIncluded should return false for unseen hash
	require.False(m.IsDAIncluded(hash))

	// Set the hash as DAIncluded and verify IsDAIncluded returns true
	m.blockCache.setDAIncluded(hash.String())
	require.True(m.IsDAIncluded(hash))
}<|MERGE_RESOLUTION|>--- conflicted
+++ resolved
@@ -78,13 +78,8 @@
 		t.Run(c.name, func(t *testing.T) {
 			assert := assert.New(t)
 			logger := test.NewFileLoggerCustom(t, test.TempLogFileName(t, c.name))
-<<<<<<< HEAD
-			dalc := &da.DAClient{DA: goDATest.NewDummyDA(), Logger: logger}
+			dalc := &da.DAClient{DA: goDATest.NewDummyDA(), GasPrice: -1, Logger: logger}
 			agg, err := NewManager(key, conf, c.genesis, c.store, nil, nil, dalc, nil, logger, nil, NopMetrics(), state.NopMetrics())
-=======
-			dalc := &da.DAClient{DA: goDATest.NewDummyDA(), GasPrice: -1, Logger: logger}
-			agg, err := NewManager(key, conf, c.genesis, c.store, nil, nil, dalc, nil, logger, nil)
->>>>>>> 9163b34d
 			assert.NoError(err)
 			assert.NotNil(agg)
 			agg.lastStateMtx.RLock()
