package block

import (
	"bytes"
	"context"
	"errors"
	"os"
	"strconv"
	"testing"
	"time"

	cmcrypto "github.com/cometbft/cometbft/crypto"
	"github.com/cometbft/cometbft/crypto/ed25519"
	"github.com/cometbft/cometbft/crypto/secp256k1"
	cmtypes "github.com/cometbft/cometbft/types"
	ds "github.com/ipfs/go-datastore"
	"github.com/libp2p/go-libp2p/core/crypto"
	"github.com/stretchr/testify/assert"
	"github.com/stretchr/testify/require"

	goDA "github.com/rollkit/go-da"
	goDATest "github.com/rollkit/go-da/test"

	"github.com/rollkit/rollkit/da"
	"github.com/rollkit/rollkit/da/mock"
	"github.com/rollkit/rollkit/store"
	test "github.com/rollkit/rollkit/test/log"
	"github.com/rollkit/rollkit/test/mocks"
	"github.com/rollkit/rollkit/types"
)

// Returns a minimalistic block manager
func getManager(t *testing.T, backend goDA.DA) *Manager {
	logger := test.NewLogger(t)
	return &Manager{
		dalc:       da.NewDAClient(backend, -1, -1, nil, logger),
		blockCache: NewBlockCache(),
		logger:     logger,
	}
}

// getBlockBiggerThan generates a block with the given height bigger than the specified limit.
func getBlockBiggerThan(blockHeight, limit uint64) (*types.Block, error) {
	for numTxs := 0; ; numTxs += 100 {
		block := types.GetRandomBlock(blockHeight, numTxs)
		blob, err := block.MarshalBinary()
		if err != nil {
			return nil, err
		}

		if uint64(len(blob)) > limit {
			return block, nil
		}
	}
}

func TestInitialStateClean(t *testing.T) {
	require := require.New(t)
	genesisDoc, _ := types.GetGenesisWithPrivkey(types.DefaultSigningKeyType)
	genesis := &cmtypes.GenesisDoc{
		ChainID:       "myChain",
		InitialHeight: 1,
		Validators:    genesisDoc.Validators,
		AppHash:       []byte("app hash"),
	}
	es, _ := store.NewDefaultInMemoryKVStore()
	emptyStore := store.New(es)
	s, err := getInitialState(emptyStore, genesis)
	require.NoError(err)
	require.Equal(s.LastBlockHeight, uint64(genesis.InitialHeight-1))
	require.Equal(uint64(genesis.InitialHeight), s.InitialHeight)
}

func TestInitialStateStored(t *testing.T) {
	require := require.New(t)
<<<<<<< HEAD
	genesisDoc, _ := types.GetGenesisWithPrivkey(types.DefaultSigningKeyType)
=======
	genesisDoc, _ := types.GetGenesisWithPrivkey()
	valset := types.GetRandomValidatorSet()
>>>>>>> 81e92f0c
	genesis := &cmtypes.GenesisDoc{
		ChainID:       "myChain",
		InitialHeight: 1,
		Validators:    genesisDoc.Validators,
		AppHash:       []byte("app hash"),
	}
	sampleState := types.State{
		ChainID:         "myChain",
		InitialHeight:   1,
		LastBlockHeight: 100,
		Validators:      valset,
		NextValidators:  valset,
		LastValidators:  valset,
	}

	ctx, cancel := context.WithCancel(context.Background())
	defer cancel()
	es, _ := store.NewDefaultInMemoryKVStore()
	store := store.New(es)
	err := store.UpdateState(ctx, sampleState)
	require.NoError(err)
	s, err := getInitialState(store, genesis)
	require.NoError(err)
	require.Equal(s.LastBlockHeight, uint64(100))
	require.Equal(s.InitialHeight, uint64(1))
}

func TestInitialStateUnexpectedHigherGenesis(t *testing.T) {
	require := require.New(t)
<<<<<<< HEAD
	genesisDoc, _ := types.GetGenesisWithPrivkey(types.DefaultSigningKeyType)
=======
	valset := types.GetRandomValidatorSet()
	genesisDoc, _ := types.GetGenesisWithPrivkey()
>>>>>>> 81e92f0c
	genesis := &cmtypes.GenesisDoc{
		ChainID:       "myChain",
		InitialHeight: 2,
		Validators:    genesisDoc.Validators,
		AppHash:       []byte("app hash"),
	}
	sampleState := types.State{
		ChainID:         "myChain",
		InitialHeight:   1,
		LastBlockHeight: 0,
		Validators:      valset,
		NextValidators:  valset,
		LastValidators:  valset,
	}
	ctx, cancel := context.WithCancel(context.Background())
	defer cancel()
	es, _ := store.NewDefaultInMemoryKVStore()
	store := store.New(es)
	err := store.UpdateState(ctx, sampleState)
	require.NoError(err)
	_, err = getInitialState(store, genesis)
	require.EqualError(err, "genesis.InitialHeight (2) is greater than last stored state's LastBlockHeight (0)")
}

func TestSignVerifySignature(t *testing.T) {
	require := require.New(t)
	m := getManager(t, goDATest.NewDummyDA())
	payload := []byte("test")
	cases := []struct {
		name  string
		input cmcrypto.PrivKey
	}{
		{"ed25519", ed25519.GenPrivKey()},
		{"secp256k1", secp256k1.GenPrivKey()},
	}
	for _, c := range cases {
		t.Run(c.name, func(t *testing.T) {
			pubKey := c.input.PubKey()
			signingKey, err := types.PrivKeyToSigningKey(c.input)
			require.NoError(err)
			m.proposerKey = signingKey
			sig, err := m.sign(payload)
			require.NoError(err)
			ok := pubKey.VerifySignature(payload, sig)
			require.True(ok)
		})
	}
}

func TestIsDAIncluded(t *testing.T) {
	require := require.New(t)

	// Create a minimalistic block manager
	m := &Manager{
		blockCache: NewBlockCache(),
	}
	hash := types.Hash([]byte("hash"))

	// IsDAIncluded should return false for unseen hash
	require.False(m.IsDAIncluded(hash))

	// Set the hash as DAIncluded and verify IsDAIncluded returns true
	m.blockCache.setDAIncluded(hash.String())
	require.True(m.IsDAIncluded(hash))
}

func TestSubmitBlocksToMockDA(t *testing.T) {
	ctx := context.Background()

	testCases := []struct {
		name              string
		gasPrice          float64
		gasMultiplier     float64
		expectedGasPrices []float64
		isErrExpected     bool
	}{
		{"defaults", -1, -1, []float64{
			-1, -1, -1,
		}, false},
		{"fixed_gas_price", 1.0, -1, []float64{
			1.0, 1.0, 1.0,
		}, false},
		{"default_gas_price_with_multiplier", -1, 1.2, []float64{
			-1, -1, -1,
		}, false},
		{"fixed_gas_price_with_multiplier", 1.0, 1.2, []float64{
			1.0, 1.2, 1.2 * 1.2,
		}, false},
	}

	for _, tc := range testCases {
		t.Run(tc.name, func(t *testing.T) {
			mockDA := &mock.MockDA{}
			m := getManager(t, mockDA)
			m.conf.DABlockTime = time.Millisecond
			m.conf.DAMempoolTTL = 1
			kvStore, err := store.NewDefaultInMemoryKVStore()
			require.NoError(t, err)
			m.store = store.New(kvStore)

			var blobs [][]byte
			block := types.GetRandomBlock(1, 5)
			blob, err := block.MarshalBinary()
			require.NoError(t, err)

			err = m.store.SaveBlock(ctx, block, &types.Commit{})
			require.NoError(t, err)
			m.store.SetHeight(ctx, 1)

			m.dalc.GasPrice = tc.gasPrice
			m.dalc.GasMultiplier = tc.gasMultiplier

			blobs = append(blobs, blob)
			// Set up the mock to
			// * throw timeout waiting for tx to be included exactly twice
			// * wait for tx to drop from mempool exactly DABlockTime * DAMempoolTTL seconds
			// * retry with a higher gas price
			// * successfully submit
			mockDA.On("MaxBlobSize").Return(uint64(12345), nil)
			mockDA.
				On("Submit", blobs, tc.expectedGasPrices[0], []byte(nil)).
				Return([][]byte{}, da.ErrTxTimedout).Once()
			mockDA.
				On("Submit", blobs, tc.expectedGasPrices[1], []byte(nil)).
				Return([][]byte{}, da.ErrTxTimedout).Once()
			mockDA.
				On("Submit", blobs, tc.expectedGasPrices[2], []byte(nil)).
				Return([][]byte{bytes.Repeat([]byte{0x00}, 8)}, nil)

			m.pendingBlocks, err = NewPendingBlocks(m.store, m.logger)
			require.NoError(t, err)
			err = m.submitBlocksToDA(ctx)
			require.NoError(t, err)
			mockDA.AssertExpectations(t)
		})
	}
}

func TestSubmitBlocksToDA(t *testing.T) {
	assert := assert.New(t)
	require := require.New(t)
	ctx := context.Background()

	m := getManager(t, goDATest.NewDummyDA())

	maxDABlobSizeLimit, err := m.dalc.DA.MaxBlobSize(ctx)
	require.NoError(err)

	testCases := []struct {
		name                        string
		blocks                      []*types.Block
		isErrExpected               bool
		expectedPendingBlocksLength int
	}{
		{
			name:                        "happy path, all blocks A, B, C combine to less than maxDABlobSize",
			blocks:                      []*types.Block{types.GetRandomBlock(1, 5), types.GetRandomBlock(2, 5), types.GetRandomBlock(3, 5)},
			isErrExpected:               false,
			expectedPendingBlocksLength: 0,
		},
		{
			name: "blocks A and B are submitted together without C because including C triggers blob size limit. C is submitted in a separate round",
			blocks: func() []*types.Block {
				// Find three blocks where two of them are under blob size limit
				// but adding the third one exceeds the blob size limit
				block1 := types.GetRandomBlock(1, 100)
				blob1, err := block1.MarshalBinary()
				require.NoError(err)

				block2 := types.GetRandomBlock(2, 100)
				blob2, err := block2.MarshalBinary()
				require.NoError(err)

				block3, err := getBlockBiggerThan(3, maxDABlobSizeLimit-uint64(len(blob1)+len(blob2)))
				require.NoError(err)

				return []*types.Block{block1, block2, block3}
			}(),
			isErrExpected:               false,
			expectedPendingBlocksLength: 0,
		},
		{
			name: "A and B are submitted successfully but C is too big on its own, so C never gets submitted",
			blocks: func() []*types.Block {
				numBlocks, numTxs := 3, 5
				blocks := make([]*types.Block, numBlocks)
				for i := 0; i < numBlocks-1; i++ {
					blocks[i] = types.GetRandomBlock(uint64(i+1), numTxs)
				}
				blocks[2], err = getBlockBiggerThan(3, maxDABlobSizeLimit)
				require.NoError(err)
				return blocks
			}(),
			isErrExpected:               true,
			expectedPendingBlocksLength: 1,
		},
		{
			name: "B is too big on its own. So A gets submitted but, B and C never get submitted",
			blocks: func() []*types.Block {
				numBlocks, numTxs := 3, 5
				blocks := make([]*types.Block, numBlocks)
				blocks[0] = types.GetRandomBlock(uint64(1), numTxs)
				blocks[1], err = getBlockBiggerThan(2, maxDABlobSizeLimit)
				require.NoError(err)
				blocks[2] = types.GetRandomBlock(uint64(3), numTxs)
				return blocks
			}(),
			isErrExpected:               true,
			expectedPendingBlocksLength: 2,
		},
	}

	for _, tc := range testCases {
		// there is a limitation of value size for underlying in-memory KV store, so (temporary) on-disk store is needed
		kvStore := getTempKVStore(t)
		m.store = store.New(kvStore)
		m.pendingBlocks, err = NewPendingBlocks(m.store, m.logger)
		require.NoError(err)
		t.Run(tc.name, func(t *testing.T) {
			// PendingBlocks depend on store, so blocks needs to be saved and height updated
			for _, block := range tc.blocks {
				require.NoError(m.store.SaveBlock(ctx, block, &types.Commit{}))
			}
			m.store.SetHeight(ctx, uint64(len(tc.blocks)))

			err := m.submitBlocksToDA(ctx)
			assert.Equal(tc.isErrExpected, err != nil)
			blocks, err := m.pendingBlocks.getPendingBlocks(ctx)
			assert.NoError(err)
			assert.Equal(tc.expectedPendingBlocksLength, len(blocks))

			// ensure that metadata is updated in KV store
			raw, err := m.store.GetMetadata(ctx, LastSubmittedHeightKey)
			require.NoError(err)
			lshInKV, err := strconv.ParseUint(string(raw), 10, 64)
			require.NoError(err)
			assert.Equal(m.store.Height(), lshInKV+uint64(tc.expectedPendingBlocksLength))
		})
	}
}

func getTempKVStore(t *testing.T) ds.TxnDatastore {
	dbPath, err := os.MkdirTemp("", t.Name())
	require.NoError(t, err)
	t.Cleanup(func() {
		_ = os.RemoveAll(dbPath)
	})
	kvStore, err := store.NewDefaultKVStore(os.TempDir(), dbPath, t.Name())
	require.NoError(t, err)
	return kvStore
}

// Test_submitBlocksToDA_BlockMarshalErrorCase1: A itself has a marshalling error. So A, B and C never get submitted.
func Test_submitBlocksToDA_BlockMarshalErrorCase1(t *testing.T) {
	assert := assert.New(t)
	require := require.New(t)
	ctx := context.Background()

	m := getManager(t, goDATest.NewDummyDA())

	block1 := types.GetRandomBlock(uint64(1), 5)
	block2 := types.GetRandomBlock(uint64(2), 5)
	block3 := types.GetRandomBlock(uint64(3), 5)

	store := mocks.NewStore(t)
	invalidateBlockHeader(block1)
	store.On("GetMetadata", ctx, LastSubmittedHeightKey).Return(nil, ds.ErrNotFound)
	store.On("GetBlock", ctx, uint64(1)).Return(block1, nil)
	store.On("GetBlock", ctx, uint64(2)).Return(block2, nil)
	store.On("GetBlock", ctx, uint64(3)).Return(block3, nil)
	store.On("Height").Return(uint64(3))

	m.store = store

	var err error
	m.pendingBlocks, err = NewPendingBlocks(store, m.logger)
	require.NoError(err)

	err = m.submitBlocksToDA(ctx)
	assert.ErrorContains(err, "failed to submit all blocks to DA layer")
	blocks, err := m.pendingBlocks.getPendingBlocks(ctx)
	assert.NoError(err)
	assert.Equal(3, len(blocks))
}

// Test_submitBlocksToDA_BlockMarshalErrorCase2: A and B are fair blocks, but C has a marshalling error
// - Block A and B get submitted to DA layer not block C
func Test_submitBlocksToDA_BlockMarshalErrorCase2(t *testing.T) {
	assert := assert.New(t)
	require := require.New(t)
	ctx := context.Background()

	m := getManager(t, goDATest.NewDummyDA())

	block1 := types.GetRandomBlock(uint64(1), 5)
	block2 := types.GetRandomBlock(uint64(2), 5)
	block3 := types.GetRandomBlock(uint64(3), 5)

	store := mocks.NewStore(t)
	invalidateBlockHeader(block3)
	store.On("SetMetadata", ctx, LastSubmittedHeightKey, []byte(strconv.FormatUint(2, 10))).Return(nil)
	store.On("GetMetadata", ctx, LastSubmittedHeightKey).Return(nil, ds.ErrNotFound)
	store.On("GetBlock", ctx, uint64(1)).Return(block1, nil)
	store.On("GetBlock", ctx, uint64(2)).Return(block2, nil)
	store.On("GetBlock", ctx, uint64(3)).Return(block3, nil)
	store.On("Height").Return(uint64(3))

	m.store = store

	var err error
	m.pendingBlocks, err = NewPendingBlocks(store, m.logger)
	require.NoError(err)
	err = m.submitBlocksToDA(ctx)
	assert.ErrorContains(err, "failed to submit all blocks to DA layer")
	blocks, err := m.pendingBlocks.getPendingBlocks(ctx)
	assert.NoError(err)
	assert.Equal(1, len(blocks))
}

// invalidateBlockHeader results in a block header that produces a marshalling error
func invalidateBlockHeader(block *types.Block) {
	for i := range block.SignedHeader.Validators.Validators {
		block.SignedHeader.Validators.Validators[i] = &cmtypes.Validator{
			Address:          []byte(""),
			PubKey:           nil,
			VotingPower:      -1,
			ProposerPriority: 0,
		}
	}
}

func Test_isProposer(t *testing.T) {
	require := require.New(t)

	type args struct {
		state         types.State
		signerPrivKey crypto.PrivKey
	}
	tests := []struct {
		name       string
		args       args
		isProposer bool
		err        error
	}{
		{
			name: "Signing key matches genesis proposer public key",
			args: func() args {
<<<<<<< HEAD
				genesisData, privKey := types.GetGenesisWithPrivkey(types.DefaultSigningKeyType)
=======
				genesisData, privKey := types.GetGenesisWithPrivkey()
				s, err := types.NewFromGenesisDoc(genesisData)
				require.NoError(err)
>>>>>>> 81e92f0c
				signingKey, err := types.PrivKeyToSigningKey(privKey)
				require.NoError(err)
				return args{
					s,
					signingKey,
				}
			}(),
			isProposer: true,
			err:        nil,
		},
		{
			name: "Signing key does not match genesis proposer public key",
			args: func() args {
<<<<<<< HEAD
				genesisData, _ := types.GetGenesisWithPrivkey(types.DefaultSigningKeyType)
=======
				genesisData, _ := types.GetGenesisWithPrivkey()
				s, err := types.NewFromGenesisDoc(genesisData)
				require.NoError(err)

>>>>>>> 81e92f0c
				randomPrivKey := ed25519.GenPrivKey()
				signingKey, err := types.PrivKeyToSigningKey(randomPrivKey)
				require.NoError(err)
				return args{
					s,
					signingKey,
				}
			}(),
			isProposer: false,
			err:        nil,
		},
		{
			name: "No validators found in genesis",
			args: func() args {
				genesisData, privKey := types.GetGenesisWithPrivkey(types.DefaultSigningKeyType)
				genesisData.Validators = nil
				s, err := types.NewFromGenesisDoc(genesisData)
				require.NoError(err)

				signingKey, err := types.PrivKeyToSigningKey(privKey)
				require.NoError(err)
				return args{
					s,
					signingKey,
				}
			}(),
			isProposer: false,
			err:        ErrNoValidatorsInState,
		},
	}
	for _, tt := range tests {
		t.Run(tt.name, func(t *testing.T) {
			isProposer, err := isProposer(tt.args.signerPrivKey, tt.args.state)
			if !errors.Is(err, tt.err) {
				t.Errorf("isProposer() error = %v, expected err %v", err, tt.err)
				return
			}
			if isProposer != tt.isProposer {
				t.Errorf("isProposer() = %v, expected %v", isProposer, tt.isProposer)
			}
		})
	}
}

func Test_publishBlock_ManagerNotProposer(t *testing.T) {
	require := require.New(t)
	m := getManager(t, &mock.MockDA{})
	m.isProposer = false
	err := m.publishBlock(context.Background())
	require.ErrorIs(err, ErrNotProposer)
}

func TestGetRemainingSleep(t *testing.T) {
	now := time.Now()
	interval := 10 * time.Second
	defaultSleep := time.Second

	// start height over the interval in the past
	farPastStart := now.Add(-interval - 1)

	// Table test in case we need to easily extend this in the future.
	var tests = []struct {
		name          string
		start         time.Time
		interval      time.Duration
		defaultSleep  time.Duration
		expectedSleep time.Duration
	}{
		{"nil case", time.Time{}, 0, 0, 0},
		{"start over the interval in the past", farPastStart, interval, defaultSleep, defaultSleep},
	}

	for _, test := range tests {
		assert.Equalf(t, test.expectedSleep, getRemainingSleep(test.start, test.interval, test.defaultSleep), "test case: %s", test.name)

	}

	// Custom handler for start is within the interval in the past since
	// getRemainingSleep uses time.Since which results in a
	// non-deterministic result. But we know that it should be less than
	// timeInThePast and greater than defaultSleep based on the test setup.
	timeInThePast := interval / 2

	// start height within the interval in the past
	pastStart := now.Add(-timeInThePast)

	sleep := getRemainingSleep(pastStart, interval, defaultSleep)
	assert.True(t, sleep <= timeInThePast)
	assert.True(t, sleep > defaultSleep)

}<|MERGE_RESOLUTION|>--- conflicted
+++ resolved
@@ -73,12 +73,8 @@
 
 func TestInitialStateStored(t *testing.T) {
 	require := require.New(t)
-<<<<<<< HEAD
 	genesisDoc, _ := types.GetGenesisWithPrivkey(types.DefaultSigningKeyType)
-=======
-	genesisDoc, _ := types.GetGenesisWithPrivkey()
 	valset := types.GetRandomValidatorSet()
->>>>>>> 81e92f0c
 	genesis := &cmtypes.GenesisDoc{
 		ChainID:       "myChain",
 		InitialHeight: 1,
@@ -108,12 +104,8 @@
 
 func TestInitialStateUnexpectedHigherGenesis(t *testing.T) {
 	require := require.New(t)
-<<<<<<< HEAD
 	genesisDoc, _ := types.GetGenesisWithPrivkey(types.DefaultSigningKeyType)
-=======
 	valset := types.GetRandomValidatorSet()
-	genesisDoc, _ := types.GetGenesisWithPrivkey()
->>>>>>> 81e92f0c
 	genesis := &cmtypes.GenesisDoc{
 		ChainID:       "myChain",
 		InitialHeight: 2,
@@ -461,13 +453,9 @@
 		{
 			name: "Signing key matches genesis proposer public key",
 			args: func() args {
-<<<<<<< HEAD
 				genesisData, privKey := types.GetGenesisWithPrivkey(types.DefaultSigningKeyType)
-=======
-				genesisData, privKey := types.GetGenesisWithPrivkey()
 				s, err := types.NewFromGenesisDoc(genesisData)
 				require.NoError(err)
->>>>>>> 81e92f0c
 				signingKey, err := types.PrivKeyToSigningKey(privKey)
 				require.NoError(err)
 				return args{
@@ -481,14 +469,10 @@
 		{
 			name: "Signing key does not match genesis proposer public key",
 			args: func() args {
-<<<<<<< HEAD
 				genesisData, _ := types.GetGenesisWithPrivkey(types.DefaultSigningKeyType)
-=======
-				genesisData, _ := types.GetGenesisWithPrivkey()
 				s, err := types.NewFromGenesisDoc(genesisData)
 				require.NoError(err)
 
->>>>>>> 81e92f0c
 				randomPrivKey := ed25519.GenPrivKey()
 				signingKey, err := types.PrivKeyToSigningKey(randomPrivKey)
 				require.NoError(err)
