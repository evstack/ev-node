--- conflicted
+++ resolved
@@ -69,15 +69,9 @@
 	// Create genesis document
 	genesisData, _, _ := types.GetGenesisWithPrivkey("TestInitialStateClean")
 	logger := log.NewTestLogger(t)
-<<<<<<< HEAD
 	es, _ := storepkg.NewDefaultInMemoryKVStore()
 	emptyStore := storepkg.New(es)
-	mockExecutor := mocks.NewExecutor(t)
-=======
-	es, _ := store.NewDefaultInMemoryKVStore()
-	emptyStore := store.New(es)
 	mockExecutor := mocks.NewMockExecutor(t)
->>>>>>> d73d2c7a
 
 	// Set expectation for InitChain call within getInitialState
 	mockExecutor.On("InitChain", ctx, genesisData.GenesisDAStartTime, genesisData.InitialHeight, genesisData.ChainID).
