package block

import (
	"bytes"
	"context"
	"errors"
	"fmt"
	"strconv"
	"testing"
	"time"

	"cosmossdk.io/log"
	cmcrypto "github.com/cometbft/cometbft/crypto"
	"github.com/cometbft/cometbft/crypto/ed25519"
	"github.com/cometbft/cometbft/crypto/secp256k1"
	cmtypes "github.com/cometbft/cometbft/types"
	ds "github.com/ipfs/go-datastore"
	"github.com/libp2p/go-libp2p/core/crypto"
	"github.com/stretchr/testify/assert"
	"github.com/stretchr/testify/mock"
	"github.com/stretchr/testify/require"

	goDA "github.com/rollkit/go-da"
	goDAMock "github.com/rollkit/go-da/mocks"
	goDATest "github.com/rollkit/go-da/test"

	"github.com/rollkit/rollkit/config"
	coresequencer "github.com/rollkit/rollkit/core/sequencer"
	"github.com/rollkit/rollkit/da"
	"github.com/rollkit/rollkit/store"
	"github.com/rollkit/rollkit/test/mocks"
	"github.com/rollkit/rollkit/types"
)

// WithinDuration asserts that the two durations are within the specified tolerance of each other.
func WithinDuration(t *testing.T, expected, actual, tolerance time.Duration) bool {
	diff := expected - actual
	if diff < 0 {
		diff = -diff
	}
	if diff <= tolerance {
		return true
	}
	return assert.Fail(t, fmt.Sprintf("Not within duration.\nExpected: %v\nActual: %v\nTolerance: %v", expected, actual, tolerance))
}

// Returns a minimalistic block manager
func getManager(t *testing.T, backend goDA.DA) *Manager {
	logger := log.NewTestLogger(t)
	return &Manager{
		dalc:        da.NewDAClient(backend, -1, -1, nil, nil, logger),
		headerCache: NewHeaderCache(),
		logger:      logger,
	}
}

// getBlockBiggerThan generates a block with the given height bigger than the specified limit.
// func getBlockBiggerThan(blockHeight, limit uint64) (*types.SignedHeader, *types.Data, error) {
// 	for numTxs := 0; ; numTxs += 100 {
// 		header, data := types.GetRandomBlock(blockHeight, numTxs)
// 		blob, err := header.MarshalBinary()
// 		if err != nil {
// 			return nil, nil, err
// 		}

// 		if uint64(len(blob)) > limit {
// 			return header, data, nil
// 		}
// 	}
// }

func TestInitialStateClean(t *testing.T) {
	const chainID = "TestInitialStateClean"
	require := require.New(t)
	genesisDoc, _ := types.GetGenesisWithPrivkey(types.DefaultSigningKeyType, chainID)
	genesis := &RollkitGenesis{
		ChainID:         chainID,
		InitialHeight:   1,
		ProposerAddress: genesisDoc.Validators[0].Address.Bytes(),
	}
	logger := log.NewTestLogger(t)
	es, _ := store.NewDefaultInMemoryKVStore()
	emptyStore := store.New(es)
	s, err := getInitialState(context.TODO(), genesis, emptyStore, NewDummyExecutor(), logger)
	require.NoError(err)
	require.Equal(s.LastBlockHeight, genesis.InitialHeight-1)
	require.Equal(genesis.InitialHeight, s.InitialHeight)
}

func TestInitialStateStored(t *testing.T) {
	chainID := "TestInitialStateStored"
	require := require.New(t)
	genesisDoc, _ := types.GetGenesisWithPrivkey(types.DefaultSigningKeyType, chainID)
	valset := types.GetRandomValidatorSet()
	genesis := &RollkitGenesis{
		ChainID:         chainID,
		InitialHeight:   1,
		ProposerAddress: genesisDoc.Validators[0].Address.Bytes(),
	}
	sampleState := types.State{
		ChainID:         chainID,
		InitialHeight:   1,
		LastBlockHeight: 100,
		Validators:      valset,
		NextValidators:  valset,
		LastValidators:  valset,
	}

	ctx, cancel := context.WithCancel(context.Background())
	defer cancel()
	es, _ := store.NewDefaultInMemoryKVStore()
	store := store.New(es)
	err := store.UpdateState(ctx, sampleState)
	require.NoError(err)
<<<<<<< HEAD
	logger := test.NewLogger(t)
=======
	logger := log.NewTestLogger(t)
>>>>>>> 438bf45d
	s, err := getInitialState(context.TODO(), genesis, store, NewDummyExecutor(), logger)
	require.NoError(err)
	require.Equal(s.LastBlockHeight, uint64(100))
	require.Equal(s.InitialHeight, uint64(1))
}

func TestHandleEmptyDataHash(t *testing.T) {
	require := require.New(t)
	ctx := context.Background()

	// Mock store and data cache
	store := mocks.NewStore(t)
	dataCache := NewDataCache()

	// Setup the manager with the mock and data cache
	m := &Manager{
		store:     store,
		dataCache: dataCache,
	}

	// Define the test data
	headerHeight := 2
	header := &types.Header{
		DataHash: dataHashForEmptyTxs,
		BaseHeader: types.BaseHeader{
			Height: 2,
			Time:   uint64(time.Now().UnixNano()),
		},
	}

	// Mock data for the previous block
	lastData := &types.Data{}
	lastDataHash := lastData.Hash()

	// header.DataHash equals dataHashForEmptyTxs and no error occurs
	store.On("GetBlockData", ctx, uint64(headerHeight-1)).Return(nil, lastData, nil)

	// Execute the method under test
	m.handleEmptyDataHash(ctx, header)

	// Assertions
	store.AssertExpectations(t)

	// make sure that the store has the correct data
	d := dataCache.getData(header.Height())
	require.NotNil(d)
	require.Equal(d.Metadata.LastDataHash, lastDataHash)
	require.Equal(d.Metadata.ChainID, header.ChainID())
	require.Equal(d.Metadata.Height, header.Height())
	require.Equal(d.Metadata.Time, header.BaseHeader.Time)
}

func TestInitialStateUnexpectedHigherGenesis(t *testing.T) {
	require := require.New(t)
	logger := log.NewTestLogger(t)
	genesisDoc, _ := types.GetGenesisWithPrivkey(types.DefaultSigningKeyType, "TestInitialStateUnexpectedHigherGenesis")
	valset := types.GetRandomValidatorSet()
	genesis := &RollkitGenesis{
		ChainID:         "TestInitialStateUnexpectedHigherGenesis",
		InitialHeight:   2,
		ProposerAddress: genesisDoc.Validators[0].Address.Bytes(),
	}
	sampleState := types.State{
		ChainID:         "TestInitialStateUnexpectedHigherGenesis",
		InitialHeight:   1,
		LastBlockHeight: 0,
		Validators:      valset,
		NextValidators:  valset,
		LastValidators:  valset,
	}
	ctx, cancel := context.WithCancel(context.Background())
	defer cancel()
	es, _ := store.NewDefaultInMemoryKVStore()
	store := store.New(es)
	err := store.UpdateState(ctx, sampleState)
	require.NoError(err)
	_, err = getInitialState(context.TODO(), genesis, store, NewDummyExecutor(), logger)
	require.EqualError(err, "genesis.InitialHeight (2) is greater than last stored state's LastBlockHeight (0)")
}

func TestSignVerifySignature(t *testing.T) {
	require := require.New(t)
	m := getManager(t, goDATest.NewDummyDA())
	payload := []byte("test")
	cases := []struct {
		name  string
		input cmcrypto.PrivKey
	}{
		{"ed25519", ed25519.GenPrivKey()},
		{"secp256k1", secp256k1.GenPrivKey()},
	}
	for _, c := range cases {
		t.Run(c.name, func(t *testing.T) {
			pubKey := c.input.PubKey()
			signingKey, err := types.PrivKeyToSigningKey(c.input)
			require.NoError(err)
			m.proposerKey = signingKey
			signature, err := m.sign(payload)
			require.NoError(err)
			ok := pubKey.VerifySignature(payload, signature)
			require.True(ok)
		})
	}
}

func TestIsDAIncluded(t *testing.T) {
	require := require.New(t)

	// Create a minimalistic block manager
	m := &Manager{
		headerCache: NewHeaderCache(),
	}
	hash := types.Hash([]byte("hash"))

	// IsDAIncluded should return false for unseen hash
	require.False(m.IsDAIncluded(hash))

	// Set the hash as DAIncluded and verify IsDAIncluded returns true
	m.headerCache.setDAIncluded(hash.String())
	require.True(m.IsDAIncluded(hash))
}

func TestSubmitBlocksToMockDA(t *testing.T) {
	ctx := context.Background()

	testCases := []struct {
		name              string
		gasPrice          float64
		gasMultiplier     float64
		expectedGasPrices []float64
		isErrExpected     bool
	}{
		{"defaults", -1, -1, []float64{
			-1, -1, -1,
		}, false},
		{"fixed_gas_price", 1.0, -1, []float64{
			1.0, 1.0, 1.0,
		}, false},
		{"default_gas_price_with_multiplier", -1, 1.2, []float64{
			-1, -1, -1,
		}, false},
		{"fixed_gas_price_with_multiplier", 1.0, 1.2, []float64{
			1.0, 1.2, 1.2 * 1.2,
		}, false},
	}

	for _, tc := range testCases {
		t.Run(tc.name, func(t *testing.T) {
			mockDA := &goDAMock.MockDA{}
			m := getManager(t, mockDA)
			m.conf.DABlockTime = time.Millisecond
			m.conf.DAMempoolTTL = 1
			kvStore, err := store.NewDefaultInMemoryKVStore()
			require.NoError(t, err)
			m.store = store.New(kvStore)

			var blobs [][]byte
			header, data := types.GetRandomBlock(1, 5, "TestSubmitBlocksToMockDA")
			blob, err := header.MarshalBinary()
			require.NoError(t, err)

			err = m.store.SaveBlockData(ctx, header, data, &types.Signature{})
			require.NoError(t, err)
			m.store.SetHeight(ctx, 1)

			m.dalc.GasPrice = tc.gasPrice
			m.dalc.GasMultiplier = tc.gasMultiplier

			blobs = append(blobs, blob)
			// Set up the mock to
			// * throw timeout waiting for tx to be included exactly twice
			// * wait for tx to drop from mempool exactly DABlockTime * DAMempoolTTL seconds
			// * retry with a higher gas price
			// * successfully submit
			mockDA.On("MaxBlobSize", mock.Anything).Return(uint64(12345), nil)
			mockDA.
				On("Submit", mock.Anything, blobs, tc.expectedGasPrices[0], []byte(nil)).
				Return([][]byte{}, &goDA.ErrTxTimedOut{}).Once()
			mockDA.
				On("Submit", mock.Anything, blobs, tc.expectedGasPrices[1], []byte(nil)).
				Return([][]byte{}, &goDA.ErrTxTimedOut{}).Once()
			mockDA.
				On("Submit", mock.Anything, blobs, tc.expectedGasPrices[2], []byte(nil)).
				Return([][]byte{bytes.Repeat([]byte{0x00}, 8)}, nil)

			m.pendingHeaders, err = NewPendingHeaders(m.store, m.logger)
			require.NoError(t, err)
			err = m.submitHeadersToDA(ctx)
			require.NoError(t, err)
			mockDA.AssertExpectations(t)
		})
	}
}

// func TestSubmitBlocksToDA(t *testing.T) {
// 	assert := assert.New(t)
// 	require := require.New(t)
// 	ctx := context.Background()

// 	m := getManager(t, goDATest.NewDummyDA())

// 	maxDABlobSizeLimit, err := m.dalc.DA.MaxBlobSize(ctx)
// 	require.NoError(err)

// 	h1, d1 := func() ([]*types.SignedHeader, []*types.Data) {
// 		numBlocks, numTxs := 3, 5
// 		headers := make([]*types.SignedHeader, numBlocks)
// 		data := make([]*types.Data, numBlocks)
// 		headers[0], data[0] = types.GetRandomBlock(uint64(1), numTxs)
// 		headers[1], data[1], err = getBlockBiggerThan(2, maxDABlobSizeLimit)
// 		require.NoError(err)
// 		headers[2], data[2] = types.GetRandomBlock(uint64(3), numTxs)
// 		return headers, data
// 	}()
// 	h2, d2 := func() ([]*types.SignedHeader, []*types.Data) {
// 		numBlocks, numTxs := 3, 5
// 		headers := make([]*types.SignedHeader, numBlocks)
// 		data := make([]*types.Data, numBlocks)
// 		for i := 0; i < numBlocks-1; i++ {
// 			headers[i], data[i] = types.GetRandomBlock(uint64(i+1), numTxs)
// 		}
// 		headers[2], data[2], err = getBlockBiggerThan(3, maxDABlobSizeLimit)
// 		require.NoError(err)
// 		return headers, data
// 	}()
// 	h3, d3 := func() ([]*types.SignedHeader, []*types.Data) {
// 		// Find three blocks where two of them are under blob size limit
// 		// but adding the third one exceeds the blob size limit
// 		header1, data1 := types.GetRandomBlock(1, 100)
// 		blob1, err := header1.MarshalBinary()
// 		require.NoError(err)

// 		header2, data2 := types.GetRandomBlock(2, 100)
// 		blob2, err := header2.MarshalBinary()
// 		require.NoError(err)

// 		header3, data3, err := getBlockBiggerThan(3, maxDABlobSizeLimit-uint64(len(blob1)+len(blob2)))
// 		require.NoError(err)

// 		return []*types.SignedHeader{header1, header2, header3}, []*types.Data{data1, data2, data3}
// 	}()
// 	h4, d4 := types.GetRandomBlock(1, 5)
// 	h5, d5 := types.GetRandomBlock(2, 5)
// 	h6, d6 := types.GetRandomBlock(3, 5)
// 	testCases := []struct {
// 		name                        string
// 		headers                     []*types.SignedHeader
// 		data                        []*types.Data
// 		isErrExpected               bool
// 		expectedPendingBlocksLength int
// 		expectedDAIncludedHeight    uint64
// 	}{
// 		{
// 			name:                        "B is too big on its own. So A gets submitted but, B and C never get submitted",
// 			headers:                     h1,
// 			data:                        d1,
// 			isErrExpected:               true,
// 			expectedPendingBlocksLength: 2,
// 			expectedDAIncludedHeight:    1,
// 		},
// 		{
// 			name:                        "A and B are submitted successfully but C is too big on its own, so C never gets submitted",
// 			headers:                     h2,
// 			data:                        d2,
// 			isErrExpected:               true,
// 			expectedPendingBlocksLength: 1,
// 			expectedDAIncludedHeight:    2,
// 		},
// 		{
// 			name:                        "blocks A and B are submitted together without C because including C triggers blob size limit. C is submitted in a separate round",
// 			headers:                     h3,
// 			data:                        d3,
// 			isErrExpected:               false,
// 			expectedPendingBlocksLength: 0,
// 			expectedDAIncludedHeight:    3,
// 		},
// 		{
// 			name:                        "happy path, all blocks A, B, C combine to less than maxDABlobSize",
// 			headers:                     []*types.SignedHeader{h4, h5, h6},
// 			data:                        []*types.Data{d4, d5, d6},
// 			isErrExpected:               false,
// 			expectedPendingBlocksLength: 0,
// 			expectedDAIncludedHeight:    3,
// 		},
// 	}

// 	for _, tc := range testCases {
// 		// there is a limitation of value size for underlying in-memory KV store, so (temporary) on-disk store is needed
// 		kvStore := getTempKVStore(t)
// 		m.store = store.New(kvStore)
// 		m.pendingHeaders, err = NewPendingHeaders(m.store, m.logger)
// 		require.NoError(err)
// 		t.Run(tc.name, func(t *testing.T) {
// 			// PendingBlocks depend on store, so blocks needs to be saved and height updated
// 			for i, header := range tc.headers {
// 				data := tc.data[i]
// 				require.NoError(m.store.SaveBlockData(ctx, header, data, &types.Signature{}))
// 			}
// 			m.store.SetHeight(ctx, uint64(len(tc.headers)))

// 			err := m.submitHeadersToDA(ctx)
// 			assert.Equal(tc.isErrExpected, err != nil)
// 			blocks, err := m.pendingHeaders.getPendingHeaders(ctx)
// 			assert.NoError(err)
// 			assert.Equal(tc.expectedPendingBlocksLength, len(blocks))

// 			// ensure that metadata is updated in KV store
// 			raw, err := m.store.GetMetadata(ctx, LastSubmittedHeightKey)
// 			require.NoError(err)
// 			lshInKV, err := strconv.ParseUint(string(raw), 10, 64)
// 			require.NoError(err)
// 			assert.Equal(m.store.Height(), lshInKV+uint64(tc.expectedPendingBlocksLength))

// 			// ensure that da included height is updated in KV store
// 			assert.Equal(tc.expectedDAIncludedHeight, m.GetDAIncludedHeight())
// 		})
// 	}
// }

// func getTempKVStore(t *testing.T) ds.TxnDatastore {
// 	dbPath, err := os.MkdirTemp("", t.Name())
// 	require.NoError(t, err)
// 	t.Cleanup(func() {
// 		_ = os.RemoveAll(dbPath)
// 	})
// 	kvStore, err := store.NewDefaultKVStore(os.TempDir(), dbPath, t.Name())
// 	require.NoError(t, err)
// 	return kvStore
// }

// Test_submitBlocksToDA_BlockMarshalErrorCase1: A itself has a marshalling error. So A, B and C never get submitted.
func Test_submitBlocksToDA_BlockMarshalErrorCase1(t *testing.T) {
	chainID := "Test_submitBlocksToDA_BlockMarshalErrorCase1"
	assert := assert.New(t)
	require := require.New(t)
	ctx := context.Background()

	m := getManager(t, goDATest.NewDummyDA())

	header1, data1 := types.GetRandomBlock(uint64(1), 5, chainID)
	header2, data2 := types.GetRandomBlock(uint64(2), 5, chainID)
	header3, data3 := types.GetRandomBlock(uint64(3), 5, chainID)

	store := mocks.NewStore(t)
	invalidateBlockHeader(header1)
	store.On("GetMetadata", ctx, LastSubmittedHeightKey).Return(nil, ds.ErrNotFound)
	store.On("GetBlockData", ctx, uint64(1)).Return(header1, data1, nil)
	store.On("GetBlockData", ctx, uint64(2)).Return(header2, data2, nil)
	store.On("GetBlockData", ctx, uint64(3)).Return(header3, data3, nil)
	store.On("Height").Return(uint64(3))

	m.store = store

	var err error
	m.pendingHeaders, err = NewPendingHeaders(store, m.logger)
	require.NoError(err)

	err = m.submitHeadersToDA(ctx)
	assert.ErrorContains(err, "failed to submit all blocks to DA layer")
	blocks, err := m.pendingHeaders.getPendingHeaders(ctx)
	assert.NoError(err)
	assert.Equal(3, len(blocks))
}

// Test_submitBlocksToDA_BlockMarshalErrorCase2: A and B are fair blocks, but C has a marshalling error
// - Block A and B get submitted to DA layer not block C
func Test_submitBlocksToDA_BlockMarshalErrorCase2(t *testing.T) {
	chainID := "Test_submitBlocksToDA_BlockMarshalErrorCase2"
	assert := assert.New(t)
	require := require.New(t)
	ctx := context.Background()

	m := getManager(t, goDATest.NewDummyDA())

	header1, data1 := types.GetRandomBlock(uint64(1), 5, chainID)
	header2, data2 := types.GetRandomBlock(uint64(2), 5, chainID)
	header3, data3 := types.GetRandomBlock(uint64(3), 5, chainID)

	store := mocks.NewStore(t)
	invalidateBlockHeader(header3)
	store.On("SetMetadata", ctx, DAIncludedHeightKey, []byte{0x00, 0x00, 0x00, 0x00, 0x00, 0x00, 0x00, 0x01}).Return(nil)
	store.On("SetMetadata", ctx, DAIncludedHeightKey, []byte{0x00, 0x00, 0x00, 0x00, 0x00, 0x00, 0x00, 0x02}).Return(nil)
	store.On("SetMetadata", ctx, LastSubmittedHeightKey, []byte(strconv.FormatUint(2, 10))).Return(nil)
	store.On("GetMetadata", ctx, LastSubmittedHeightKey).Return(nil, ds.ErrNotFound)
	store.On("GetBlockData", ctx, uint64(1)).Return(header1, data1, nil)
	store.On("GetBlockData", ctx, uint64(2)).Return(header2, data2, nil)
	store.On("GetBlockData", ctx, uint64(3)).Return(header3, data3, nil)
	store.On("Height").Return(uint64(3))

	m.store = store

	var err error
	m.pendingHeaders, err = NewPendingHeaders(store, m.logger)
	require.NoError(err)
	err = m.submitHeadersToDA(ctx)
	assert.ErrorContains(err, "failed to submit all blocks to DA layer")
	blocks, err := m.pendingHeaders.getPendingHeaders(ctx)
	assert.NoError(err)
	assert.Equal(1, len(blocks))
}

// invalidateBlockHeader results in a block header that produces a marshalling error
func invalidateBlockHeader(header *types.SignedHeader) {
	for i := range header.Validators.Validators {
		header.Validators.Validators[i] = &cmtypes.Validator{
			Address:          []byte(""),
			PubKey:           nil,
			VotingPower:      -1,
			ProposerPriority: 0,
		}
	}
}

func Test_isProposer(t *testing.T) {
	require := require.New(t)

	type args struct {
		state         types.State
		signerPrivKey crypto.PrivKey
	}
	tests := []struct {
		name       string
		args       args
		isProposer bool
		err        error
	}{
		{
			name: "Signing key matches genesis proposer public key",
			args: func() args {
				genesisData, privKey := types.GetGenesisWithPrivkey(types.DefaultSigningKeyType, "Test_isProposer")
				s, err := types.NewFromGenesisDoc(genesisData)
				require.NoError(err)
				signingKey, err := types.PrivKeyToSigningKey(privKey)
				require.NoError(err)
				return args{
					s,
					signingKey,
				}
			}(),
			isProposer: true,
			err:        nil,
		},
		//{
		//	name: "Signing key does not match genesis proposer public key",
		//	args: func() args {
		//		genesisData, _ := types.GetGenesisWithPrivkey(types.DefaultSigningKeyType, "Test_isProposer")
		//		s, err := types.NewFromGenesisDoc(genesisData)
		//		require.NoError(err)

		//		randomPrivKey := ed25519.GenPrivKey()
		//		signingKey, err := types.PrivKeyToSigningKey(randomPrivKey)
		//		require.NoError(err)
		//		return args{
		//			s,
		//			signingKey,
		//		}
		//	}(),
		//	isProposer: false,
		//	err:        nil,
		//},
		//{
		//	name: "No validators found in genesis",
		//	args: func() args {
		//		genesisData, privKey := types.GetGenesisWithPrivkey(types.DefaultSigningKeyType, "Test_isProposer")
		//		genesisData.Validators = nil
		//		s, err := types.NewFromGenesisDoc(genesisData)
		//		require.NoError(err)

		//		signingKey, err := types.PrivKeyToSigningKey(privKey)
		//		require.NoError(err)
		//		return args{
		//			s,
		//			signingKey,
		//		}
		//	}(),
		//	isProposer: false,
		//	err:        ErrNoValidatorsInState,
		//},
	}
	for _, tt := range tests {
		t.Run(tt.name, func(t *testing.T) {
			isProposer, err := isProposer(tt.args.signerPrivKey, tt.args.state)
			if !errors.Is(err, tt.err) {
				t.Errorf("isProposer() error = %v, expected err %v", err, tt.err)
				return
			}
			if isProposer != tt.isProposer {
				t.Errorf("isProposer() = %v, expected %v", isProposer, tt.isProposer)
			}
		})
	}
}

func Test_publishBlock_ManagerNotProposer(t *testing.T) {
	require := require.New(t)
	m := getManager(t, &goDAMock.MockDA{})
	m.isProposer = false
	err := m.publishBlock(context.Background())
	require.ErrorIs(err, ErrNotProposer)
}

//func TestManager_publishBlock(t *testing.T) {
//	mockStore := new(mocks.Store)
//	mockLogger := new(test.MockLogger)
//	assert := assert.New(t)
//	require := require.New(t)
//
//	logger := log.TestingLogger()
//
//	var mockAppHash []byte
//	_, err := rand.Read(mockAppHash[:])
//	require.NoError(err)
//
//	app := &mocks.Application{}
//	app.On("CheckTx", mock.Anything, mock.Anything).Return(&abci.ResponseCheckTx{}, nil)
//	app.On("Commit", mock.Anything, mock.Anything).Return(&abci.ResponseCommit{}, nil)
//	app.On("PrepareProposal", mock.Anything, mock.Anything).Return(func(_ context.Context, req *abci.RequestPrepareProposal) (*abci.ResponsePrepareProposal, error) {
//		return &abci.ResponsePrepareProposal{
//			Txs: req.Txs,
//		}, nil
//	})
//	app.On("ProcessProposal", mock.Anything, mock.Anything).Return(&abci.ResponseProcessProposal{Status: abci.ResponseProcessProposal_ACCEPT}, nil)
//	app.On("FinalizeBlock", mock.Anything, mock.Anything).Return(
//		func(_ context.Context, req *abci.RequestFinalizeBlock) (*abci.ResponseFinalizeBlock, error) {
//			txResults := make([]*abci.ExecTxResult, len(req.Txs))
//			for idx := range req.Txs {
//				txResults[idx] = &abci.ExecTxResult{
//					Code: abci.CodeTypeOK,
//				}
//			}
//
//			return &abci.ResponseFinalizeBlock{
//				TxResults: txResults,
//				AppHash:   mockAppHash,
//			}, nil
//		},
//	)
//
//	client, err := proxy.NewLocalClientCreator(app).NewABCIClient()
//	require.NoError(err)
//	require.NotNil(client)
//
//	vKey := ed25519.GenPrivKey()
//	validators := []*cmtypes.Validator{
//		{
//			Address:          vKey.PubKey().Address(),
//			PubKey:           vKey.PubKey(),
//			VotingPower:      int64(100),
//			ProposerPriority: int64(1),
//		},
//	}
//
//	lastState := types.State{}
//	lastState.ConsensusParams.Block = &cmproto.BlockParams{}
//	lastState.ConsensusParams.Block.MaxBytes = 100
//	lastState.ConsensusParams.Block.MaxGas = 100000
//	lastState.ConsensusParams.Abci = &cmproto.ABCIParams{VoteExtensionsEnableHeight: 0}
//	lastState.Validators = cmtypes.NewValidatorSet(validators)
//	lastState.NextValidators = cmtypes.NewValidatorSet(validators)
//	lastState.LastValidators = cmtypes.NewValidatorSet(validators)
//
//	chainID := "TestManager_publishBlock"
//	mpool := mempool.NewCListMempool(cfg.DefaultMempoolConfig(), proxy.NewAppConnMempool(client, proxy.NopMetrics()), 0)
//	seqClient := seqGRPC.NewClient()
//	require.NoError(seqClient.Start(
//		MockSequencerAddress,
//		grpc.WithTransportCredentials(insecure.NewCredentials()),
//	))
//	mpoolReaper := mempool.NewCListMempoolReaper(mpool, []byte(chainID), seqClient, logger)
//	executor := state.NewBlockExecutor(vKey.PubKey().Address(), chainID, mpool, mpoolReaper, proxy.NewAppConnConsensus(client, proxy.NopMetrics()), nil, 100, logger, state.NopMetrics())
//
//	signingKey, err := types.PrivKeyToSigningKey(vKey)
//	require.NoError(err)
//	m := &Manager{
//		lastState:    lastState,
//		lastStateMtx: new(sync.RWMutex),
//		headerCache:  NewHeaderCache(),
//		dataCache:    NewDataCache(),
//		//executor:     executor,
//		store:  mockStore,
//		logger: mockLogger,
//		genesis: &RollkitGenesis{
//			ChainID:       chainID,
//			InitialHeight: 1,
//		},
//		conf: config.BlockManagerConfig{
//			BlockTime:      time.Second,
//			LazyAggregator: false,
//		},
//		isProposer:  true,
//		proposerKey: signingKey,
//		metrics:     NopMetrics(),
//		exec:        execTest.NewDummyExecutor(),
//	}
//
//	t.Run("height should not be updated if saving block responses fails", func(t *testing.T) {
//		mockStore.On("Height").Return(uint64(0))
//		mockStore.On("SetHeight", mock.Anything, uint64(0)).Return(nil).Once()
//
//		signature := types.Signature([]byte{1, 1, 1})
//		header, data, err := executor.CreateBlock(0, &signature, abci.ExtendedCommitInfo{}, []byte{}, lastState, cmtypes.Txs{}, time.Now())
//		require.NoError(err)
//		require.NotNil(header)
//		require.NotNil(data)
//		assert.Equal(uint64(0), header.Height())
//		dataHash := data.Hash()
//		header.DataHash = dataHash
//
//		// Update the signature on the block to current from last
//		voteBytes := header.Header.MakeCometBFTVote()
//		signature, _ = vKey.Sign(voteBytes)
//		header.Signature = signature
//		header.Validators = lastState.Validators
//
//		mockStore.On("GetBlockData", mock.Anything, uint64(1)).Return(header, data, nil).Once()
//		mockStore.On("SaveBlockData", mock.Anything, header, data, mock.Anything).Return(nil).Once()
//		mockStore.On("SaveBlockResponses", mock.Anything, uint64(0), mock.Anything).Return(SaveBlockResponsesError{}).Once()
//
//		ctx := context.Background()
//		err = m.publishBlock(ctx)
//		assert.ErrorAs(err, &SaveBlockResponsesError{})
//
//		mockStore.AssertExpectations(t)
//	})
//}

func TestManager_getRemainingSleep(t *testing.T) {
	tests := []struct {
		name          string
		manager       *Manager
		start         time.Time
		expectedSleep time.Duration
	}{
		{
			name: "Normal aggregation, elapsed < interval",
			manager: &Manager{
				conf: config.BlockManagerConfig{
					BlockTime:      10 * time.Second,
					LazyBlockTime:  20 * time.Second,
					LazyAggregator: false,
				},
			},
			start:         time.Now().Add(-5 * time.Second),
			expectedSleep: 5 * time.Second,
		},
		{
			name: "Normal aggregation, elapsed >= interval",
			manager: &Manager{
				conf: config.BlockManagerConfig{
					BlockTime:      10 * time.Second,
					LazyBlockTime:  20 * time.Second,
					LazyAggregator: false,
				},
			},
			start:         time.Now().Add(-15 * time.Second),
			expectedSleep: 0,
		},
		{
			name: "Lazy aggregation, building block, elapsed < interval",
			manager: &Manager{
				conf: config.BlockManagerConfig{
					BlockTime:      10 * time.Second,
					LazyBlockTime:  20 * time.Second,
					LazyAggregator: true,
				},
				buildingBlock: true,
			},
			start:         time.Now().Add(-5 * time.Second),
			expectedSleep: 5 * time.Second,
		},
		{
			name: "Lazy aggregation, building block, elapsed >= interval",
			manager: &Manager{
				conf: config.BlockManagerConfig{
					BlockTime:      10 * time.Second,
					LazyBlockTime:  20 * time.Second,
					LazyAggregator: true,
				},
				buildingBlock: true,
			},
			start:         time.Now().Add(-15 * time.Second),
			expectedSleep: (10 * time.Second * time.Duration(defaultLazySleepPercent) / 100),
		},
		{
			name: "Lazy aggregation, not building block, elapsed < interval",
			manager: &Manager{
				conf: config.BlockManagerConfig{
					BlockTime:      10 * time.Second,
					LazyBlockTime:  20 * time.Second,
					LazyAggregator: true,
				},
				buildingBlock: false,
			},
			start:         time.Now().Add(-5 * time.Second),
			expectedSleep: 15 * time.Second,
		},
		{
			name: "Lazy aggregation, not building block, elapsed >= interval",
			manager: &Manager{
				conf: config.BlockManagerConfig{
					BlockTime:      10 * time.Second,
					LazyBlockTime:  20 * time.Second,
					LazyAggregator: true,
				},
				buildingBlock: false,
			},
			start:         time.Now().Add(-25 * time.Second),
			expectedSleep: 0,
		},
	}

	for _, tt := range tests {
		t.Run(tt.name, func(t *testing.T) {
			actualSleep := tt.manager.getRemainingSleep(tt.start)
			// Allow for a small difference, e.g., 5 millisecond
			assert.True(t, WithinDuration(t, tt.expectedSleep, actualSleep, 5*time.Millisecond))
		})
	}
}

// TestAggregationLoop tests the AggregationLoop function
func TestAggregationLoop(t *testing.T) {
	mockStore := new(mocks.Store)
	mockLogger := log.NewTestLogger(t)

	m := &Manager{
		store:  mockStore,
		logger: mockLogger,
		genesis: &RollkitGenesis{
			ChainID:       "myChain",
			InitialHeight: 1,
		},
		conf: config.BlockManagerConfig{
			BlockTime:      time.Second,
			LazyAggregator: false,
		},
		bq: NewBatchQueue(),
	}

	mockStore.On("Height").Return(uint64(0))

	ctx, cancel := context.WithTimeout(context.Background(), 2*time.Second)
	defer cancel()

	go m.AggregationLoop(ctx)

	// Wait for the function to complete or timeout
	<-ctx.Done()

	mockStore.AssertExpectations(t)
}

// TestLazyAggregationLoop tests the lazyAggregationLoop function
func TestLazyAggregationLoop(t *testing.T) {
	mockLogger := log.NewTestLogger(t)

	m := &Manager{
		logger: mockLogger,
		conf: config.BlockManagerConfig{
			BlockTime:      time.Second,
			LazyAggregator: true,
		},
		bq: NewBatchQueue(),
	}

	ctx, cancel := context.WithTimeout(context.Background(), 2*time.Second)
	defer cancel()

	blockTimer := time.NewTimer(m.conf.BlockTime)
	defer blockTimer.Stop()

	go m.lazyAggregationLoop(ctx, blockTimer)
	m.bq.notifyCh <- struct{}{}

	// Wait for the function to complete or timeout
	<-ctx.Done()
}

// TestNormalAggregationLoop tests the normalAggregationLoop function
func TestNormalAggregationLoop(t *testing.T) {
	mockLogger := log.NewTestLogger(t)

	m := &Manager{
		logger: mockLogger,
		conf: config.BlockManagerConfig{
			BlockTime: time.Second,
		},
	}

	ctx, cancel := context.WithTimeout(context.Background(), 2*time.Second)
	defer cancel()

	blockTimer := time.NewTimer(m.conf.BlockTime)
	defer blockTimer.Stop()

	go m.normalAggregationLoop(ctx, blockTimer)

	// Wait for the function to complete or timeout
	<-ctx.Done()
}

func TestGetTxsFromBatch_NoBatch(t *testing.T) {
	// Mocking a manager with an empty batch queue
	m := &Manager{
		bq: &BatchQueue{queue: nil}, // No batch available
	}

	// Call the method and assert the results
	txs, timestamp, err := m.getTxsFromBatch()

	// Assertions
	assert.Nil(t, txs, "Transactions should be nil when no batch exists")
	assert.Nil(t, timestamp, "Timestamp should be nil when no batch exists")
	assert.Equal(t, ErrNoBatch, err, "Expected ErrNoBatch error")
}

func TestGetTxsFromBatch_EmptyBatch(t *testing.T) {
	// Mocking a manager with an empty batch
	m := &Manager{
		bq: &BatchQueue{queue: []BatchWithTime{
			{Batch: &coresequencer.Batch{Transactions: nil}, Time: time.Now()},
		}},
	}

	// Call the method and assert the results
	txs, timestamp, err := m.getTxsFromBatch()

	// Assertions
	require.NoError(t, err, "Expected no error for empty batch")
	assert.Empty(t, txs, "Transactions should be empty when batch has no transactions")
	assert.NotNil(t, timestamp, "Timestamp should not be nil for empty batch")
}

func TestGetTxsFromBatch_ValidBatch(t *testing.T) {
	// Mocking a manager with a valid batch
	m := &Manager{
		bq: &BatchQueue{queue: []BatchWithTime{
			{Batch: &coresequencer.Batch{Transactions: [][]byte{[]byte("tx1"), []byte("tx2")}}, Time: time.Now()},
		}},
	}

	// Call the method and assert the results
	txs, timestamp, err := m.getTxsFromBatch()

	// Assertions
	require.NoError(t, err, "Expected no error for valid batch")
	assert.Len(t, txs, 2, "Expected 2 transactions")
	assert.NotNil(t, timestamp, "Timestamp should not be nil for valid batch")
	assert.Equal(t, cmtypes.Txs{cmtypes.Tx([]byte("tx1")), cmtypes.Tx([]byte("tx2"))}, txs, "Transactions do not match")
}<|MERGE_RESOLUTION|>--- conflicted
+++ resolved
@@ -112,11 +112,7 @@
 	store := store.New(es)
 	err := store.UpdateState(ctx, sampleState)
 	require.NoError(err)
-<<<<<<< HEAD
-	logger := test.NewLogger(t)
-=======
 	logger := log.NewTestLogger(t)
->>>>>>> 438bf45d
 	s, err := getInitialState(context.TODO(), genesis, store, NewDummyExecutor(), logger)
 	require.NoError(err)
 	require.Equal(s.LastBlockHeight, uint64(100))
