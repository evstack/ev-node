package block

import (
	"context"
	"crypto/rand"
	"errors"
	"fmt"
	"sync"
	"sync/atomic"
	"testing"
	"time"

	goheaderstore "github.com/celestiaorg/go-header/store"
	ds "github.com/ipfs/go-datastore"
	"github.com/libp2p/go-libp2p/core/crypto"
	"github.com/stretchr/testify/assert"
	"github.com/stretchr/testify/mock"
	"github.com/stretchr/testify/require"
	"google.golang.org/protobuf/proto"

	coreda "github.com/rollkit/rollkit/core/da"
	"github.com/rollkit/rollkit/pkg/cache"
	"github.com/rollkit/rollkit/pkg/config"
	"github.com/rollkit/rollkit/pkg/genesis"
	"github.com/rollkit/rollkit/pkg/signer/noop"
	rollmocks "github.com/rollkit/rollkit/test/mocks"
	"github.com/rollkit/rollkit/types"
	v1 "github.com/rollkit/rollkit/types/pb/rollkit/v1"
)

// setupManagerForRetrieverTest initializes a Manager with mocked dependencies.
func setupManagerForRetrieverTest(t *testing.T, initialDAHeight uint64) (*Manager, *rollmocks.DA, *rollmocks.Store, *MockLogger, *cache.Cache[types.SignedHeader], *cache.Cache[types.Data], context.CancelFunc) {
	t.Helper()
	mockDAClient := rollmocks.NewDA(t)
	mockStore := rollmocks.NewStore(t)
	mockLogger := new(MockLogger)
	mockLogger.On("Debug", mock.Anything, mock.Anything).Maybe()
	mockLogger.On("Info", mock.Anything, mock.Anything).Maybe()
	mockLogger.On("Warn", mock.Anything, mock.Anything).Maybe()
	mockLogger.On("Error", mock.Anything, mock.Anything).Maybe()

	headerStore, _ := goheaderstore.NewStore[*types.SignedHeader](ds.NewMapDatastore())
	dataStore, _ := goheaderstore.NewStore[*types.Data](ds.NewMapDatastore())

	mockStore.On("GetState", mock.Anything).Return(types.State{DAHeight: initialDAHeight}, nil).Maybe()
	mockStore.On("SetHeight", mock.Anything, mock.Anything).Return(nil).Maybe()
	mockStore.On("SetMetadata", mock.Anything, mock.Anything, mock.Anything).Return(nil).Maybe()
	mockStore.On("GetMetadata", mock.Anything, DAIncludedHeightKey).Return([]byte{}, ds.ErrNotFound).Maybe()

	_, cancel := context.WithCancel(context.Background())

	// Create a mock signer
	src := rand.Reader
	pk, _, err := crypto.GenerateEd25519Key(src)
	require.NoError(t, err)
	noopSigner, err := noop.NewNoopSigner(pk)
	require.NoError(t, err)

	addr, err := noopSigner.GetAddress()
	require.NoError(t, err)

	manager := &Manager{
		store:         mockStore,
		config:        config.Config{DA: config.DAConfig{BlockTime: config.DurationWrapper{Duration: 1 * time.Second}}},
		genesis:       genesis.Genesis{ProposerAddress: addr},
		daHeight:      &atomic.Uint64{},
		headerInCh:    make(chan NewHeaderEvent, eventInChLength),
		headerStore:   headerStore,
		dataInCh:      make(chan NewDataEvent, eventInChLength),
		dataStore:     dataStore,
		headerCache:   cache.NewCache[types.SignedHeader](),
		dataCache:     cache.NewCache[types.Data](),
		headerStoreCh: make(chan struct{}, 1),
		dataStoreCh:   make(chan struct{}, 1),
		retrieveCh:    make(chan struct{}, 1),
		daIncluderCh:  make(chan struct{}, 1),
		logger:        mockLogger,
		lastStateMtx:  new(sync.RWMutex),
		da:            mockDAClient,
		signer:        noopSigner,
	}
	manager.daIncludedHeight.Store(0)
	manager.daHeight.Store(initialDAHeight)

	t.Cleanup(cancel)

	return manager, mockDAClient, mockStore, mockLogger, manager.headerCache, manager.dataCache, cancel
}

// TestProcessNextDAHeader_Success_SingleHeaderAndData verifies that a single header and data are correctly processed and events are emitted.
func TestProcessNextDAHeader_Success_SingleHeaderAndData(t *testing.T) {
	t.Parallel()
	daHeight := uint64(20)
	blockHeight := uint64(100)
	manager, mockDAClient, mockStore, _, headerCache, dataCache, cancel := setupManagerForRetrieverTest(t, daHeight)
	defer cancel()

	proposerAddr := manager.genesis.ProposerAddress

	hc := types.HeaderConfig{
		Height: blockHeight,
		Signer: manager.signer,
	}
	header, err := types.GetRandomSignedHeaderCustom(&hc, manager.genesis.ChainID)
	require.NoError(t, err)
	header.ProposerAddress = proposerAddr
	expectedHeaderHash := header.Hash().String()
	headerProto, err := header.ToProto()
	require.NoError(t, err)
	headerBytes, err := proto.Marshal(headerProto)
	require.NoError(t, err)

<<<<<<< HEAD
	mockDAClient.On("GetIDs", mock.Anything, daHeight).Return(&coreda.GetIDsResult{
		IDs:       []coreda.ID{[]byte("dummy-id")},
		Timestamp: time.Now(),
	}, nil).Once()

	mockDAClient.On("Get", mock.Anything, []coreda.ID{[]byte("dummy-id")}).Return(
		[]coreda.Blob{headerBytes}, nil,
=======
	blockConfig := types.BlockConfig{
		Height:       blockHeight,
		NTxs:         2,
		ProposerAddr: proposerAddr,
	}
	_, blockData, _ := types.GenerateRandomBlockCustom(&blockConfig, manager.genesis.ChainID)

	// Instead of marshaling blockData as pb.Data, marshal as pb.Batch for the DA client mock return
	batchProto := &v1.Batch{Txs: make([][]byte, len(blockData.Txs))}
	for i, tx := range blockData.Txs {
		batchProto.Txs[i] = tx
	}
	blockDataBytes, err := proto.Marshal(batchProto)
	require.NoError(t, err)
	// -----------------------------------------------------------
	mockDAClient.On("GetIDs", mock.Anything, daHeight, []byte("placeholder")).Return(&coreda.GetIDsResult{
		IDs:       []coreda.ID{[]byte("dummy-id")},
		Timestamp: time.Now(),
	}, nil).Once()
	mockDAClient.On("Get", mock.Anything, []coreda.ID{[]byte("dummy-id")}, []byte("placeholder")).Return(
		[]coreda.Blob{headerBytes, blockDataBytes}, nil,
>>>>>>> c8d31411
	).Once()

	ctx := context.Background()
	err = manager.processNextDAHeaderAndData(ctx)
	require.NoError(t, err)

	// Validate header event
	select {
	case event := <-manager.headerInCh:
		assert.Equal(t, blockHeight, event.Header.Height())
		assert.Equal(t, daHeight, event.DAHeight)
		assert.Equal(t, proposerAddr, event.Header.ProposerAddress)
	case <-time.After(100 * time.Millisecond):
		t.Fatal("Expected header event not received")
	}

	assert.True(t, headerCache.IsDAIncluded(expectedHeaderHash), "Header hash should be marked as DA included in cache")

	// Validate block data event
	select {
	case dataEvent := <-manager.dataInCh:
		assert.Equal(t, daHeight, dataEvent.DAHeight)
		assert.Equal(t, blockData.Txs, dataEvent.Data.Txs)
		// Optionally, compare more fields if needed
	case <-time.After(100 * time.Millisecond):
		t.Fatal("Expected block data event not received")
	}
	assert.True(t, dataCache.IsDAIncluded(blockData.DACommitment().String()), "Block data commitment should be marked as DA included in cache")

	mockDAClient.AssertExpectations(t)
	mockStore.AssertExpectations(t)
}

// TestProcessNextDAHeader_MultipleHeadersAndBatches verifies that multiple headers and batches in a single DA block are all processed and corresponding events are emitted.
func TestProcessNextDAHeader_MultipleHeadersAndBatches(t *testing.T) {
	t.Parallel()
	daHeight := uint64(50)
	startBlockHeight := uint64(130)
	nHeaders := 50
	manager, mockDAClient, _, _, _, _, cancel := setupManagerForRetrieverTest(t, daHeight)
	defer cancel()

	proposerAddr := manager.genesis.ProposerAddress

	var blobs [][]byte
	var blockHeights []uint64
	var txLens []int

	invalidBlob := []byte("not a valid protobuf message")

	for i := 0; i < nHeaders; i++ {
		// Sprinkle an empty blob every 5th position
		if i%5 == 0 {
			blobs = append(blobs, []byte{})
		}
		// Sprinkle an invalid blob every 7th position
		if i%7 == 0 {
			blobs = append(blobs, invalidBlob)
		}

		height := startBlockHeight + uint64(i)
		blockHeights = append(blockHeights, height)

		hc := types.HeaderConfig{Height: height, Signer: manager.signer}
		header, err := types.GetRandomSignedHeaderCustom(&hc, manager.genesis.ChainID)
		require.NoError(t, err)
		header.ProposerAddress = proposerAddr
		headerProto, err := header.ToProto()
		require.NoError(t, err)
		headerBytes, err := proto.Marshal(headerProto)
		require.NoError(t, err)
		blobs = append(blobs, headerBytes)

		ntxs := i + 1 // unique number of txs for each batch
		blockConfig := types.BlockConfig{Height: height, NTxs: ntxs, ProposerAddr: proposerAddr}
		_, blockData, _ := types.GenerateRandomBlockCustom(&blockConfig, manager.genesis.ChainID)
		txLens = append(txLens, len(blockData.Txs))
		batchProto := &v1.Batch{Txs: make([][]byte, len(blockData.Txs))}
		for j, tx := range blockData.Txs {
			batchProto.Txs[j] = tx
		}
		blockDataBytes, err := proto.Marshal(batchProto)
		require.NoError(t, err)
		blobs = append(blobs, blockDataBytes)
		// Sprinkle an empty blob after each batch
		if i%4 == 0 {
			blobs = append(blobs, []byte{})
		}
	}

	// Add a few more invalid blobs at the end
	blobs = append(blobs, invalidBlob, []byte{})

	mockDAClient.On("GetIDs", mock.Anything, daHeight, []byte("placeholder")).Return(&coreda.GetIDsResult{
		IDs:       []coreda.ID{[]byte("dummy-id")},
		Timestamp: time.Now(),
	}, nil).Once()
	mockDAClient.On("Get", mock.Anything, []coreda.ID{[]byte("dummy-id")}, []byte("placeholder")).Return(
		blobs, nil,
	).Once()

	ctx := context.Background()
	err := manager.processNextDAHeaderAndData(ctx)
	require.NoError(t, err)

	// Validate all header events
	headerEvents := make([]NewHeaderEvent, 0, nHeaders)
	for i := 0; i < nHeaders; i++ {
		select {
		case event := <-manager.headerInCh:
			headerEvents = append(headerEvents, event)
		case <-time.After(300 * time.Millisecond):
			t.Fatalf("Expected header event %d not received", i+1)
		}
	}
	// Check all expected heights are present
	receivedHeights := make(map[uint64]bool)
	for _, event := range headerEvents {
		receivedHeights[event.Header.Height()] = true
		assert.Equal(t, daHeight, event.DAHeight)
		assert.Equal(t, proposerAddr, event.Header.ProposerAddress)
	}
	for _, h := range blockHeights {
		assert.True(t, receivedHeights[h], "Header event for height %d not received", h)
	}

	// Validate all data events
	dataEvents := make([]NewDataEvent, 0, nHeaders)
	for i := 0; i < nHeaders; i++ {
		select {
		case event := <-manager.dataInCh:
			dataEvents = append(dataEvents, event)
		case <-time.After(300 * time.Millisecond):
			t.Fatalf("Expected data event %d not received", i+1)
		}
	}
	// Check all expected tx lens are present
	receivedLens := make(map[int]bool)
	for _, event := range dataEvents {
		receivedLens[len(event.Data.Txs)] = true
		assert.Equal(t, daHeight, event.DAHeight)
	}
	for _, l := range txLens {
		assert.True(t, receivedLens[l], "Data event for tx count %d not received", l)
	}

	mockDAClient.AssertExpectations(t)
}

// TestProcessNextDAHeaderAndData_NotFound verifies that no events are emitted when DA returns NotFound.
func TestProcessNextDAHeaderAndData_NotFound(t *testing.T) {
	t.Parallel()
	daHeight := uint64(25)
	manager, mockDAClient, _, _, _, _, cancel := setupManagerForRetrieverTest(t, daHeight)
	defer cancel()

	// Mock GetIDs to return empty IDs to simulate "not found" scenario
	mockDAClient.On("GetIDs", mock.Anything, daHeight).Return(&coreda.GetIDsResult{
		IDs:       []coreda.ID{}, // Empty IDs array
		Timestamp: time.Now(),
	}, coreda.ErrBlobNotFound).Once()

	ctx := context.Background()
	err := manager.processNextDAHeaderAndData(ctx)
	require.NoError(t, err)

	select {
	case <-manager.headerInCh:
		t.Fatal("No header event should be received for NotFound")
	default:
	}

	select {
	case <-manager.dataInCh:
		t.Fatal("No data event should be received for NotFound")
	default:
	}

	mockDAClient.AssertExpectations(t)
}

// TestProcessNextDAHeaderAndData_UnmarshalHeaderError verifies that no events are emitted and errors are logged when header bytes are invalid.
func TestProcessNextDAHeaderAndData_UnmarshalHeaderError(t *testing.T) {
	t.Parallel()
	daHeight := uint64(30)
	manager, mockDAClient, _, mockLogger, _, _, cancel := setupManagerForRetrieverTest(t, daHeight)
	defer cancel()

	invalidBytes := []byte("this is not a valid protobuf message")

	// Mock GetIDs to return success with dummy ID
	mockDAClient.On("GetIDs", mock.Anything, daHeight).Return(&coreda.GetIDsResult{
		IDs:       []coreda.ID{[]byte("dummy-id")},
		Timestamp: time.Now(),
	}, nil).Once()

	// Mock Get to return invalid bytes
	mockDAClient.On("Get", mock.Anything, []coreda.ID{[]byte("dummy-id")}).Return(
		[]coreda.Blob{invalidBytes}, nil,
	).Once()

	mockLogger.ExpectedCalls = nil
	mockLogger.On("Debug", "failed to unmarshal header", mock.Anything).Return().Once()
	mockLogger.On("Debug", "failed to unmarshal batch", mock.Anything).Return().Once()
	mockLogger.On("Debug", mock.Anything, mock.Anything).Maybe() // Allow other debug logs

	ctx := context.Background()
	err := manager.processNextDAHeaderAndData(ctx)
	require.NoError(t, err)

	select {
	case <-manager.headerInCh:
		t.Fatal("No header event should be received for unmarshal error")
	default:
	}
	select {
	case <-manager.dataInCh:
		t.Fatal("No data event should be received for unmarshal error")
	default:
	}

	mockDAClient.AssertExpectations(t)
	mockLogger.AssertExpectations(t)
}

// TestProcessNextDAHeader_UnexpectedSequencer verifies that headers from unexpected sequencers are skipped.
func TestProcessNextDAHeader_UnexpectedSequencer(t *testing.T) {
	t.Parallel()
	daHeight := uint64(35)
	blockHeight := uint64(110)
	manager, mockDAClient, _, mockLogger, _, _, cancel := setupManagerForRetrieverTest(t, daHeight)
	defer cancel()

	src := rand.Reader
	pk, _, err := crypto.GenerateEd25519Key(src)
	require.NoError(t, err)
	signerNoop, err := noop.NewNoopSigner(pk)
	require.NoError(t, err)
	hc := types.HeaderConfig{
		Height: blockHeight,
		Signer: signerNoop,
	}
	header, err := types.GetRandomSignedHeaderCustom(&hc, manager.genesis.ChainID)
	require.NoError(t, err)
	headerProto, err := header.ToProto()
	require.NoError(t, err)
	headerBytes, err := proto.Marshal(headerProto)
	require.NoError(t, err)

	// Mock GetIDs to return success with dummy ID
	mockDAClient.On("GetIDs", mock.Anything, daHeight).Return(&coreda.GetIDsResult{
		IDs:       []coreda.ID{[]byte("dummy-id")},
		Timestamp: time.Now(),
	}, nil).Once()

	// Mock Get to return header bytes
	mockDAClient.On("Get", mock.Anything, []coreda.ID{[]byte("dummy-id")}).Return(
		[]coreda.Blob{headerBytes}, nil,
	).Once()

	mockLogger.ExpectedCalls = nil
	mockLogger.On("Debug", "skipping header from unexpected sequencer", mock.Anything).Return().Once()
	mockLogger.On("Debug", mock.Anything, mock.Anything).Maybe() // Allow other debug logs

	ctx := context.Background()
	err = manager.processNextDAHeaderAndData(ctx)
	require.NoError(t, err)

	select {
	case <-manager.headerInCh:
		t.Fatal("No header event should be received for unexpected sequencer")
	default:
		// Expected behavior
	}
	select {
	case <-manager.dataInCh:
		t.Fatal("No data event should be received for unmarshal error")
	default:
	}

	mockDAClient.AssertExpectations(t)
	mockLogger.AssertExpectations(t)
}

// TestProcessNextDAHeader_FetchError_RetryFailure verifies that persistent fetch errors are retried and eventually returned.
func TestProcessNextDAHeader_FetchError_RetryFailure(t *testing.T) {
	t.Parallel()
	daHeight := uint64(40)
	manager, mockDAClient, _, _, _, _, cancel := setupManagerForRetrieverTest(t, daHeight)
	defer cancel()

	fetchErr := errors.New("persistent DA connection error")

	// Mock GetIDs to return error for all retries
	mockDAClient.On("GetIDs", mock.Anything, daHeight).Return(
		nil, fetchErr,
	).Times(dAFetcherRetries)

	ctx := context.Background()
	err := manager.processNextDAHeaderAndData(ctx)
	require.Error(t, err)
	assert.ErrorContains(t, err, fetchErr.Error(), "Expected the final error after retries")

	select {
	case <-manager.headerInCh:
		t.Fatal("No header event should be received on fetch failure")
	default:
	}

	select {
	case <-manager.dataInCh:
		t.Fatal("No data event should be received for unmarshal error")
	default:
	}

	mockDAClient.AssertExpectations(t)
}

// TestProcessNextDAHeader_HeaderAndDataAlreadySeen verifies that no duplicate events are emitted for already-seen header/data.
func TestProcessNextDAHeader_HeaderAndDataAlreadySeen(t *testing.T) {
	t.Parallel()
	daHeight := uint64(45)
	blockHeight := uint64(120)

	manager, mockDAClient, _, mockLogger, headerCache, dataCache, cancel := setupManagerForRetrieverTest(t, daHeight)
	defer cancel()

	// Initialize heights properly
	manager.daIncludedHeight.Store(blockHeight)

	// Create test header
	hc := types.HeaderConfig{
		Height: blockHeight, // Use blockHeight here
		Signer: manager.signer,
	}
	header, err := types.GetRandomSignedHeaderCustom(&hc, manager.genesis.ChainID)
	require.NoError(t, err)

	headerHash := header.Hash().String()
	headerProto, err := header.ToProto()
	require.NoError(t, err)
	headerBytes, err := proto.Marshal(headerProto)
	require.NoError(t, err)

	// Create valid batch (data)
	blockConfig := types.BlockConfig{
		Height:       blockHeight,
		NTxs:         2,
		ProposerAddr: manager.genesis.ProposerAddress,
	}
	_, blockData, _ := types.GenerateRandomBlockCustom(&blockConfig, manager.genesis.ChainID)
	batchProto := &v1.Batch{Txs: make([][]byte, len(blockData.Txs))}
	for i, tx := range blockData.Txs {
		batchProto.Txs[i] = tx
	}
	blockDataBytes, err := proto.Marshal(batchProto)
	require.NoError(t, err)
	dataHash := blockData.DACommitment().String()

	// Mark both header and data as seen and DA included
	headerCache.SetSeen(headerHash)
	headerCache.SetDAIncluded(headerHash)
	dataCache.SetSeen(dataHash)
	dataCache.SetDAIncluded(dataHash)

	// Set up mocks with explicit logging
	mockDAClient.On("GetIDs", mock.Anything, daHeight, mock.Anything).Return(&coreda.GetIDsResult{
		IDs:       []coreda.ID{[]byte("dummy-id")},
		Timestamp: time.Now(),
	}, nil).Once()

	mockDAClient.On("Get", mock.Anything, []coreda.ID{[]byte("dummy-id")}, mock.Anything).Return(
		[]coreda.Blob{headerBytes, blockDataBytes}, nil,
	).Once()

	// Add debug logging expectations
	mockLogger.On("Debug", mock.Anything, mock.Anything, mock.Anything).Return()

	ctx := context.Background()
	err = manager.processNextDAHeaderAndData(ctx)
	require.NoError(t, err)

	// Verify no header event was sent
	select {
	case <-manager.headerInCh:
		t.Fatal("Header event should not be received for already seen header")
	default:
		// Expected path
	}
	select {
	case <-manager.dataInCh:
		t.Fatal("Data event should not be received if already seen")
	case <-time.After(50 * time.Millisecond):
	}

	mockDAClient.AssertExpectations(t)
	mockLogger.AssertExpectations(t)
}

// TestRetrieveLoop_ProcessError_HeightFromFuture verifies that the loop continues without logging error if error is height from future.
func TestRetrieveLoop_ProcessError_HeightFromFuture(t *testing.T) {
	t.Parallel()
	startDAHeight := uint64(10)
	manager, mockDAClient, _, mockLogger, _, _, cancel := setupManagerForRetrieverTest(t, startDAHeight)
	defer cancel()

	futureErr := fmt.Errorf("some error wrapping: %w", ErrHeightFromFutureStr)

	// Mock GetIDs to return future error for all retries
	mockDAClient.On("GetIDs", mock.Anything, startDAHeight).Return(
		nil, futureErr,
	).Times(dAFetcherRetries)

	// Optional: Mock for the next height if needed
	mockDAClient.On("GetIDs", mock.Anything, startDAHeight+1).Return(
		&coreda.GetIDsResult{IDs: []coreda.ID{}}, coreda.ErrBlobNotFound,
	).Maybe()

	errorLogged := atomic.Bool{}
	mockLogger.ExpectedCalls = nil
	mockLogger.On("Error", mock.Anything, mock.Anything).Run(func(args mock.Arguments) {
		errorLogged.Store(true)
	}).Return().Maybe()
	mockLogger.On("Debug", mock.Anything, mock.Anything).Maybe()
	mockLogger.On("Info", mock.Anything, mock.Anything).Maybe()
	mockLogger.On("Warn", mock.Anything, mock.Anything).Maybe()

	ctx, loopCancel := context.WithTimeout(context.Background(), 2*time.Second)
	defer loopCancel()

	var wg sync.WaitGroup
	wg.Add(1)
	go func() {
		defer wg.Done()
		manager.RetrieveLoop(ctx)
	}()

	manager.retrieveCh <- struct{}{}

	wg.Wait()

	finalDAHeight := manager.daHeight.Load()
	if finalDAHeight != startDAHeight {
		t.Errorf("Expected final DA height %d, got %d (should not increment on future height error)", startDAHeight, finalDAHeight)
	}
}

// TestRetrieveLoop_ProcessError_Other verifies that the loop logs error and does not increment DA height on generic errors.
func TestRetrieveLoop_ProcessError_Other(t *testing.T) {
	t.Parallel()
	startDAHeight := uint64(15)
	manager, mockDAClient, _, mockLogger, _, _, cancel := setupManagerForRetrieverTest(t, startDAHeight)
	defer cancel()

	otherErr := errors.New("some other DA error")

	// Mock GetIDs to return error for all retries
	mockDAClient.On("GetIDs", mock.Anything, startDAHeight).Return(
		nil, otherErr,
	).Times(dAFetcherRetries)

	errorLogged := make(chan struct{})
	mockLogger.ExpectedCalls = nil

	// Mock all expected logger calls in order
	mockLogger.On("Debug", "trying to retrieve data from DA", mock.Anything).Return()
	mockLogger.On("Error", "Retrieve helper: Failed to get IDs",
		mock.MatchedBy(func(args []interface{}) bool {
			return true // Accept any args for simplicity
		}),
	).Return()
	mockLogger.On("Error", "failed to retrieve data from DALC", mock.Anything).Run(func(args mock.Arguments) {
		close(errorLogged)
	}).Return()

	// Allow any other debug/info/warn calls
	mockLogger.On("Debug", mock.Anything, mock.Anything).Return().Maybe()
	mockLogger.On("Info", mock.Anything, mock.Anything).Return().Maybe()
	mockLogger.On("Warn", mock.Anything, mock.Anything).Return().Maybe()

	ctx, loopCancel := context.WithCancel(context.Background())
	defer loopCancel()

	var wg sync.WaitGroup
	wg.Add(1)
	go func() {
		defer wg.Done()
		manager.RetrieveLoop(ctx)
	}()

	manager.retrieveCh <- struct{}{}

	select {
	case <-errorLogged:
		// Success
	case <-time.After(2 * time.Second):
		t.Fatal("Error was not logged for generic DA error")
	}

	loopCancel()
	wg.Wait()

	mockDAClient.AssertExpectations(t)
	mockLogger.AssertExpectations(t)
}

// TestProcessNextDAHeader_BatchWithNoTxs verifies that a batch with no transactions is ignored and does not emit events or mark as DA included.
func TestProcessNextDAHeader_BatchWithNoTxs(t *testing.T) {
	t.Parallel()
	daHeight := uint64(55)
	blockHeight := uint64(140)
	manager, mockDAClient, _, _, _, dataCache, cancel := setupManagerForRetrieverTest(t, daHeight)
	defer cancel()

	// Create a valid header
	hc := types.HeaderConfig{Height: blockHeight, Signer: manager.signer}
	header, err := types.GetRandomSignedHeaderCustom(&hc, manager.genesis.ChainID)
	require.NoError(t, err)
	header.ProposerAddress = manager.genesis.ProposerAddress
	headerProto, err := header.ToProto()
	require.NoError(t, err)
	headerBytes, err := proto.Marshal(headerProto)
	require.NoError(t, err)

	// Create an empty batch (no txs)
	emptyBatchProto := &v1.Batch{Txs: [][]byte{}}
	emptyBatchBytes, err := proto.Marshal(emptyBatchProto)
	require.NoError(t, err)

	mockDAClient.On("GetIDs", mock.Anything, daHeight, []byte("placeholder")).Return(&coreda.GetIDsResult{
		IDs:       []coreda.ID{[]byte("dummy-id")},
		Timestamp: time.Now(),
	}, nil).Once()
	mockDAClient.On("Get", mock.Anything, []coreda.ID{[]byte("dummy-id")}, []byte("placeholder")).Return(
		[]coreda.Blob{headerBytes, emptyBatchBytes}, nil,
	).Once()

	ctx := context.Background()
	err = manager.processNextDAHeaderAndData(ctx)
	require.NoError(t, err)

	// Validate header event
	select {
	case <-manager.headerInCh:
		// ok
	case <-time.After(100 * time.Millisecond):
		t.Fatal("Expected header event not received")
	}

	// Validate data event for empty batch
	select {
	case <-manager.dataInCh:
		t.Fatal("No data event should be received for empty batch")
	case <-time.After(100 * time.Millisecond):
		// ok, no event as expected
	}
	// The empty batch should NOT be marked as DA included in cache
	emptyData := &types.Data{Txs: types.Txs{}}
	assert.False(t, dataCache.IsDAIncluded(emptyData.DACommitment().String()), "Empty batch should not be marked as DA included in cache")

	mockDAClient.AssertExpectations(t)
}

// TestRetrieveLoop_DAHeightIncrementsOnlyOnSuccess verifies that DA height is incremented only after a successful retrieval or NotFound, and not after an error.
func TestRetrieveLoop_DAHeightIncrementsOnlyOnSuccess(t *testing.T) {
	t.Parallel()
	startDAHeight := uint64(60)
	manager, mockDAClient, _, _, _, _, cancel := setupManagerForRetrieverTest(t, startDAHeight)
	defer cancel()

	blockHeight := uint64(150)
	proposerAddr := manager.genesis.ProposerAddress
	hc := types.HeaderConfig{Height: blockHeight, Signer: manager.signer}
	header, err := types.GetRandomSignedHeaderCustom(&hc, manager.genesis.ChainID)
	require.NoError(t, err)
	header.ProposerAddress = proposerAddr
	headerProto, err := header.ToProto()
	require.NoError(t, err)
	headerBytes, err := proto.Marshal(headerProto)
	require.NoError(t, err)

	// 1. First call: success (header)
	mockDAClient.On("GetIDs", mock.Anything, startDAHeight, []byte("placeholder")).Return(&coreda.GetIDsResult{
		IDs:       []coreda.ID{[]byte("dummy-id")},
		Timestamp: time.Now(),
	}, nil).Once()
	mockDAClient.On("Get", mock.Anything, []coreda.ID{[]byte("dummy-id")}, []byte("placeholder")).Return(
		[]coreda.Blob{headerBytes}, nil,
	).Once()

	// 2. Second call: NotFound
	mockDAClient.On("GetIDs", mock.Anything, startDAHeight+1, []byte("placeholder")).Return(&coreda.GetIDsResult{
		IDs:       nil,
		Timestamp: time.Now(),
	}, nil).Once()

	// 3. Third call: Error
	errDA := errors.New("some DA error")
	mockDAClient.On("GetIDs", mock.Anything, startDAHeight+2, []byte("placeholder")).Return(
		&coreda.GetIDsResult{
			IDs:       nil,
			Timestamp: time.Now(),
		}, errDA,
	).Times(dAFetcherRetries)

	ctx, loopCancel := context.WithTimeout(context.Background(), 2*time.Second)
	defer loopCancel()

	var wg sync.WaitGroup
	wg.Add(1)
	go func() {
		defer wg.Done()
		manager.RetrieveLoop(ctx)
	}()

	manager.retrieveCh <- struct{}{}

	wg.Wait()

	// After first success, DA height should increment to startDAHeight+1
	// After NotFound, should increment to startDAHeight+2
	// After error, should NOT increment further (remains at startDAHeight+2)
	finalDAHeight := manager.daHeight.Load()
	assert.Equal(t, startDAHeight+2, finalDAHeight, "DA height should only increment on success or NotFound, not on error")

	mockDAClient.AssertExpectations(t)
}<|MERGE_RESOLUTION|>--- conflicted
+++ resolved
@@ -110,15 +110,6 @@
 	headerBytes, err := proto.Marshal(headerProto)
 	require.NoError(t, err)
 
-<<<<<<< HEAD
-	mockDAClient.On("GetIDs", mock.Anything, daHeight).Return(&coreda.GetIDsResult{
-		IDs:       []coreda.ID{[]byte("dummy-id")},
-		Timestamp: time.Now(),
-	}, nil).Once()
-
-	mockDAClient.On("Get", mock.Anything, []coreda.ID{[]byte("dummy-id")}).Return(
-		[]coreda.Blob{headerBytes}, nil,
-=======
 	blockConfig := types.BlockConfig{
 		Height:       blockHeight,
 		NTxs:         2,
@@ -134,13 +125,12 @@
 	blockDataBytes, err := proto.Marshal(batchProto)
 	require.NoError(t, err)
 	// -----------------------------------------------------------
-	mockDAClient.On("GetIDs", mock.Anything, daHeight, []byte("placeholder")).Return(&coreda.GetIDsResult{
+	mockDAClient.On("GetIDs", mock.Anything, daHeight).Return(&coreda.GetIDsResult{
 		IDs:       []coreda.ID{[]byte("dummy-id")},
 		Timestamp: time.Now(),
 	}, nil).Once()
-	mockDAClient.On("Get", mock.Anything, []coreda.ID{[]byte("dummy-id")}, []byte("placeholder")).Return(
+	mockDAClient.On("Get", mock.Anything, []coreda.ID{[]byte("dummy-id")}).Return(
 		[]coreda.Blob{headerBytes, blockDataBytes}, nil,
->>>>>>> c8d31411
 	).Once()
 
 	ctx := context.Background()
