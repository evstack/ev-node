package da

import (
	"context"
	"time"
)

// DA defines very generic interface for interaction with Data Availability layers.
type DA interface {
	// MaxBlobSize returns the max blob size
	MaxBlobSize(ctx context.Context) (uint64, error)

	// Get returns Blob for each given ID, or an error.
	//
	// Error should be returned if ID is not formatted properly, there is no Blob for given ID or any other client-level
	// error occurred (dropped connection, timeout, etc).
	Get(ctx context.Context, ids []ID, namespace []byte) ([]Blob, error)

	// GetIDs returns IDs of all Blobs located in DA at given height.
	GetIDs(ctx context.Context, height uint64, namespace []byte) (*GetIDsResult, error)

	// GetProofs returns inclusion Proofs for Blobs specified by their IDs.
	GetProofs(ctx context.Context, ids []ID, namespace []byte) ([]Proof, error)

	// Commit creates a Commitment for each given Blob.
	Commit(ctx context.Context, blobs []Blob, namespace []byte) ([]Commitment, error)

	// Submit submits the Blobs to Data Availability layer.
	//
	// This method is synchronous. Upon successful submission to Data Availability layer, it returns the IDs identifying blobs
	// in DA.
<<<<<<< HEAD
	Submit(ctx context.Context, blobs []Blob, gasPrice float64, namespace Namespace) ([]ID, error)

	// SubmitWithOptions submits the Blobs to Data Availability layer.
	//
	// This method is synchronous. Upon successful submission to Data Availability layer, it returns the IDs identifying blobs
	// in DA.
	SubmitWithOptions(ctx context.Context, blobs []Blob, gasPrice float64, namespace Namespace, options []byte) ([]ID, error)
=======
	Submit(ctx context.Context, blobs []Blob, gasPrice float64, namespace []byte, options []byte) ([]ID, uint64, error)
>>>>>>> 104787ba

	// Validate validates Commitments against the corresponding Proofs. This should be possible without retrieving the Blobs.
	Validate(ctx context.Context, ids []ID, proofs []Proof, namespace []byte) ([]bool, error)
}

// Blob is the data submitted/received from DA interface.
type Blob = []byte

// ID should contain serialized data required by the implementation to find blob in Data Availability layer.
type ID = []byte

// Commitment should contain serialized cryptographic commitment to Blob value.
type Commitment = []byte

// Proof should contain serialized proof of inclusion (publication) of Blob in Data Availability layer.
type Proof = []byte

// GetIDsResult holds the result of GetIDs call: IDs and timestamp of corresponding block.
type GetIDsResult struct {
	IDs       []ID
	Timestamp time.Time
}<|MERGE_RESOLUTION|>--- conflicted
+++ resolved
@@ -29,17 +29,7 @@
 	//
 	// This method is synchronous. Upon successful submission to Data Availability layer, it returns the IDs identifying blobs
 	// in DA.
-<<<<<<< HEAD
-	Submit(ctx context.Context, blobs []Blob, gasPrice float64, namespace Namespace) ([]ID, error)
-
-	// SubmitWithOptions submits the Blobs to Data Availability layer.
-	//
-	// This method is synchronous. Upon successful submission to Data Availability layer, it returns the IDs identifying blobs
-	// in DA.
-	SubmitWithOptions(ctx context.Context, blobs []Blob, gasPrice float64, namespace Namespace, options []byte) ([]ID, error)
-=======
 	Submit(ctx context.Context, blobs []Blob, gasPrice float64, namespace []byte, options []byte) ([]ID, uint64, error)
->>>>>>> 104787ba
 
 	// Validate validates Commitments against the corresponding Proofs. This should be possible without retrieving the Blobs.
 	Validate(ctx context.Context, ids []ID, proofs []Proof, namespace []byte) ([]bool, error)
