--- conflicted
+++ resolved
@@ -103,18 +103,8 @@
 	return commitments, nil
 }
 
-<<<<<<< HEAD
-// Submit submits blobs to the DA layer.
-func (d *DummyDA) Submit(ctx context.Context, blobs []Blob, gasPrice float64, namespace Namespace) ([]ID, error) {
-	return d.SubmitWithOptions(ctx, blobs, gasPrice, namespace, nil)
-}
-
-// SubmitWithOptions submits blobs to the DA layer with additional options.
-func (d *DummyDA) SubmitWithOptions(ctx context.Context, blobs []Blob, gasPrice float64, namespace Namespace, options []byte) ([]ID, error) {
-=======
 // Submit submits blobs to the DA layer with additional options.
 func (d *DummyDA) Submit(ctx context.Context, blobs []Blob, gasPrice float64, namespace []byte, options []byte) ([]ID, uint64, error) {
->>>>>>> 104787ba
 	d.mu.Lock()
 	defer d.mu.Unlock()
 
