package da

import (
	"context"
	"crypto/sha256"
	"errors"
	"fmt"
	"sync"
	"time"
)

// DummyDA is a simple in-memory implementation of the DA interface for testing purposes.
type DummyDA struct {
	mu                 sync.RWMutex
	blobs              map[string]Blob
	commitments        map[string]Commitment
	proofs             map[string]Proof
	blobsByHeight      map[uint64][]ID
	timestampsByHeight map[uint64]time.Time
	maxBlobSize        uint64
	gasPrice           float64
	gasMultiplier      float64
	height             uint64
	blockTime          time.Duration
	stopCh             chan struct{}
}

var ErrHeightFromFutureStr = fmt.Errorf("given height is from the future")

// NewDummyDA creates a new instance of DummyDA with the specified maximum blob size and block time.
func NewDummyDA(maxBlobSize uint64, gasPrice float64, gasMultiplier float64, blockTime time.Duration) *DummyDA {
	return &DummyDA{
		blobs:              make(map[string]Blob),
		commitments:        make(map[string]Commitment),
		proofs:             make(map[string]Proof),
		blobsByHeight:      make(map[uint64][]ID),
		timestampsByHeight: make(map[uint64]time.Time),
		maxBlobSize:        maxBlobSize,
		gasPrice:           gasPrice,
		gasMultiplier:      gasMultiplier,
		height:             1,
		blockTime:          blockTime,
		stopCh:             make(chan struct{}),
	}
}

// StartHeightTicker starts a goroutine that increments currentHeight every blockTime.
func (d *DummyDA) StartHeightTicker() {
	go func() {
		ticker := time.NewTicker(d.blockTime)
		defer ticker.Stop()
		for {
			select {
			case <-ticker.C:
				d.mu.Lock()
				d.height++
				d.mu.Unlock()
			case <-d.stopCh:
				return
			}
		}
	}()
}

// StopHeightTicker stops the height ticker goroutine.
func (d *DummyDA) StopHeightTicker() {
	close(d.stopCh)
}

// MaxBlobSize returns the maximum blob size.
func (d *DummyDA) MaxBlobSize(ctx context.Context) (uint64, error) {
	return d.maxBlobSize, nil
}

// Get returns blobs for the given IDs.
func (d *DummyDA) Get(ctx context.Context, ids []ID) ([]Blob, error) {
	d.mu.RLock()
	defer d.mu.RUnlock()

	blobs := make([]Blob, 0, len(ids))
	for _, id := range ids {
		blob, exists := d.blobs[string(id)]
		if !exists {
			return nil, ErrBlobNotFound // Use the specific error type
		}
		blobs = append(blobs, blob)
	}
	return blobs, nil
}

// GetIDs returns IDs of all blobs at the given height.
func (d *DummyDA) GetIDs(ctx context.Context, height uint64) (*GetIDsResult, error) {
	d.mu.RLock()
	defer d.mu.RUnlock()

	if height > d.height {
		return nil, fmt.Errorf("%w: requested %d, current %d", ErrHeightFromFutureStr, height, d.height)
	}

	ids, exists := d.blobsByHeight[height]
	if !exists {
		return &GetIDsResult{
			IDs:       []ID{},
			Timestamp: time.Now(),
		}, nil
	}

	return &GetIDsResult{
		IDs:       ids,
		Timestamp: d.timestampsByHeight[height],
	}, nil
}

// GetProofs returns proofs for the given IDs.
func (d *DummyDA) GetProofs(ctx context.Context, ids []ID) ([]Proof, error) {
	d.mu.RLock()
	defer d.mu.RUnlock()

	proofs := make([]Proof, 0, len(ids))
	for _, id := range ids {
		proof, exists := d.proofs[string(id)]
		if !exists {
			return nil, errors.New("proof not found")
		}
		proofs = append(proofs, proof)
	}
	return proofs, nil
}

// Commit creates commitments for the given blobs.
func (d *DummyDA) Commit(ctx context.Context, blobs []Blob) ([]Commitment, error) {
	d.mu.Lock()
	defer d.mu.Unlock()

	commitments := make([]Commitment, 0, len(blobs))
	for _, blob := range blobs {
		// For simplicity, we use the blob itself as the commitment
		commitment := blob
		commitments = append(commitments, commitment)
	}
	return commitments, nil
}

<<<<<<< HEAD
// Submit submits blobs to the DA layer.
func (d *DummyDA) Submit(ctx context.Context, blobs []Blob) ([]ID, error) {
	return d.SubmitWithOptions(ctx, blobs, nil)
}

// SubmitWithOptions submits blobs to the DA layer with additional options.
func (d *DummyDA) SubmitWithOptions(ctx context.Context, blobs []Blob, options []byte) ([]ID, error) {
=======
// SubmitWithOptions submits blobs to the DA layer with additional options.
func (d *DummyDA) Submit(ctx context.Context, blobs []Blob, gasPrice float64, options []byte) ([]ID, error) {
>>>>>>> e15b1528
	d.mu.Lock()
	defer d.mu.Unlock()

	batchHeight := d.height
	d.height++

	ids := make([]ID, 0, len(blobs))
	var currentSize uint64

	for _, blob := range blobs { // Use _ instead of i
		blobLen := uint64(len(blob))
		// Check individual blob size first
		if blobLen > d.maxBlobSize {
			// Mimic DAClient behavior: if the first blob is too large, return error.
			// Otherwise, we would have submitted the previous fitting blobs.
			// Since DummyDA processes all at once, we return error if any *individual* blob is too large.
			// A more complex dummy could simulate partial submission based on cumulative size.
			// For now, error out if any single blob is too big.
			return nil, ErrBlobSizeOverLimit // Use specific error type
		}

		// Check cumulative batch size
		if currentSize+blobLen > d.maxBlobSize {
			// Stop processing blobs for this batch, return IDs collected so far
			// d.logger.Info("DummyDA: Blob size limit reached for batch", "maxBlobSize", d.maxBlobSize, "index", i, "currentSize", currentSize, "nextBlobSize", blobLen) // Removed logger call
			break
		}
		currentSize += blobLen

		// Create a commitment using SHA-256 hash
		bz := sha256.Sum256(blob)
		commitment := bz[:]

		// Create ID from height and commitment
		id := makeID(batchHeight, commitment)
		idStr := string(id)

		d.blobs[idStr] = blob
		d.commitments[idStr] = commitment
		d.proofs[idStr] = commitment // Simple proof

		ids = append(ids, id)
	}

	d.blobsByHeight[batchHeight] = ids
	d.timestampsByHeight[batchHeight] = time.Now()

	return ids, nil
}

// Validate validates commitments against proofs.
func (d *DummyDA) Validate(ctx context.Context, ids []ID, proofs []Proof) ([]bool, error) {
	d.mu.RLock()
	defer d.mu.RUnlock()

	if len(ids) != len(proofs) {
		return nil, errors.New("number of IDs and proofs must match")
	}

	results := make([]bool, len(ids))
	for i, id := range ids {
		_, exists := d.blobs[string(id)]
		results[i] = exists
	}

	return results, nil
}<|MERGE_RESOLUTION|>--- conflicted
+++ resolved
@@ -141,18 +141,8 @@
 	return commitments, nil
 }
 
-<<<<<<< HEAD
-// Submit submits blobs to the DA layer.
-func (d *DummyDA) Submit(ctx context.Context, blobs []Blob) ([]ID, error) {
-	return d.SubmitWithOptions(ctx, blobs, nil)
-}
-
 // SubmitWithOptions submits blobs to the DA layer with additional options.
-func (d *DummyDA) SubmitWithOptions(ctx context.Context, blobs []Blob, options []byte) ([]ID, error) {
-=======
-// SubmitWithOptions submits blobs to the DA layer with additional options.
-func (d *DummyDA) Submit(ctx context.Context, blobs []Blob, gasPrice float64, options []byte) ([]ID, error) {
->>>>>>> e15b1528
+func (d *DummyDA) Submit(ctx context.Context, blobs []Blob, options []byte) ([]ID, error) {
 	d.mu.Lock()
 	defer d.mu.Unlock()
 
