--- conflicted
+++ resolved
@@ -545,17 +545,10 @@
 	skipCount := validateSkipCount(pageVal, perPageVal)
 	pageSize := tmmath.MinInt(perPageVal, totalCount-skipCount)
 
-<<<<<<< HEAD
-	pageResults := make([]int64, 0, pageSize)
-=======
-	pageResults := make([]int64, pageSize)
->>>>>>> 566d7287
-	copy(pageResults, results[skipCount:skipCount+pageSize])
-
 	// Fetch the blocks
-	blocks := make([]*ctypes.ResultBlock, 0, len(pageResults))
-	for _, h := range pageResults {
-		b, err := c.node.Store.LoadBlock(uint64(h))
+	blocks := make([]*ctypes.ResultBlock, 0, pageSize)
+	for i := skipCount; i < skipCount+pageSize; i++ {
+		b, err := c.node.Store.LoadBlock(uint64(results[i]))
 		if err != nil {
 			return nil, err
 		}
@@ -565,12 +558,9 @@
 		}
 		blocks = append(blocks, &ctypes.ResultBlock{
 			Block: block,
-<<<<<<< HEAD
-=======
 			BlockID: types.BlockID{
 				Hash: block.Hash(),
 			},
->>>>>>> 566d7287
 		})
 	}
 
