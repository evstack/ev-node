package client

import (
	"context"
	crand "crypto/rand"
	"fmt"
	"math/rand"
	"testing"
	"time"

	"github.com/stretchr/testify/assert"
	"github.com/stretchr/testify/mock"
	"github.com/stretchr/testify/require"

	"github.com/libp2p/go-libp2p-core/crypto"
	"github.com/libp2p/go-libp2p-core/peer"
	abci "github.com/tendermint/tendermint/abci/types"
	"github.com/tendermint/tendermint/libs/bytes"
	"github.com/tendermint/tendermint/libs/log"
	tmproto "github.com/tendermint/tendermint/proto/tendermint/types"
	"github.com/tendermint/tendermint/proxy"
	tmtypes "github.com/tendermint/tendermint/types"

	"github.com/celestiaorg/optimint/config"
	"github.com/celestiaorg/optimint/mocks"
	"github.com/celestiaorg/optimint/node"
	"github.com/celestiaorg/optimint/state"
	"github.com/celestiaorg/optimint/types"
)

var expectedInfo = abci.ResponseInfo{
	Version:         "v0.0.1",
	AppVersion:      1,
	LastBlockHeight: 0,
}

var mockTxProcessingTime = 10 * time.Millisecond

func TestConnectionGetters(t *testing.T) {
	assert := assert.New(t)

	_, rpc := getRPC(t)
	assert.NotNil(rpc.consensus())
	assert.NotNil(rpc.mempool())
	assert.NotNil(rpc.snapshot())
	assert.NotNil(rpc.query())
}

func TestInfo(t *testing.T) {
	assert := assert.New(t)

	mockApp, rpc := getRPC(t)
	mockApp.On("Info", mock.Anything).Return(expectedInfo)

	info, err := rpc.ABCIInfo(context.Background())
	assert.NoError(err)
	assert.Equal(expectedInfo, info.Response)
}

func TestCheckTx(t *testing.T) {
	assert := assert.New(t)

	expectedTx := []byte("tx data")

	mockApp, rpc := getRPC(t)
	mockApp.On("CheckTx", abci.RequestCheckTx{Tx: expectedTx}).Once().Return(abci.ResponseCheckTx{})

	res, err := rpc.CheckTx(context.Background(), expectedTx)
	assert.NoError(err)
	assert.NotNil(res)
	mockApp.AssertExpectations(t)
}

func TestBroadcastTxAsync(t *testing.T) {
	assert := assert.New(t)

	expectedTx := []byte("tx data")

	mockApp, rpc := getRPC(t)
	mockApp.On("CheckTx", abci.RequestCheckTx{Tx: expectedTx}).Return(abci.ResponseCheckTx{})

	err := rpc.node.Start()
	require.NoError(t, err)

	res, err := rpc.BroadcastTxAsync(context.Background(), expectedTx)
	assert.NoError(err)
	assert.NotNil(res)
	assert.Empty(res.Code)
	assert.Empty(res.Data)
	assert.Empty(res.Log)
	assert.Empty(res.Codespace)
	assert.NotEmpty(res.Hash)
	mockApp.AssertExpectations(t)

	err = rpc.node.Stop()
	require.NoError(t, err)
}

func TestBroadcastTxSync(t *testing.T) {
	assert := assert.New(t)

	expectedTx := []byte("tx data")
	expectedResponse := abci.ResponseCheckTx{
		Code:      1,
		Data:      []byte("data"),
		Log:       "log",
		Info:      "info",
		GasWanted: 0,
		GasUsed:   0,
		Events:    nil,
		Codespace: "space",
	}

	mockApp, rpc := getRPC(t)

	err := rpc.node.Start()
	require.NoError(t, err)

	mockApp.On("CheckTx", abci.RequestCheckTx{Tx: expectedTx}).Return(expectedResponse)

	res, err := rpc.BroadcastTxSync(context.Background(), expectedTx)
	assert.NoError(err)
	assert.NotNil(res)
	assert.Equal(expectedResponse.Code, res.Code)
	assert.Equal(bytes.HexBytes(expectedResponse.Data), res.Data)
	assert.Equal(expectedResponse.Log, res.Log)
	assert.Equal(expectedResponse.Codespace, res.Codespace)
	assert.NotEmpty(res.Hash)
	mockApp.AssertExpectations(t)

	err = rpc.node.Stop()
	require.NoError(t, err)
}

func TestBroadcastTxCommit(t *testing.T) {
	assert := assert.New(t)
	require := require.New(t)

	expectedTx := []byte("tx data")
	expectedCheckResp := abci.ResponseCheckTx{
		Code:      abci.CodeTypeOK,
		Data:      []byte("data"),
		Log:       "log",
		Info:      "info",
		GasWanted: 0,
		GasUsed:   0,
		Events:    nil,
		Codespace: "space",
	}
	expectedDeliverResp := abci.ResponseDeliverTx{
		Code:      0,
		Data:      []byte("foo"),
		Log:       "bar",
		Info:      "baz",
		GasWanted: 100,
		GasUsed:   10,
		Events:    nil,
		Codespace: "space",
	}

	mockApp, rpc := getRPC(t)
	mockApp.On("BeginBlock", mock.Anything).Return(abci.ResponseBeginBlock{})
	mockApp.BeginBlock(abci.RequestBeginBlock{})
	mockApp.On("CheckTx", abci.RequestCheckTx{Tx: expectedTx}).Return(expectedCheckResp)

	// in order to broadcast, the node must be started
	err := rpc.node.Start()
	require.NoError(err)

	go func() {
		time.Sleep(mockTxProcessingTime)
		err := rpc.node.EventBus().PublishEventTx(tmtypes.EventDataTx{TxResult: abci.TxResult{
			Height: 1,
			Index:  0,
			Tx:     expectedTx,
			Result: expectedDeliverResp,
		}})
		require.NoError(err)
	}()

	res, err := rpc.BroadcastTxCommit(context.Background(), expectedTx)
	assert.NoError(err)
	require.NotNil(res)
	assert.Equal(expectedCheckResp, res.CheckTx)
	assert.Equal(expectedDeliverResp, res.DeliverTx)
	mockApp.AssertExpectations(t)

	err = rpc.node.Stop()
	require.NoError(err)
}

func TestGetBlock(t *testing.T) {
	assert := assert.New(t)
	require := require.New(t)

	mockApp, rpc := getRPC(t)
	mockApp.On("BeginBlock", mock.Anything).Return(abci.ResponseBeginBlock{})
	mockApp.On("CheckTx", mock.Anything).Return(abci.ResponseCheckTx{})
	mockApp.On("EndBlock", mock.Anything).Return(abci.ResponseEndBlock{})
	mockApp.On("Commit", mock.Anything).Return(abci.ResponseCommit{})

	err := rpc.node.Start()
	require.NoError(err)

	err = rpc.node.Store.SaveBlock(getRandomBlock(1, 10), &types.Commit{})
	require.NoError(err)

	blockResp, err := rpc.Block(context.Background(), nil)
	require.NoError(err)
	require.NotNil(blockResp)

	assert.NotNil(blockResp.Block)

	err = rpc.node.Stop()
	require.NoError(err)
}

<<<<<<< HEAD
func TestGetCommit(t *testing.T) {
	require := require.New(t)
	mockApp, rpc := getRPC(t)
	mockApp.On("BeginBlock", mock.Anything).Return(abci.ResponseBeginBlock{})
	mockApp.On("Commit", mock.Anything).Return(abci.ResponseCommit{})

	block := getRandomBlock(1, 5)

	err := rpc.node.Start()
	require.NoError(err)

	err = rpc.node.Store.SaveBlock(block, &types.Commit{})
	require.NoError(err)

	commit, err := rpc.Commit(context.Background(), nil)
	require.NoError(err)
	require.NotNil(commit)

}

func TestBlockSearch(t *testing.T) {
	require := require.New(t)
	assert := assert.New(t)
	mockApp, rpc := getRPC(t)
	mockApp.On("BeginBlock", mock.Anything).Return(abci.ResponseBeginBlock{})
	mockApp.On("Commit", mock.Anything).Return(abci.ResponseCommit{})

	heights := []int64{1, 2, 3, 4, 5, 6, 7, 8, 9, 10}
	indexBlocks(t, rpc, heights)

	tests := map[string]struct {
		query      string
		page       int
		perPage    int
		totalCount int
		orderBy    string
	}{
		"block.height >= 1 AND end_event.foo <= 5": {
			query:      "block.height >= 1 AND end_event.foo <= 5",
			page:       1,
			perPage:    5,
			totalCount: 5,
			orderBy:    "asc",
		},
		"block.height >= 2 AND end_event.foo <= 10": {
			query:      "block.height >= 2 AND end_event.foo <= 10",
			page:       1,
			perPage:    3,
			totalCount: 9,
			orderBy:    "desc",
		},
		"begin_event.proposer = 'FCAA001' AND end_event.foo <= 5": {
			query:      "begin_event.proposer = 'FCAA001' AND end_event.foo <= 5",
			page:       1,
			perPage:    5,
			totalCount: 5,
			orderBy:    "asc",
		},
	}

	for name, test := range tests {
		test := test
		t.Run(name, func(t *testing.T) {
			result, err := rpc.BlockSearch(context.Background(), test.query, &test.page, &test.perPage, test.orderBy)
			require.NoError(err)
			assert.Equal(test.totalCount, result.TotalCount)
		})

	}

=======
func TestGetBlockByHash(t *testing.T) {
	assert := assert.New(t)
	require := require.New(t)

	mockApp, rpc := getRPC(t)
	mockApp.On("BeginBlock", mock.Anything).Return(abci.ResponseBeginBlock{})
	mockApp.On("CheckTx", mock.Anything).Return(abci.ResponseCheckTx{})
	mockApp.On("EndBlock", mock.Anything).Return(abci.ResponseEndBlock{})
	mockApp.On("Commit", mock.Anything).Return(abci.ResponseCommit{})

	err := rpc.node.Start()
	require.NoError(err)

	block := getRandomBlock(1, 10)
	err = rpc.node.Store.SaveBlock(block, &types.Commit{})
	require.NoError(err)

	blockHash := block.Header.Hash()
	blockResp, err := rpc.BlockByHash(context.Background(), blockHash[:])
	require.NoError(err)
	require.NotNil(blockResp)

	assert.NotNil(blockResp.Block)

	err = rpc.node.Stop()
	require.NoError(err)
>>>>>>> 48d3f30c
}

func TestUnconfirmedTxs(t *testing.T) {
	tx1 := tmtypes.Tx("tx1")
	tx2 := tmtypes.Tx("another tx")

	cases := []struct {
		name               string
		txs                []tmtypes.Tx
		expectedCount      int
		expectedTotal      int
		expectedTotalBytes int
	}{
		{"no txs", nil, 0, 0, 0},
		{"one tx", []tmtypes.Tx{tx1}, 1, 1, len(tx1)},
		{"two txs", []tmtypes.Tx{tx1, tx2}, 2, 2, len(tx1) + len(tx2)},
	}

	for _, c := range cases {
		t.Run(c.name, func(t *testing.T) {
			assert := assert.New(t)
			require := require.New(t)

			mockApp, rpc := getRPC(t)
			mockApp.On("BeginBlock", mock.Anything).Return(abci.ResponseBeginBlock{})
			mockApp.On("CheckTx", mock.Anything).Return(abci.ResponseCheckTx{})

			err := rpc.node.Start()
			require.NoError(err)

			for _, tx := range c.txs {
				res, err := rpc.BroadcastTxAsync(context.Background(), tx)
				assert.NoError(err)
				assert.NotNil(res)
			}

			numRes, err := rpc.NumUnconfirmedTxs(context.Background())
			assert.NoError(err)
			assert.NotNil(numRes)
			assert.EqualValues(c.expectedCount, numRes.Count)
			assert.EqualValues(c.expectedTotal, numRes.Total)
			assert.EqualValues(c.expectedTotalBytes, numRes.TotalBytes)

			limit := -1
			txRes, err := rpc.UnconfirmedTxs(context.Background(), &limit)
			assert.NoError(err)
			assert.NotNil(txRes)
			assert.EqualValues(c.expectedCount, txRes.Count)
			assert.EqualValues(c.expectedTotal, txRes.Total)
			assert.EqualValues(c.expectedTotalBytes, txRes.TotalBytes)
			assert.Len(txRes.Txs, c.expectedCount)
		})
	}
}

func TestUnconfirmedTxsLimit(t *testing.T) {
	t.Skip("Test disabled because of known bug")
	// there's a bug in mempool implementation - count should be 1
	// TODO(tzdybal): uncomment after resolving https://github.com/celestiaorg/optimint/issues/191

	assert := assert.New(t)
	require := require.New(t)

	mockApp, rpc := getRPC(t)
	mockApp.On("BeginBlock", mock.Anything).Return(abci.ResponseBeginBlock{})
	mockApp.On("CheckTx", mock.Anything).Return(abci.ResponseCheckTx{})

	err := rpc.node.Start()
	require.NoError(err)

	tx1 := tmtypes.Tx("tx1")
	tx2 := tmtypes.Tx("another tx")

	res, err := rpc.BroadcastTxAsync(context.Background(), tx1)
	assert.NoError(err)
	assert.NotNil(res)

	res, err = rpc.BroadcastTxAsync(context.Background(), tx2)
	assert.NoError(err)
	assert.NotNil(res)

	limit := 1
	txRes, err := rpc.UnconfirmedTxs(context.Background(), &limit)
	assert.NoError(err)
	assert.NotNil(txRes)
	assert.EqualValues(1, txRes.Count)
	assert.EqualValues(2, txRes.Total)
	assert.EqualValues(len(tx1)+len(tx2), txRes.TotalBytes)
	assert.Len(txRes.Txs, limit)
	assert.Contains(txRes.Txs, tx1)
	assert.NotContains(txRes.Txs, tx2)
}

// copy-pasted from store/store_test.go
func getRandomBlock(height uint64, nTxs int) *types.Block {
	block := &types.Block{
		Header: types.Header{
			Height:          height,
			Version:         types.Version{Block: state.InitStateVersion.Consensus.Block},
			ProposerAddress: getRandomBytes(20),
		},
		Data: types.Data{
			Txs: make(types.Txs, nTxs),
			IntermediateStateRoots: types.IntermediateStateRoots{
				RawRootsList: make([][]byte, nTxs),
			},
		},
	}
	copy(block.Header.AppHash[:], getRandomBytes(32))

	for i := 0; i < nTxs; i++ {
		block.Data.Txs[i] = getRandomTx()
		block.Data.IntermediateStateRoots.RawRootsList[i] = getRandomBytes(32)
	}

	// TODO(tzdybal): see https://github.com/celestiaorg/optimint/issues/143
	if nTxs == 0 {
		block.Data.Txs = nil
		block.Data.IntermediateStateRoots.RawRootsList = nil
	}

	tmprotoLC, err := tmtypes.CommitFromProto(&tmproto.Commit{})
	if err != nil {
		return nil
	}
	copy(block.Header.LastCommitHash[:], tmprotoLC.Hash())

	return block
}

func getRandomTx() types.Tx {
	size := rand.Int()%100 + 100
	return types.Tx(getRandomBytes(size))
}

func getRandomBytes(n int) []byte {
	data := make([]byte, n)
	_, _ = rand.Read(data)
	return data
}

func getRPC(t *testing.T) (*mocks.Application, *Client) {
	t.Helper()
	require := require.New(t)
	app := &mocks.Application{}
	app.On("InitChain", mock.Anything).Return(abci.ResponseInitChain{})
	key, _, _ := crypto.GenerateEd25519Key(crand.Reader)
	node, err := node.NewNode(context.Background(), config.NodeConfig{DALayer: "mock"}, key, proxy.NewLocalClientCreator(app), &tmtypes.GenesisDoc{ChainID: "test"}, log.TestingLogger())
	require.NoError(err)
	require.NotNil(node)

	rpc := NewClient(node)
	require.NotNil(rpc)

	return app, rpc
}

// From state/indexer/block/kv/kv_test
func indexBlocks(t *testing.T, rpc *Client, heights []int64) {
	t.Helper()

	for _, h := range heights {
		require.NoError(t, rpc.node.BlockIndexer.Index(tmtypes.EventDataNewBlockHeader{
			Header: tmtypes.Header{Height: h},
			ResultBeginBlock: abci.ResponseBeginBlock{
				Events: []abci.Event{
					{
						Type: "begin_event",
						Attributes: []abci.EventAttribute{
							{
								Key:   []byte("proposer"),
								Value: []byte("FCAA001"),
								Index: true,
							},
						},
					},
				},
			},
			ResultEndBlock: abci.ResponseEndBlock{
				Events: []abci.Event{
					{
						Type: "end_event",
						Attributes: []abci.EventAttribute{
							{
								Key:   []byte("foo"),
								Value: []byte(fmt.Sprintf("%d", h)),
								Index: true,
							},
						},
					},
				},
			},
		}))
	}

}
func TestMempool2Nodes(t *testing.T) {
	assert := assert.New(t)
	require := require.New(t)

	app := &mocks.Application{}
	app.On("InitChain", mock.Anything).Return(abci.ResponseInitChain{})
	app.On("CheckTx", abci.RequestCheckTx{Tx: []byte("bad")}).Return(abci.ResponseCheckTx{Code: 1})
	app.On("CheckTx", abci.RequestCheckTx{Tx: []byte("good")}).Return(abci.ResponseCheckTx{Code: 0})
	key1, _, _ := crypto.GenerateEd25519Key(crand.Reader)
	key2, _, _ := crypto.GenerateEd25519Key(crand.Reader)

	id1, err := peer.IDFromPrivateKey(key1)
	require.NoError(err)

	node1, err := node.NewNode(context.Background(), config.NodeConfig{
		DALayer: "mock",
		P2P: config.P2PConfig{
			ListenAddress: "/ip4/127.0.0.1/tcp/9001",
		},
	}, key1, proxy.NewLocalClientCreator(app), &tmtypes.GenesisDoc{ChainID: "test"}, log.TestingLogger())
	require.NoError(err)
	require.NotNil(node1)

	node2, err := node.NewNode(context.Background(), config.NodeConfig{
		DALayer: "mock",
		P2P: config.P2PConfig{
			ListenAddress: "/ip4/127.0.0.1/tcp/9002",
			Seeds:         "/ip4/127.0.0.1/tcp/9001/p2p/" + id1.Pretty(),
		},
	}, key2, proxy.NewLocalClientCreator(app), &tmtypes.GenesisDoc{ChainID: "test"}, log.TestingLogger())
	require.NoError(err)
	require.NotNil(node1)

	err = node1.Start()
	require.NoError(err)

	err = node2.Start()
	require.NoError(err)

	time.Sleep(1 * time.Second)

	ctx, cancel := context.WithTimeout(context.Background(), 3*time.Second)
	defer cancel()

	local := NewClient(node1)
	require.NotNil(local)

	// broadcast the bad Tx, this should not be propogated or added to the local mempool
	resp, err := local.BroadcastTxSync(ctx, []byte("bad"))
	assert.NoError(err)
	assert.NotNil(resp)
	// broadcast the good Tx, this should be propogated and added to the local mempool
	resp, err = local.BroadcastTxSync(ctx, []byte("good"))
	assert.NoError(err)
	assert.NotNil(resp)
	// broadcast the good Tx again in the same block, this should not be propogated and
	// added to the local mempool
	resp, err = local.BroadcastTxSync(ctx, []byte("good"))
	assert.Error(err)
	assert.Nil(resp)

	txAvailable := node2.Mempool.TxsAvailable()
	select {
	case <-txAvailable:
	case <-ctx.Done():
	}

	assert.Equal(node2.Mempool.TxsBytes(), int64(len("good")))
}<|MERGE_RESOLUTION|>--- conflicted
+++ resolved
@@ -215,7 +215,6 @@
 	require.NoError(err)
 }
 
-<<<<<<< HEAD
 func TestGetCommit(t *testing.T) {
 	require := require.New(t)
 	mockApp, rpc := getRPC(t)
@@ -285,8 +284,8 @@
 		})
 
 	}
-
-=======
+}
+
 func TestGetBlockByHash(t *testing.T) {
 	assert := assert.New(t)
 	require := require.New(t)
@@ -313,7 +312,6 @@
 
 	err = rpc.node.Stop()
 	require.NoError(err)
->>>>>>> 48d3f30c
 }
 
 func TestUnconfirmedTxs(t *testing.T) {
