package commands

import (
	"context"
	"encoding/json"
	"errors"
	"fmt"
	"net"
	"net/http"
	"os"
	"path/filepath"
	"strings"
	"syscall"
	"time"

	"cosmossdk.io/log"
	cometprivval "github.com/cometbft/cometbft/privval"
<<<<<<< HEAD
	comettypes "github.com/cometbft/cometbft/types"
=======
	"github.com/libp2p/go-libp2p/core/crypto"
>>>>>>> 62853771
	"github.com/rs/zerolog"
	"github.com/spf13/cobra"
	"github.com/spf13/viper"
	"google.golang.org/grpc"

	seqGRPC "github.com/rollkit/go-sequencing/proxy/grpc"
	seqTest "github.com/rollkit/go-sequencing/test"

	coreda "github.com/rollkit/rollkit/core/da"
	coresequencer "github.com/rollkit/rollkit/core/sequencer"
	"github.com/rollkit/rollkit/da"
	"github.com/rollkit/rollkit/node"
	rollconf "github.com/rollkit/rollkit/pkg/config"
	genesispkg "github.com/rollkit/rollkit/pkg/genesis"
	rollos "github.com/rollkit/rollkit/pkg/os"
	"github.com/rollkit/rollkit/pkg/remote_signer"
	"github.com/rollkit/rollkit/pkg/remote_signer/file"
	testExecutor "github.com/rollkit/rollkit/test/executors/kv"
)

var (
	// initialize the rollkit node configuration
	nodeConfig = rollconf.DefaultNodeConfig

	// initialize the logger with the cometBFT defaults
	logger = log.NewLogger(os.Stdout)

	errSequencerAlreadyRunning = errors.New("sequencer already running")
)

// NewRunNodeCmd returns the command that allows the CLI to start a node.
func NewRunNodeCmd() *cobra.Command {
	cmd := &cobra.Command{
		Use:     "start",
		Aliases: []string{"node", "run"},
		Short:   "Run the rollkit node",
		// PersistentPreRunE is used to parse the config and initial the config files
		PersistentPreRunE: func(cmd *cobra.Command, args []string) error {
			err := parseConfig(cmd)
			if err != nil {
				return err
			}

			// Initialize the config files
			return initFiles()
		},
		RunE: func(cmd *cobra.Command, args []string) error {
			ctx, cancel := context.WithCancel(cmd.Context())
			defer cancel() // Ensure context is cancelled when command exits

			kvExecutor := createDirectKVExecutor(ctx)

			// // TODO: this should be moved elsewhere
			// privValidatorKeyFile := filepath.Join(nodeConfig.RootDir, nodeConfig.ConfigDir, "priv_validator_key.json")
			// privValidatorStateFile := filepath.Join(nodeConfig.RootDir, nodeConfig.DBPath, "priv_validator_state.json")
			// pval := cometprivval.LoadOrGenFilePV(privValidatorKeyFile, privValidatorStateFile)

			// signingKey, err := crypto.UnmarshalEd25519PrivateKey(pval.Key.PrivKey.Bytes())
			// if err != nil {
			// 	return err
			// }

			// initialize the metrics
			metrics := node.DefaultMetricsProvider(rollconf.DefaultInstrumentationConfig())

<<<<<<< HEAD
			// Determine which rollupID to use. If the flag has been set we want to use that value and ensure that the chainID in the genesis doc matches.
			if cmd.Flags().Lookup(rollconf.FlagSequencerRollupID).Changed {
				genDoc.ChainID = nodeConfig.Node.SequencerRollupID
=======
			sequencerRollupID := nodeConfig.Node.SequencerRollupID
			// Try and launch a mock gRPC sequencer if there is no sequencer running.
			// Only start mock Sequencer if the user did not provide --rollkit.sequencer_address
			var seqSrv *grpc.Server = nil
			if !cmd.Flags().Lookup(rollconf.FlagSequencerAddress).Changed {
				seqSrv, err = tryStartMockSequencerServerGRPC(nodeConfig.Node.SequencerAddress, sequencerRollupID)
				if err != nil && !errors.Is(err, errSequencerAlreadyRunning) {
					return fmt.Errorf("failed to launch mock sequencing server: %w", err)
				}
				// nolint:errcheck,gosec
				defer func() {
					if seqSrv != nil {
						seqSrv.Stop()
					}
				}()
>>>>>>> 62853771
			}

			logger.Info("Executor address", "address", nodeConfig.Node.ExecutorAddress)

			// Create a cancellable context for the node
<<<<<<< HEAD
			ctx, cancel := context.WithCancel(cmd.Context())
			defer cancel() // Ensure context is cancelled when command exits

			//create a new remote signer
			var signer remote_signer.Signer
			if nodeConfig.RemoteSigner.SignerType == "file" {
				passphrase, err := cmd.Flags().GetString(rollconf.FlagRemoteSignerPassphrase)
				if err != nil {
					return err
				}

				signer, err = file.NewFileSystemSigner(nodeConfig.RemoteSigner.SignerPath, []byte(passphrase))
				if err != nil {
					return err
				}
			} else if nodeConfig.RemoteSigner.SignerType == "grpc" {
				panic("grpc remote signer not implemented")
			} else {
				return fmt.Errorf("unknown remote signer type: %s", nodeConfig.RemoteSigner.SignerType)
			}

			kvExecutor := createDirectKVExecutor(ctx)
=======
>>>>>>> 62853771
			dummySequencer := coresequencer.NewDummySequencer()

			genesisPath := filepath.Join(nodeConfig.RootDir, nodeConfig.ConfigDir, "genesis.json")
			genesis, err := genesispkg.LoadGenesis(genesisPath)
			if err != nil {
				return fmt.Errorf("failed to load genesis: %w", err)
			}

			dummyDA := coreda.NewDummyDA(100_000, 0, 0)
			dummyDALC := da.NewDAClient(dummyDA, nodeConfig.DA.GasPrice, nodeConfig.DA.GasMultiplier, []byte(nodeConfig.DA.Namespace), []byte(nodeConfig.DA.SubmitOptions), logger)
			// create the rollkit node
			rollnode, err := node.NewNode(
				ctx,
				nodeConfig,
				// THIS IS FOR TESTING ONLY
				kvExecutor,
				dummySequencer,
				dummyDALC,
<<<<<<< HEAD
				signer,
				genDoc,
=======
				signingKey,
				genesis,
>>>>>>> 62853771
				metrics,
				logger,
			)
			if err != nil {
				return fmt.Errorf("failed to create new rollkit node: %w", err)
			}

			// Create error channel and signal channel
			errCh := make(chan error, 1)
			shutdownCh := make(chan struct{})

			// Start the node in a goroutine
			go func() {
				defer func() {
					if r := recover(); r != nil {
						err := fmt.Errorf("node panicked: %v", r)
						logger.Error("Recovered from panic in node", "panic", r)
						select {
						case errCh <- err:
						default:
							logger.Error("Error channel full", "error", err)
						}
					}
				}()

				err := rollnode.Run(ctx)
				select {
				case errCh <- err:
				default:
					logger.Error("Error channel full", "error", err)
				}
			}()

			// Wait a moment to check for immediate startup errors
			time.Sleep(100 * time.Millisecond)

			// Check if the node stopped immediately
			select {
			case err := <-errCh:
				return fmt.Errorf("failed to start node: %w", err)
			default:
				// This is expected - node is running
				logger.Info("Started node")
			}

			// Stop upon receiving SIGTERM or CTRL-C.
			go func() {
				rollos.TrapSignal(logger, func() {
					logger.Info("Received shutdown signal")
					cancel() // Cancel context to stop the node
					close(shutdownCh)
				})
			}()

			// Check if we are running in CI mode
			inCI, err := cmd.Flags().GetBool("ci")
			if err != nil {
				return err
			}

			if !inCI {
				// Block until either the node exits with an error or a shutdown signal is received
				select {
				case err := <-errCh:
					return fmt.Errorf("node exited with error: %w", err)
				case <-shutdownCh:
					// Wait for the node to clean up
					select {
					case <-time.After(5 * time.Second):
						logger.Info("Node shutdown timed out")
					case err := <-errCh:
						if err != nil && !errors.Is(err, context.Canceled) {
							logger.Error("Error during shutdown", "error", err)
						}
					}
					return nil
				}
			}

			// CI mode. Wait for 1s and then verify the node is running before cancelling context
			time.Sleep(1 * time.Second)

			// Check if the node is still running
			select {
			case err := <-errCh:
				return fmt.Errorf("node stopped unexpectedly in CI mode: %w", err)
			default:
				// Node is still running, which is what we want
				logger.Info("Node running successfully in CI mode, shutting down")
			}

			// Cancel the context to stop the node
			cancel()

			// Wait for the node to exit with a timeout
			select {
			case <-time.After(5 * time.Second):
				return fmt.Errorf("node shutdown timed out in CI mode")
			case err := <-errCh:
				if err != nil && !errors.Is(err, context.Canceled) {
					return fmt.Errorf("error during node shutdown in CI mode: %w", err)
				}
				return nil
			}
		},
	}

	addNodeFlags(cmd)

	return cmd
}

// addNodeFlags exposes some common configuration options on the command-line
// These are exposed for convenience of commands embedding a rollkit node
func addNodeFlags(cmd *cobra.Command) {
	cmd.Flags().Bool("ci", false, "run node for ci testing")

	// This is for testing only
	cmd.Flags().String("kv-executor-http", ":40042", "address for the KV executor HTTP server (empty to disable)")

	// Add Rollkit flags
	rollconf.AddFlags(cmd)
}

// tryStartMockSequencerServerGRPC will try and start a mock gRPC server with the given listenAddress.
func tryStartMockSequencerServerGRPC(listenAddress string, rollupId string) (*grpc.Server, error) {
	dummySeq := seqTest.NewDummySequencer([]byte(rollupId))
	server := seqGRPC.NewServer(dummySeq, dummySeq, dummySeq)
	lis, err := net.Listen("tcp", listenAddress)
	if err != nil {
		if errors.Is(err, syscall.EADDRINUSE) || errors.Is(err, syscall.EADDRNOTAVAIL) {
			logger.Info(errSequencerAlreadyRunning.Error(), "address", listenAddress)
			logger.Info("make sure your rollupID matches your sequencer", "rollupID", rollupId)
			return nil, errSequencerAlreadyRunning
		}
		return nil, err
	}
	go func() {
		_ = server.Serve(lis)
	}()
	logger.Info("Starting mock sequencer", "address", listenAddress, "rollupID", rollupId)
	return server, nil
}

// createDirectKVExecutor creates a KVExecutor for testing
func createDirectKVExecutor(ctx context.Context) *testExecutor.KVExecutor {
	kvExecutor := testExecutor.NewKVExecutor()

	// Pre-populate with some test transactions
	for i := 0; i < 5; i++ {
		tx := []byte(fmt.Sprintf("test%d=value%d", i, i))
		kvExecutor.InjectTx(tx)
	}

	// Start HTTP server for transaction submission if address is specified
	httpAddr := viper.GetString("kv-executor-http")
	if httpAddr != "" {
		httpServer := testExecutor.NewHTTPServer(kvExecutor, httpAddr)
		logger.Info("Creating KV Executor HTTP server", "address", httpAddr)
		go func() {
			logger.Info("Starting KV Executor HTTP server", "address", httpAddr)
			if err := httpServer.Start(ctx); err != nil && !errors.Is(err, http.ErrServerClosed) {
				logger.Error("KV Executor HTTP server error", "error", err)
			}
			logger.Info("KV Executor HTTP server stopped", "address", httpAddr)
		}()
	}

	return kvExecutor
}

// TODO (Ferret-san): modify so that it initiates files with rollkit configurations by default
// note that such a change would also require changing the cosmos-sdk
func initFiles() error {
	// Create config and data directories using nodeConfig values
	configDir := filepath.Join(nodeConfig.RootDir, nodeConfig.ConfigDir)
	dataDir := filepath.Join(nodeConfig.RootDir, nodeConfig.DBPath)

	if err := os.MkdirAll(configDir, rollconf.DefaultDirPerm); err != nil {
		return fmt.Errorf("failed to create config directory: %w", err)
	}

	if err := os.MkdirAll(dataDir, rollconf.DefaultDirPerm); err != nil {
		return fmt.Errorf("failed to create data directory: %w", err)
	}

	// Generate the private validator config files
	cometprivvalKeyFile := filepath.Join(configDir, "priv_validator_key.json")
	cometprivvalStateFile := filepath.Join(dataDir, "priv_validator_state.json")
	if rollos.FileExists(cometprivvalKeyFile) {
		logger.Info("Found private validator", "keyFile", cometprivvalKeyFile,
			"stateFile", cometprivvalStateFile)
	} else {
		pv := cometprivval.GenFilePV(cometprivvalKeyFile, cometprivvalStateFile)
		pv.Save()
		logger.Info("Generated private validator", "keyFile", cometprivvalKeyFile,
			"stateFile", cometprivvalStateFile)
	}

	// Generate the genesis file
	genFile := filepath.Join(configDir, "genesis.json")
	if rollos.FileExists(genFile) {
		logger.Info("Found genesis file", "path", genFile)
	} else {
		// Create a default genesis
		genesis := genesispkg.NewGenesis(
			"test-chain",
			uint64(1),
			time.Now(),
			genesispkg.GenesisExtraData{}, // No proposer address for now
			nil,                           // No raw bytes for now
		)

		// Marshal the genesis struct directly
		genesisBytes, err := json.MarshalIndent(genesis, "", "  ")
		if err != nil {
			return fmt.Errorf("failed to marshal genesis: %w", err)
		}

		// Write genesis bytes directly to file
		if err := os.WriteFile(genFile, genesisBytes, 0600); err != nil {
			return fmt.Errorf("failed to write genesis file: %w", err)
		}
		logger.Info("Generated genesis file", "path", genFile)
	}

	return nil
}

func parseConfig(cmd *cobra.Command) error {
	// Load configuration with the correct order of precedence:
	// DefaultNodeConfig -> Yaml -> Flags
	var err error
	nodeConfig, err = rollconf.LoadNodeConfig(cmd)
	if err != nil {
		return err
	}

	// Validate the root directory
	if err := rollconf.EnsureRoot(nodeConfig.RootDir); err != nil {
		return err
	}

	// Setup logger with configuration from nodeConfig
	logger = setupLogger(nodeConfig)

	return nil
}

// setupLogger configures and returns a logger based on the provided configuration.
// It applies the following settings from the config:
//   - Log format (text or JSON)
//   - Log level (debug, info, warn, error)
//   - Stack traces for error logs
//
// The returned logger is already configured with the "module" field set to "main".
func setupLogger(config rollconf.Config) log.Logger {
	// Configure basic logger options
	var logOptions []log.Option

	// Configure logger format
	if config.Log.Format == "json" {
		logOptions = append(logOptions, log.OutputJSONOption())
	}

	// Configure logger level
	switch strings.ToLower(config.Log.Level) {
	case "debug":
		logOptions = append(logOptions, log.LevelOption(zerolog.DebugLevel))
	case "info":
		logOptions = append(logOptions, log.LevelOption(zerolog.InfoLevel))
	case "warn":
		logOptions = append(logOptions, log.LevelOption(zerolog.WarnLevel))
	case "error":
		logOptions = append(logOptions, log.LevelOption(zerolog.ErrorLevel))
	}

	// Configure stack traces
	if config.Log.Trace {
		logOptions = append(logOptions, log.TraceOption(true))
	}

	// Initialize logger with configured options
	configuredLogger := log.NewLogger(os.Stdout)
	if len(logOptions) > 0 {
		configuredLogger = log.NewLogger(os.Stdout, logOptions...)
	}

	// Add module to logger
	return configuredLogger.With("module", "main")
}<|MERGE_RESOLUTION|>--- conflicted
+++ resolved
@@ -14,12 +14,7 @@
 	"time"
 
 	"cosmossdk.io/log"
-	cometprivval "github.com/cometbft/cometbft/privval"
-<<<<<<< HEAD
-	comettypes "github.com/cometbft/cometbft/types"
-=======
-	"github.com/libp2p/go-libp2p/core/crypto"
->>>>>>> 62853771
+
 	"github.com/rs/zerolog"
 	"github.com/spf13/cobra"
 	"github.com/spf13/viper"
@@ -85,35 +80,7 @@
 			// initialize the metrics
 			metrics := node.DefaultMetricsProvider(rollconf.DefaultInstrumentationConfig())
 
-<<<<<<< HEAD
-			// Determine which rollupID to use. If the flag has been set we want to use that value and ensure that the chainID in the genesis doc matches.
-			if cmd.Flags().Lookup(rollconf.FlagSequencerRollupID).Changed {
-				genDoc.ChainID = nodeConfig.Node.SequencerRollupID
-=======
-			sequencerRollupID := nodeConfig.Node.SequencerRollupID
-			// Try and launch a mock gRPC sequencer if there is no sequencer running.
-			// Only start mock Sequencer if the user did not provide --rollkit.sequencer_address
-			var seqSrv *grpc.Server = nil
-			if !cmd.Flags().Lookup(rollconf.FlagSequencerAddress).Changed {
-				seqSrv, err = tryStartMockSequencerServerGRPC(nodeConfig.Node.SequencerAddress, sequencerRollupID)
-				if err != nil && !errors.Is(err, errSequencerAlreadyRunning) {
-					return fmt.Errorf("failed to launch mock sequencing server: %w", err)
-				}
-				// nolint:errcheck,gosec
-				defer func() {
-					if seqSrv != nil {
-						seqSrv.Stop()
-					}
-				}()
->>>>>>> 62853771
-			}
-
 			logger.Info("Executor address", "address", nodeConfig.Node.ExecutorAddress)
-
-			// Create a cancellable context for the node
-<<<<<<< HEAD
-			ctx, cancel := context.WithCancel(cmd.Context())
-			defer cancel() // Ensure context is cancelled when command exits
 
 			//create a new remote signer
 			var signer remote_signer.Signer
@@ -133,9 +100,6 @@
 				return fmt.Errorf("unknown remote signer type: %s", nodeConfig.RemoteSigner.SignerType)
 			}
 
-			kvExecutor := createDirectKVExecutor(ctx)
-=======
->>>>>>> 62853771
 			dummySequencer := coresequencer.NewDummySequencer()
 
 			genesisPath := filepath.Join(nodeConfig.RootDir, nodeConfig.ConfigDir, "genesis.json")
@@ -154,13 +118,8 @@
 				kvExecutor,
 				dummySequencer,
 				dummyDALC,
-<<<<<<< HEAD
 				signer,
-				genDoc,
-=======
-				signingKey,
 				genesis,
->>>>>>> 62853771
 				metrics,
 				logger,
 			)
@@ -347,18 +306,18 @@
 		return fmt.Errorf("failed to create data directory: %w", err)
 	}
 
-	// Generate the private validator config files
-	cometprivvalKeyFile := filepath.Join(configDir, "priv_validator_key.json")
-	cometprivvalStateFile := filepath.Join(dataDir, "priv_validator_state.json")
-	if rollos.FileExists(cometprivvalKeyFile) {
-		logger.Info("Found private validator", "keyFile", cometprivvalKeyFile,
-			"stateFile", cometprivvalStateFile)
-	} else {
-		pv := cometprivval.GenFilePV(cometprivvalKeyFile, cometprivvalStateFile)
-		pv.Save()
-		logger.Info("Generated private validator", "keyFile", cometprivvalKeyFile,
-			"stateFile", cometprivvalStateFile)
-	}
+	// // Generate the private validator config files
+	// cometprivvalKeyFile := filepath.Join(configDir, "priv_validator_key.json")
+	// cometprivvalStateFile := filepath.Join(dataDir, "priv_validator_state.json")
+	// if rollos.FileExists(cometprivvalKeyFile) {
+	// 	logger.Info("Found private validator", "keyFile", cometprivvalKeyFile,
+	// 		"stateFile", cometprivvalStateFile)
+	// } else {
+	// 	pv := cometprivval.GenFilePV(cometprivvalKeyFile, cometprivvalStateFile)
+	// 	pv.Save()
+	// 	logger.Info("Generated private validator", "keyFile", cometprivvalKeyFile,
+	// 		"stateFile", cometprivvalStateFile)
+	// }
 
 	// Generate the genesis file
 	genFile := filepath.Join(configDir, "genesis.json")
