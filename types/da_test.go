--- conflicted
+++ resolved
@@ -107,11 +107,7 @@
 	for _, tc := range testCases {
 		t.Run(tc.name, func(t *testing.T) {
 			mockDA := mocks.NewDA(t)
-<<<<<<< HEAD
-			mockDA.On("SubmitWithOptions", mock.Anything, tc.data, types.NameSpacePlaceholder, tc.options).Return(tc.submitIDs, tc.submitErr)
-=======
-			mockDA.On("Submit", mock.Anything, tc.data, tc.gasPrice, tc.options).Return(tc.submitIDs, tc.submitErr)
->>>>>>> e15b1528
+			mockDA.On("Submit", mock.Anything, tc.data, tc.options).Return(tc.submitIDs, tc.submitErr)
 
 			result := types.SubmitWithHelpers(context.Background(), mockDA, logger, tc.data, tc.options)
 
