package types

import (
<<<<<<< HEAD
	"github.com/cometbft/cometbft/crypto/merkle"
	cmhash "github.com/cometbft/cometbft/crypto/tmhash"
	cmbytes "github.com/cometbft/cometbft/libs/bytes"
=======
	"fmt"

	"github.com/tendermint/tendermint/crypto/merkle"
	"github.com/tendermint/tendermint/crypto/tmhash"
	tmbytes "github.com/tendermint/tendermint/libs/bytes"

	pb "github.com/rollkit/rollkit/types/pb/rollkit"
>>>>>>> 5ff06093
)

// Tx represents transactoin.
type Tx []byte

// Txs represents a slice of transactions.
type Txs []Tx

// Hash computes the TMHASH hash of the wire encoded transaction.
func (tx Tx) Hash() []byte {
	return cmhash.Sum(tx)
}

// Proof returns a simple merkle proof for this node.
// Panics if i < 0 or i >= len(txs)
// TODO: optimize this!
func (txs Txs) Proof(i int) TxProof {
	l := len(txs)
	bzs := make([][]byte, l)
	for i := 0; i < l; i++ {
		bzs[i] = txs[i].Hash()
	}
	root, proofs := merkle.ProofsFromByteSlices(bzs)

	return TxProof{
		RootHash: root,
		Data:     txs[i],
		Proof:    *proofs[i],
	}
}

// TxProof represents a Merkle proof of the presence of a transaction in the Merkle tree.
type TxProof struct {
	RootHash cmbytes.HexBytes `json:"root_hash"`
	Data     Tx               `json:"data"`
	Proof    merkle.Proof     `json:"proof"`
}

// ToTxsWithISRs converts a slice of transactions and a list of intermediate state roots
// to a slice of TxWithISRs. Note that the length of intermediateStateRoots is
// equal to the length of txs + 1.
func (txs Txs) ToTxsWithISRs(intermediateStateRoots IntermediateStateRoots) ([]pb.TxWithISRs, error) {
	expectedISRListLength := len(txs) + 1
	if len(intermediateStateRoots.RawRootsList) != expectedISRListLength {
		return nil, fmt.Errorf("invalid length of ISR list: %d, expected length: %d", len(intermediateStateRoots.RawRootsList), expectedISRListLength)
	}
	txsWithISRs := make([]pb.TxWithISRs, 0, len(txs))
	for i, tx := range txs {
		txsWithISRs[i] = pb.TxWithISRs{
			PreIsr:  intermediateStateRoots.RawRootsList[i],
			Tx:      tx,
			PostIsr: intermediateStateRoots.RawRootsList[i+1],
		}
	}
	return txsWithISRs, nil
}<|MERGE_RESOLUTION|>--- conflicted
+++ resolved
@@ -1,11 +1,6 @@
 package types
 
 import (
-<<<<<<< HEAD
-	"github.com/cometbft/cometbft/crypto/merkle"
-	cmhash "github.com/cometbft/cometbft/crypto/tmhash"
-	cmbytes "github.com/cometbft/cometbft/libs/bytes"
-=======
 	"fmt"
 
 	"github.com/tendermint/tendermint/crypto/merkle"
@@ -13,7 +8,6 @@
 	tmbytes "github.com/tendermint/tendermint/libs/bytes"
 
 	pb "github.com/rollkit/rollkit/types/pb/rollkit"
->>>>>>> 5ff06093
 )
 
 // Tx represents transactoin.
@@ -24,7 +18,7 @@
 
 // Hash computes the TMHASH hash of the wire encoded transaction.
 func (tx Tx) Hash() []byte {
-	return cmhash.Sum(tx)
+	return tmhash.Sum(tx)
 }
 
 // Proof returns a simple merkle proof for this node.
@@ -47,7 +41,7 @@
 
 // TxProof represents a Merkle proof of the presence of a transaction in the Merkle tree.
 type TxProof struct {
-	RootHash cmbytes.HexBytes `json:"root_hash"`
+	RootHash tmbytes.HexBytes `json:"root_hash"`
 	Data     Tx               `json:"data"`
 	Proof    merkle.Proof     `json:"proof"`
 }
