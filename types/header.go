--- conflicted
+++ resolved
@@ -123,29 +123,12 @@
 	return nil
 }
 
-<<<<<<< HEAD
 // Vote returns a vote for the header.
 func (h *Header) Vote() ([]byte, error) {
 	v := &v1.Vote{
 		ChainId:          h.ChainID(),
 		Height:           h.Height(),
 		BlockIdHash:      h.Hash(),
-=======
-// MakeCometBFTVote make a cometBFT consensus vote for the sequencer to commit
-// we have the sequencer signs cometBFT consensus vote for compatibility with cometBFT client
-func (h *Header) MakeCometBFTVote() []byte {
-	vote := cmtproto.Vote{
-		Type:   cmtproto.PrecommitType,
-		Height: int64(h.Height()),
-		Round:  0,
-		// Header hash = block hash in rollkit
-		BlockID: cmtproto.BlockID{
-			Hash:          cmbytes.HexBytes(h.Hash()),
-			PartSetHeader: cmtproto.PartSetHeader{},
-		},
-		Timestamp: h.Time(),
-		// proposerAddress = sequencer = validator
->>>>>>> cbee2cd2
 		ValidatorAddress: h.ProposerAddress,
 		Timestamp:        timestamppb.New(h.Time()),
 	}
