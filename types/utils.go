package types

import (
	"errors"
	"fmt"
	"math/rand"
	"time"

	"github.com/celestiaorg/go-header"
	"github.com/cometbft/cometbft/crypto/ed25519"
	"github.com/cometbft/cometbft/p2p"
	cmtypes "github.com/cometbft/cometbft/types"
	"github.com/libp2p/go-libp2p/core/crypto"
)

// TestChainID is a constant used for testing purposes. It represents a mock chain ID.
const TestChainID = "test"

var (
	errNilKey             = errors.New("key can't be nil")
	errUnsupportedKeyType = errors.New("unsupported key type")
)

// GetRandomValidatorSet returns a validator set with a single validator
func GetRandomValidatorSet() *cmtypes.ValidatorSet {
	valSet, _ := GetRandomValidatorSetWithPrivKey()
	return valSet
}

// GetRandomValidatorSetWithPrivKey returns a validator set with a single
// validator
func GetRandomValidatorSetWithPrivKey() (*cmtypes.ValidatorSet, ed25519.PrivKey) {
	privKey := ed25519.GenPrivKey()
	pubKey := privKey.PubKey()
	return &cmtypes.ValidatorSet{
		Proposer: &cmtypes.Validator{PubKey: pubKey, Address: pubKey.Address()},
		Validators: []*cmtypes.Validator{
			{PubKey: pubKey, Address: pubKey.Address()},
		},
	}, privKey
}

// GetValidatorSet returns a validator set with a single validator
// with the given key
func GetValidatorSet(privKey ed25519.PrivKey) *cmtypes.ValidatorSet {
	pubKey := privKey.PubKey()
	return &cmtypes.ValidatorSet{
		Proposer: &cmtypes.Validator{PubKey: pubKey, Address: pubKey.Address()},
		Validators: []*cmtypes.Validator{
			{PubKey: pubKey, Address: pubKey.Address()},
		},
	}
}

// GetRandomBlock returns a block with random data
func GetRandomBlock(height uint64, nTxs int) *Block {
	block, _ := GetRandomBlockWithKey(height, nTxs, nil)
	return block
}

// GetRandomBlockWithKey returns a block with random data and a signing key
func GetRandomBlockWithKey(height uint64, nTxs int, privKey ed25519.PrivKey) (*Block, ed25519.PrivKey) {
	block := getBlockDataWith(nTxs)
	dataHash, err := block.Data.Hash()
	if err != nil {
		panic(err)
	}

	signedHeader, privKey, err := GetRandomSignedHeaderWith(height, dataHash, privKey)
	if err != nil {
		panic(err)
	}
	block.SignedHeader = *signedHeader

	return block, privKey
}

// GetRandomNextBlock returns a block with random data and height of +1 from the provided block
func GetRandomNextBlock(block *Block, privKey ed25519.PrivKey, appHash header.Hash, nTxs int) *Block {
	nextBlock := getBlockDataWith(nTxs)
	dataHash, err := nextBlock.Data.Hash()
	if err != nil {
		panic(err)
	}
	nextBlock.SignedHeader.Header.ProposerAddress = block.SignedHeader.Header.ProposerAddress
	nextBlock.SignedHeader.Header.AppHash = appHash

	valSet := block.SignedHeader.Validators
	newSignedHeader := &SignedHeader{
		Header:     GetRandomNextHeader(block.SignedHeader.Header),
		Validators: valSet,
	}
	newSignedHeader.LastResultsHash = nil
	newSignedHeader.Header.DataHash = dataHash
	newSignedHeader.AppHash = appHash
	newSignedHeader.LastCommitHash = block.SignedHeader.Commit.GetCommitHash(
		&newSignedHeader.Header, block.SignedHeader.ProposerAddress,
	)
	commit, err := GetCommit(newSignedHeader.Header, privKey)
	if err != nil {
		panic(err)
	}
	newSignedHeader.Commit = *commit
	nextBlock.SignedHeader = *newSignedHeader
	return nextBlock
}

// GetRandomHeader returns a header with random fields and current time
func GetRandomHeader() Header {
	return Header{
		BaseHeader: BaseHeader{
			Height:  uint64(rand.Int63()), //nolint:gosec,
			Time:    uint64(time.Now().UnixNano()),
			ChainID: TestChainID,
		},
		Version: Version{
			Block: InitStateVersion.Consensus.Block,
			App:   InitStateVersion.Consensus.App,
		},
		LastHeaderHash:  GetRandomBytes(32),
		LastCommitHash:  GetRandomBytes(32),
		DataHash:        GetRandomBytes(32),
		ConsensusHash:   GetRandomBytes(32),
		AppHash:         GetRandomBytes(32),
		LastResultsHash: GetRandomBytes(32),
		ProposerAddress: GetRandomBytes(32),
		ValidatorHash:   GetRandomBytes(32),
	}
}

// GetRandomNextHeader returns a header with random data and height of +1 from
// the provided Header
func GetRandomNextHeader(header Header) Header {
	nextHeader := GetRandomHeader()
	nextHeader.BaseHeader.Height = header.Height() + 1
	nextHeader.BaseHeader.Time = uint64(time.Now().Add(1 * time.Second).UnixNano())
	nextHeader.LastHeaderHash = header.Hash()
	nextHeader.ProposerAddress = header.ProposerAddress
	return nextHeader
}

// GetRandomSignedHeader returns a signed header with random data
func GetRandomSignedHeader() (*SignedHeader, ed25519.PrivKey, error) {
	height := uint64(rand.Int63()) //nolint:gosec
	return GetRandomSignedHeaderWith(height, GetRandomBytes(32), nil)
}

// GetRandomSignedHeaderWith returns a signed header with specified height and data hash, and random data for other fields
func GetRandomSignedHeaderWith(height uint64, dataHash header.Hash, privKey ed25519.PrivKey) (*SignedHeader, ed25519.PrivKey, error) {
	valSet := &cmtypes.ValidatorSet{}
	if privKey != nil {
		valSet = GetValidatorSet(privKey)
	} else {
		valSet, privKey = GetRandomValidatorSetWithPrivKey()
	}
	signedHeader := &SignedHeader{
		Header:     GetRandomHeader(),
		Validators: valSet,
	}
	signedHeader.Header.BaseHeader.Height = height
	signedHeader.Header.DataHash = dataHash
	signedHeader.Header.ProposerAddress = valSet.Proposer.Address
<<<<<<< HEAD
	signedHeader.Header.ValidatorHash = valSet.Hash()
	signedHeader.Header.BaseHeader.Time = uint64(time.Now().Unix()) + height*10
	commit, err := getCommit(signedHeader.Header, privKey)
=======
	commit, err := GetCommit(signedHeader.Header, privKey)
>>>>>>> fc88adc6
	if err != nil {
		return nil, nil, err
	}
	signedHeader.Commit = *commit
	return signedHeader, privKey, nil
}

// GetRandomNextSignedHeader returns a signed header with random data and height of +1 from
// the provided signed header
func GetRandomNextSignedHeader(signedHeader *SignedHeader, privKey ed25519.PrivKey) (*SignedHeader, error) {
	valSet := signedHeader.Validators
	newSignedHeader := &SignedHeader{
		Header:     GetRandomNextHeader(signedHeader.Header),
		Validators: valSet,
	}
	newSignedHeader.LastCommitHash = signedHeader.Commit.GetCommitHash(
		&newSignedHeader.Header, signedHeader.ProposerAddress,
	)
	commit, err := GetCommit(newSignedHeader.Header, privKey)
	if err != nil {
		return nil, err
	}
	newSignedHeader.Commit = *commit
	return newSignedHeader, nil
}

// GetNodeKey creates libp2p private key from Tendermints NodeKey.
func GetNodeKey(nodeKey *p2p.NodeKey) (crypto.PrivKey, error) {
	if nodeKey == nil || nodeKey.PrivKey == nil {
		return nil, errNilKey
	}
	switch nodeKey.PrivKey.Type() {
	case "ed25519":
		privKey, err := crypto.UnmarshalEd25519PrivateKey(nodeKey.PrivKey.Bytes())
		if err != nil {
			return nil, fmt.Errorf("error unmarshalling node private key: %w", err)
		}
		return privKey, nil
	default:
		return nil, errUnsupportedKeyType
	}
}

// GetFirstSignedHeader creates a 1st signed header for a chain, given a valset and signing key.
func GetFirstSignedHeader(privkey ed25519.PrivKey, valSet *cmtypes.ValidatorSet) (*SignedHeader, error) {
	header := Header{
		BaseHeader: BaseHeader{
			Height:  1, //nolint:gosec,
			Time:    uint64(time.Now().UnixNano()),
			ChainID: TestChainID,
		},
		Version: Version{
			Block: InitStateVersion.Consensus.Block,
			App:   InitStateVersion.Consensus.App,
		},
		LastHeaderHash:  GetRandomBytes(32),
		LastCommitHash:  GetRandomBytes(32),
		DataHash:        GetRandomBytes(32),
		ConsensusHash:   GetRandomBytes(32),
		AppHash:         make([]byte, 32),
		LastResultsHash: GetRandomBytes(32),
		ValidatorHash:   valSet.Hash(),
		ProposerAddress: valSet.Proposer.Address.Bytes(),
	}
	signedHeader := SignedHeader{
		Header:     header,
		Validators: valSet,
	}
	commit, err := GetCommit(header, privkey)
	signedHeader.Commit = *commit
	if err != nil {
		return nil, err
	}
	return &signedHeader, nil
}

// GetValidatorSetFromGenesis returns a ValidatorSet from a GenesisDoc, for usage with the centralized sequencer scheme.
func GetValidatorSetFromGenesis(g *cmtypes.GenesisDoc) cmtypes.ValidatorSet {
	vals := []*cmtypes.Validator{
		{
			Address:          g.Validators[0].Address,
			PubKey:           g.Validators[0].PubKey,
			VotingPower:      int64(1),
			ProposerPriority: int64(1),
		},
	}
	return cmtypes.ValidatorSet{
		Validators: vals,
		Proposer:   vals[0],
	}
}

// GetGenesisWithPrivkey returns a genesis doc with a single validator and a signing key
func GetGenesisWithPrivkey() (*cmtypes.GenesisDoc, ed25519.PrivKey) {
	genesisValidatorKey := ed25519.GenPrivKey()
	pubKey := genesisValidatorKey.PubKey()

	genesisValidators := []cmtypes.GenesisValidator{{
		Address: pubKey.Address(),
		PubKey:  pubKey,
		Power:   int64(1),
		Name:    "sequencer",
	}}
	genDoc := &cmtypes.GenesisDoc{
		ChainID:       TestChainID,
		InitialHeight: 0,
		Validators:    genesisValidators,
	}
	return genDoc, genesisValidatorKey
}

// PrivKeyToSigningKey converts a privKey to a signing key
func PrivKeyToSigningKey(privKey ed25519.PrivKey) (crypto.PrivKey, error) {
	nodeKey := &p2p.NodeKey{
		PrivKey: privKey,
	}
	signingKey, err := GetNodeKey(nodeKey)
	return signingKey, err
}

// GetRandomTx returns a tx with random data
func GetRandomTx() Tx {
	size := rand.Int()%100 + 100 //nolint:gosec
	return Tx(GetRandomBytes(size))
}

// GetRandomBytes returns a byte slice of random bytes of length n.
func GetRandomBytes(n int) []byte {
	data := make([]byte, n)
	_, _ = rand.Read(data) //nolint:gosec,staticcheck
	return data
}

<<<<<<< HEAD
func getCommit(header Header, privKey ed25519.PrivKey) (*Commit, error) {
	consensusVote := header.MakeCometBFTVote()
	sign, err := privKey.Sign(consensusVote)
=======
// GetCommit returns a commit with a signature from the given private key over the given header
func GetCommit(header Header, privKey ed25519.PrivKey) (*Commit, error) {
	headerBytes, err := header.MarshalBinary()
	if err != nil {
		return nil, err
	}
	sign, err := privKey.Sign(headerBytes)
>>>>>>> fc88adc6
	if err != nil {
		return nil, err
	}
	return &Commit{
		Signatures: []Signature{sign},
	}, nil
}

func getBlockDataWith(nTxs int) *Block {
	block := &Block{
		Data: Data{
			Txs: make(Txs, nTxs),
			IntermediateStateRoots: IntermediateStateRoots{
				RawRootsList: make([][]byte, nTxs),
			},
		},
	}

	for i := 0; i < nTxs; i++ {
		block.Data.Txs[i] = GetRandomTx()
		block.Data.IntermediateStateRoots.RawRootsList[i] = GetRandomBytes(32)
	}

	// TODO(tzdybal): see https://github.com/rollkit/rollkit/issues/143
	if nTxs == 0 {
		block.Data.Txs = nil
		block.Data.IntermediateStateRoots.RawRootsList = nil
	}
	return block
}<|MERGE_RESOLUTION|>--- conflicted
+++ resolved
@@ -96,7 +96,7 @@
 	newSignedHeader.LastCommitHash = block.SignedHeader.Commit.GetCommitHash(
 		&newSignedHeader.Header, block.SignedHeader.ProposerAddress,
 	)
-	commit, err := GetCommit(newSignedHeader.Header, privKey)
+	commit, err := getCommit(newSignedHeader.Header, privKey)
 	if err != nil {
 		panic(err)
 	}
@@ -160,13 +160,9 @@
 	signedHeader.Header.BaseHeader.Height = height
 	signedHeader.Header.DataHash = dataHash
 	signedHeader.Header.ProposerAddress = valSet.Proposer.Address
-<<<<<<< HEAD
 	signedHeader.Header.ValidatorHash = valSet.Hash()
 	signedHeader.Header.BaseHeader.Time = uint64(time.Now().Unix()) + height*10
 	commit, err := getCommit(signedHeader.Header, privKey)
-=======
-	commit, err := GetCommit(signedHeader.Header, privKey)
->>>>>>> fc88adc6
 	if err != nil {
 		return nil, nil, err
 	}
@@ -185,7 +181,7 @@
 	newSignedHeader.LastCommitHash = signedHeader.Commit.GetCommitHash(
 		&newSignedHeader.Header, signedHeader.ProposerAddress,
 	)
-	commit, err := GetCommit(newSignedHeader.Header, privKey)
+	commit, err := getCommit(newSignedHeader.Header, privKey)
 	if err != nil {
 		return nil, err
 	}
@@ -235,7 +231,7 @@
 		Header:     header,
 		Validators: valSet,
 	}
-	commit, err := GetCommit(header, privkey)
+	commit, err := getCommit(header, privkey)
 	signedHeader.Commit = *commit
 	if err != nil {
 		return nil, err
@@ -300,19 +296,9 @@
 	return data
 }
 
-<<<<<<< HEAD
 func getCommit(header Header, privKey ed25519.PrivKey) (*Commit, error) {
 	consensusVote := header.MakeCometBFTVote()
 	sign, err := privKey.Sign(consensusVote)
-=======
-// GetCommit returns a commit with a signature from the given private key over the given header
-func GetCommit(header Header, privKey ed25519.PrivKey) (*Commit, error) {
-	headerBytes, err := header.MarshalBinary()
-	if err != nil {
-		return nil, err
-	}
-	sign, err := privKey.Sign(headerBytes)
->>>>>>> fc88adc6
 	if err != nil {
 		return nil, err
 	}
