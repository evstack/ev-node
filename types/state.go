--- conflicted
+++ resolved
@@ -27,15 +27,11 @@
 	LastBlockHeight uint64
 	LastBlockTime   time.Time
 
-<<<<<<< HEAD
-	// DAHeight identifies DA block containing the latest applied Evolve block for a syncing node.
-	// In the case of an aggregator, this corresponds as the last fetched DA block height for forced inclused transactions.
-=======
 	// LastHeaderHash is the hash of the header of the last block
 	LastHeaderHash Hash
 
-	// DAHeight identifies DA block containing the latest applied Evolve block.
->>>>>>> 31859a76
+	// DAHeight identifies DA block containing the latest applied Evolve block for a syncing node.
+	// In the case of an aggregator, this corresponds as the last fetched DA block height for forced inclused transactions.
 	DAHeight uint64
 
 	// the latest AppHash we've received from calling abci.Commit()
