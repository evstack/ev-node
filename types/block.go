package types

import (
	"bytes"
	"encoding"
	"errors"
	"time"

	cmbytes "github.com/cometbft/cometbft/libs/bytes"

	cmtypes "github.com/cometbft/cometbft/types"
)

// NamespaceID is a unique identifier of a namespace.
type NamespaceID [8]byte

// Version captures the consensus rules for processing a block in the blockchain,
// including all blockchain data structures and the rules of the application's
// state transition machine.
// This is equivalent to the tmversion.Consensus type in Tendermint.
type Version struct {
	Block uint64
	App   uint64
}

// Block defines the structure of Rollkit block.
type Block struct {
	SignedHeader SignedHeader
	Data         Data
}

var _ encoding.BinaryMarshaler = &Block{}
var _ encoding.BinaryUnmarshaler = &Block{}

// Data defines Rollkit block data.
type Data struct {
	Txs                    Txs
	IntermediateStateRoots IntermediateStateRoots
	// Note: Temporarily remove Evidence #896
	// Evidence               EvidenceData
}

// EvidenceData defines how evidence is stored in block.
type EvidenceData struct {
	Evidence []cmtypes.Evidence
}

// Commit contains evidence of block creation.
type Commit struct {
	Signatures []Signature // most of the time this is a single signature
}

// Signature represents signature of block creator.
type Signature []byte

// IntermediateStateRoots describes the state between transactions.
// They are required for fraud proofs.
type IntermediateStateRoots struct {
	RawRootsList [][]byte
}

// ToABCICommit converts Rollkit commit into commit format defined by ABCI.
// This function only converts fields that are available in Rollkit commit.
// Other fields (especially ValidatorAddress and Timestamp of Signature) has to be filled by caller.
func (c *Commit) ToABCICommit(height uint64, hash Hash) *cmtypes.Commit {
	tmCommit := cmtypes.Commit{
		Height: int64(height),
		Round:  0,
		BlockID: cmtypes.BlockID{
			Hash:          cmbytes.HexBytes(hash),
			PartSetHeader: cmtypes.PartSetHeader{},
		},
		Signatures: make([]cmtypes.CommitSig, len(c.Signatures)),
	}
	for i, sig := range c.Signatures {
		commitSig := cmtypes.CommitSig{
			BlockIDFlag: cmtypes.BlockIDFlagCommit,
			Signature:   sig,
		}
		tmCommit.Signatures[i] = commitSig
	}

	return &tmCommit
}

// GetCommitHash returns hash of the commit.
func (c *Commit) GetCommitHash(header *Header, proposerAddress []byte) []byte {
	lastABCICommit := c.ToABCICommit(header.Height(), header.Hash())
	// Rollkit does not support a multi signature scheme so there can only be one signature
	if len(c.Signatures) == 1 {
		lastABCICommit.Signatures[0].ValidatorAddress = proposerAddress
		lastABCICommit.Signatures[0].Timestamp = header.Time()
	}
	return lastABCICommit.Hash()
}

// ValidateBasic performs basic validation of block data.
// Actually it's a placeholder, because nothing is checked.
func (d *Data) ValidateBasic() error {
	return nil
}

// ValidateBasic performs basic validation of a commit.
func (c *Commit) ValidateBasic() error {
	if len(c.Signatures) == 0 {
		return errors.New("no signatures")
	}
	return nil
}

// ValidateBasic performs basic validation of a block.
func (b *Block) ValidateBasic() error {
	if err := b.SignedHeader.ValidateBasic(); err != nil {
		return err
	}
	if err := b.Data.ValidateBasic(); err != nil {
		return err
	}
	dataHash, err := b.Data.Hash()
	if err != nil {
		return err
	}
	if !bytes.Equal(dataHash[:], b.SignedHeader.DataHash[:]) {
		return errors.New("dataHash from the header does not match with hash of the block's data")
	}
	return nil
}

// New returns a new Block.
func (b *Block) New() *Block {
	return new(Block)
}

// IsZero returns true if the block is nil.
func (b *Block) IsZero() bool {
	return b == nil
}

// ChainID returns chain ID of the block.
func (b *Block) ChainID() string {
	return b.SignedHeader.ChainID() + "-block"
}

// Height returns height of the block.
func (b *Block) Height() uint64 {
	return b.SignedHeader.Height()
}

// LastHeader returns last header hash of the block.
func (b *Block) LastHeader() Hash {
	return b.SignedHeader.LastHeader()
}

// Time returns time of the block.
func (b *Block) Time() time.Time {
	return b.SignedHeader.Time()
}

<<<<<<< HEAD
func (b *Block) Verify(untrustedBlock *Block) error {
	if untrustedBlock == nil {
		return errors.New("untrusted block cannot be nil")
	}
	return b.SignedHeader.Verify(&untrustedBlock.SignedHeader)
=======
// Verify verifies the block.
func (b *Block) Verify(*Block) error {
	//TODO: Update with new header verify method
	return nil
>>>>>>> f780a3b5
}

// Validate performs basic validation of a block.
func (b *Block) Validate() error {
	return b.ValidateBasic()
}<|MERGE_RESOLUTION|>--- conflicted
+++ resolved
@@ -156,18 +156,11 @@
 	return b.SignedHeader.Time()
 }
 
-<<<<<<< HEAD
 func (b *Block) Verify(untrustedBlock *Block) error {
 	if untrustedBlock == nil {
 		return errors.New("untrusted block cannot be nil")
 	}
 	return b.SignedHeader.Verify(&untrustedBlock.SignedHeader)
-=======
-// Verify verifies the block.
-func (b *Block) Verify(*Block) error {
-	//TODO: Update with new header verify method
-	return nil
->>>>>>> f780a3b5
 }
 
 // Validate performs basic validation of a block.
