--- conflicted
+++ resolved
@@ -122,7 +122,6 @@
 	nodeConfig config.Config,
 	genesis genesis.Genesis,
 ) (coresequencer.Sequencer, error) {
-<<<<<<< HEAD
 	daClient := block.NewDAClient(da, nodeConfig, logger)
 	fiRetriever := block.NewForcedInclusionRetriever(daClient, genesis, logger)
 
@@ -142,13 +141,6 @@
 		return basedSeq, nil
 	}
 
-	singleMetrics, err := single.NopMetrics()
-	if err != nil {
-		return nil, fmt.Errorf("failed to create single sequencer metrics: %w", err)
-	}
-
-=======
->>>>>>> f1e677d4
 	sequencer, err := single.NewSequencer(
 		ctx,
 		logger,
