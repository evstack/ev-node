--- conflicted
+++ resolved
@@ -119,16 +119,12 @@
 	nodeConfig config.Config,
 	genesis genesis.Genesis,
 ) (coresequencer.Sequencer, error) {
-<<<<<<< HEAD
 	singleMetrics, err := single.NopMetrics()
 	if err != nil {
 		return nil, fmt.Errorf("failed to create single sequencer metrics: %w", err)
 	}
 
 	dataNamespace := namespace.NamespaceFromString(nodeConfig.DA.GetDataNamespace())
-
-=======
->>>>>>> f1e677d4
 	sequencer, err := single.NewSequencer(
 		ctx,
 		logger,
@@ -137,6 +133,7 @@
 		[]byte(genesis.ChainID),
 		dataNamespace.Bytes(),
 		nodeConfig.Node.BlockTime.Duration,
+		singleMetrics,
 		nodeConfig.Node.Aggregator,
 	)
 	if err != nil {
