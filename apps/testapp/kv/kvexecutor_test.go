package executor

import (
	"bytes"
	"context"
	"errors"
	"fmt"
	"reflect"
	"strings"
	"testing"
	"time"

	ds "github.com/ipfs/go-datastore"
)

func TestInitChain_Idempotency(t *testing.T) {
	exec, err := NewKVExecutor(t.TempDir(), "testdb")
	if err != nil {
		t.Fatalf("Failed to create KVExecutor: %v", err)
	}
	ctx := context.Background()
	genesisTime := time.Now()
	initialHeight := uint64(1)
	chainID := "test-chain"

	// First call initializes genesis state
	stateRoot1, maxBytes1, err := exec.InitChain(ctx, genesisTime, initialHeight, chainID)
	if err != nil {
		t.Fatalf("InitChain failed on first call: %v", err)
	}
	if maxBytes1 != 1024 {
		t.Errorf("Expected maxBytes 1024, got %d", maxBytes1)
	}

	// Second call should return the same genesis state root
	stateRoot2, maxBytes2, err := exec.InitChain(ctx, genesisTime, initialHeight, chainID)
	if err != nil {
		t.Fatalf("InitChain failed on second call: %v", err)
	}
	if !bytes.Equal(stateRoot1, stateRoot2) {
		t.Errorf("Genesis state roots do not match: %s vs %s", stateRoot1, stateRoot2)
	}
	if maxBytes2 != 1024 {
		t.Errorf("Expected maxBytes 1024, got %d", maxBytes2)
	}
}

func TestGetTxs(t *testing.T) {
	exec, err := NewKVExecutor(t.TempDir(), "testdb")
	if err != nil {
		t.Fatalf("Failed to create KVExecutor: %v", err)
	}
	ctx := context.Background()

	// Inject transactions using the InjectTx method which sends to the channel
	tx1 := []byte("a=1")
	tx2 := []byte("b=2")
	exec.InjectTx(tx1)
	exec.InjectTx(tx2)

	// Allow a brief moment for transactions to be processed by the channel if needed,
	// though for buffered channels it should be immediate unless full.
	time.Sleep(10 * time.Millisecond)

	// First call to GetTxs should retrieve the injected transactions
	txs, err := exec.GetTxs(ctx)
	if err != nil {
		t.Fatalf("GetTxs returned error on first call: %v", err)
	}
	if len(txs) != 2 {
		t.Errorf("Expected 2 transactions on first call, got %d", len(txs))
	}

	// Verify the content (order might not be guaranteed depending on channel internals, but likely FIFO here)
	foundTx1 := false
	foundTx2 := false
	for _, tx := range txs {
		if reflect.DeepEqual(tx, tx1) {
			foundTx1 = true
		}
		if reflect.DeepEqual(tx, tx2) {
			foundTx2 = true
		}
	}
	if !foundTx1 || !foundTx2 {
		t.Errorf("Did not retrieve expected transactions. Got: %v", txs)
	}

	// Second call to GetTxs should return no transactions as the channel was drained
	txsAfterDrain, err := exec.GetTxs(ctx)
	if err != nil {
		t.Fatalf("GetTxs returned error on second call: %v", err)
	}
	if len(txsAfterDrain) != 0 {
		t.Errorf("Expected 0 transactions after drain, got %d", len(txsAfterDrain))
	}

	// Test injecting again after draining
	tx3 := []byte("c=3")
	exec.InjectTx(tx3)
	time.Sleep(10 * time.Millisecond)
	txsAfterReinject, err := exec.GetTxs(ctx)
	if err != nil {
		t.Fatalf("GetTxs returned error after re-inject: %v", err)
	}
	if len(txsAfterReinject) != 1 {
		t.Errorf("Expected 1 transaction after re-inject, got %d", len(txsAfterReinject))
	}
	if !reflect.DeepEqual(txsAfterReinject[0], tx3) {
		t.Errorf("Expected tx 'c=3' after re-inject, got %s", string(txsAfterReinject[0]))
	}
}

func TestExecuteTxs_Valid(t *testing.T) {
	exec, err := NewKVExecutor(t.TempDir(), "testdb")
	if err != nil {
		t.Fatalf("Failed to create KVExecutor: %v", err)
	}
	ctx := context.Background()

	// Prepare valid transactions
	txs := [][]byte{
		[]byte("key1=value1"),
		[]byte("key2=value2"),
	}

	stateRoot, maxBytes, err := exec.ExecuteTxs(ctx, txs, 1, time.Now(), []byte(""))
	if err != nil {
		t.Fatalf("ExecuteTxs failed: %v", err)
	}
	if maxBytes != 1024 {
		t.Errorf("Expected maxBytes 1024, got %d", maxBytes)
	}

	// Check that stateRoot contains the updated key-value pairs
	rootStr := string(stateRoot)
	if !strings.Contains(rootStr, "key1:value1;") || !strings.Contains(rootStr, "key2:value2;") {
		t.Errorf("State root does not contain expected key-values: %s", rootStr)
	}
}

func TestExecuteTxs_Invalid(t *testing.T) {
	exec, err := NewKVExecutor(t.TempDir(), "testdb")
	if err != nil {
		t.Fatalf("Failed to create KVExecutor: %v", err)
	}
	ctx := context.Background()

	// Prepare an invalid transaction (missing '=')
	txs := [][]byte{
		[]byte("invalidformat"),
	}

	_, _, err = exec.ExecuteTxs(ctx, txs, 1, time.Now(), []byte(""))
	if err == nil {
		t.Fatal("Expected error for malformed transaction, got nil")
	}
}

func TestSetFinal(t *testing.T) {
	exec, err := NewKVExecutor(t.TempDir(), "testdb")
	if err != nil {
		t.Fatalf("Failed to create KVExecutor: %v", err)
	}
	ctx := context.Background()

	// Test with valid blockHeight
	err = exec.SetFinal(ctx, 1)
	if err != nil {
		t.Errorf("Expected nil error for valid blockHeight, got %v", err)
	}

	// Test with invalid blockHeight (zero)
	err = exec.SetFinal(ctx, 0)
	if err == nil {
		t.Error("Expected error for blockHeight 0, got nil")
	}
}

<<<<<<< HEAD
func TestRollback_Success(t *testing.T) {
=======
func TestReservedKeysExcludedFromAppHash(t *testing.T) {
>>>>>>> 961cb310
	exec, err := NewKVExecutor(t.TempDir(), "testdb")
	if err != nil {
		t.Fatalf("Failed to create KVExecutor: %v", err)
	}
	ctx := context.Background()

<<<<<<< HEAD
	// Execute transactions at different heights
	txsHeight1 := [][]byte{
		[]byte("key1=value1"),
		[]byte("key2=value2"),
	}
	_, _, err = exec.ExecuteTxs(ctx, txsHeight1, 1, time.Now(), []byte(""))
	if err != nil {
		t.Fatalf("ExecuteTxs failed for height 1: %v", err)
	}

	txsHeight2 := [][]byte{
		[]byte("key3=value3"),
		[]byte("key4=value4"),
	}
	_, _, err = exec.ExecuteTxs(ctx, txsHeight2, 2, time.Now(), []byte(""))
	if err != nil {
		t.Fatalf("ExecuteTxs failed for height 2: %v", err)
	}

	txsHeight3 := [][]byte{
		[]byte("key5=value5"),
	}
	_, _, err = exec.ExecuteTxs(ctx, txsHeight3, 3, time.Now(), []byte(""))
	if err != nil {
		t.Fatalf("ExecuteTxs failed for height 3: %v", err)
	}

	// Verify all keys exist before rollback
	if value, exists := exec.GetStoreValue(ctx, "key1"); !exists || value != "value1" {
		t.Errorf("Expected key1=value1 at height 1, got exists=%v, value=%s", exists, value)
	}
	if value, exists := exec.GetStoreValue(ctx, "key3"); !exists || value != "value3" {
		t.Errorf("Expected key3=value3 at height 2, got exists=%v, value=%s", exists, value)
	}
	if value, exists := exec.GetStoreValue(ctx, "key5"); !exists || value != "value5" {
		t.Errorf("Expected key5=value5 at height 3, got exists=%v, value=%s", exists, value)
	}

	// Rollback to height 2
	err = exec.Rollback(ctx, 2)
	if err != nil {
		t.Fatalf("Rollback failed: %v", err)
	}

	// Verify keys at height 1 and 2 still exist
	if value, exists := exec.GetStoreValue(ctx, "key1"); !exists || value != "value1" {
		t.Errorf("Expected key1=value1 at height 1 after rollback, got exists=%v, value=%s", exists, value)
	}
	if value, exists := exec.GetStoreValue(ctx, "key3"); !exists || value != "value3" {
		t.Errorf("Expected key3=value3 at height 2 after rollback, got exists=%v, value=%s", exists, value)
	}

	// Verify keys at height 3 are removed
	if value, exists := exec.GetStoreValue(ctx, "key5"); exists {
		t.Errorf("Expected key5 at height 3 to be removed after rollback, but got value=%s", value)
	}
}

func TestRollback_InvalidHeight(t *testing.T) {
	exec, err := NewKVExecutor(t.TempDir(), "testdb")
	if err != nil {
		t.Fatalf("Failed to create KVExecutor: %v", err)
	}
	ctx := context.Background()

	// Test rollback to height 0
	err = exec.Rollback(ctx, 0)
	if err == nil {
		t.Error("Expected error for rollback to height 0, got nil")
	}
	if !strings.Contains(err.Error(), "cannot rollback to height 0") {
		t.Errorf("Expected error message about invalid height 0, got: %v", err)
	}
}

func TestRollback_MultipleHeights(t *testing.T) {
	exec, err := NewKVExecutor(t.TempDir(), "testdb")
	if err != nil {
		t.Fatalf("Failed to create KVExecutor: %v", err)
	}
	ctx := context.Background()

	// Execute transactions at heights 1-5
	for height := uint64(1); height <= 5; height++ {
		txs := [][]byte{
			[]byte(fmt.Sprintf("key%d=value%d", height, height)),
		}
		_, _, err = exec.ExecuteTxs(ctx, txs, height, time.Now(), []byte(""))
		if err != nil {
			t.Fatalf("ExecuteTxs failed for height %d: %v", height, err)
		}
	}

	// Rollback to height 2
	err = exec.Rollback(ctx, 2)
	if err != nil {
		t.Fatalf("Rollback failed: %v", err)
	}

	// Verify keys at heights 1-2 still exist
	for height := uint64(1); height <= 2; height++ {
		key := fmt.Sprintf("key%d", height)
		expectedValue := fmt.Sprintf("value%d", height)
		if value, exists := exec.GetStoreValue(ctx, key); !exists || value != expectedValue {
			t.Errorf("Expected %s=%s after rollback, got exists=%v, value=%s", key, expectedValue, exists, value)
		}
	}

	// Verify keys at heights 3-5 are removed
	for height := uint64(3); height <= 5; height++ {
		key := fmt.Sprintf("key%d", height)
		if value, exists := exec.GetStoreValue(ctx, key); exists {
			t.Errorf("Expected key at %s to be removed after rollback, but got value=%s", key, value)
		}
	}
}

func TestRollback_WithFinalizedHeight(t *testing.T) {
	exec, err := NewKVExecutor(t.TempDir(), "testdb")
	if err != nil {
		t.Fatalf("Failed to create KVExecutor: %v", err)
	}
	ctx := context.Background()

	// Execute transactions at heights 1-3
	for height := uint64(1); height <= 3; height++ {
		txs := [][]byte{
			[]byte(fmt.Sprintf("key%d=value%d", height, height)),
		}
		_, _, err = exec.ExecuteTxs(ctx, txs, height, time.Now(), []byte(""))
		if err != nil {
			t.Fatalf("ExecuteTxs failed for height %d: %v", height, err)
		}
	}

	// Set finalized height to 3
	err = exec.SetFinal(ctx, 3)
	if err != nil {
		t.Fatalf("SetFinal failed: %v", err)
	}

	// Rollback to height 1
	err = exec.Rollback(ctx, 1)
	if err != nil {
		t.Fatalf("Rollback failed: %v", err)
	}

	// Verify finalized height was updated to rollback height
	finalizedHeightBytes, err := exec.db.Get(ctx, ds.NewKey("/finalizedHeight"))
	if err != nil {
		t.Fatalf("Failed to get finalized height: %v", err)
	}
	finalizedHeight := string(finalizedHeightBytes)
	if finalizedHeight != "1" {
		t.Errorf("Expected finalized height to be updated to 1, got %s", finalizedHeight)
	}
}

func TestRollback_EmptyState(t *testing.T) {
	exec, err := NewKVExecutor(t.TempDir(), "testdb")
	if err != nil {
		t.Fatalf("Failed to create KVExecutor: %v", err)
	}
	ctx := context.Background()

	// Rollback on empty state should succeed
	err = exec.Rollback(ctx, 1)
	if err != nil {
		t.Errorf("Rollback on empty state should succeed, got error: %v", err)
	}
}

func TestRollback_ContextCancellation(t *testing.T) {
	exec, err := NewKVExecutor(t.TempDir(), "testdb")
	if err != nil {
		t.Fatalf("Failed to create KVExecutor: %v", err)
	}

	// Create a cancelled context
	ctx, cancel := context.WithCancel(context.Background())
	cancel()

	// Rollback should respect context cancellation
	err = exec.Rollback(ctx, 1)
	if err == nil || !errors.Is(err, context.Canceled) {
		t.Errorf("Expected context.Canceled error, got: %v", err)
	}
}

func TestRollback_StateRootAfterRollback(t *testing.T) {
	exec, err := NewKVExecutor(t.TempDir(), "testdb")
	if err != nil {
		t.Fatalf("Failed to create KVExecutor: %v", err)
	}
	ctx := context.Background()

	// Execute transactions at height 1
	txsHeight1 := [][]byte{
		[]byte("key1=value1"),
		[]byte("key2=value2"),
	}
	stateRoot1, _, err := exec.ExecuteTxs(ctx, txsHeight1, 1, time.Now(), []byte(""))
	if err != nil {
		t.Fatalf("ExecuteTxs failed for height 1: %v", err)
	}

	// Execute transactions at height 2
	txsHeight2 := [][]byte{
		[]byte("key3=value3"),
	}
	stateRoot2, _, err := exec.ExecuteTxs(ctx, txsHeight2, 2, time.Now(), stateRoot1)
	if err != nil {
		t.Fatalf("ExecuteTxs failed for height 2: %v", err)
	}

	// Verify state root changed after height 2
	if bytes.Equal(stateRoot1, stateRoot2) {
		t.Error("State root should change after executing transactions at height 2")
	}

	// Rollback to height 1
	err = exec.Rollback(ctx, 1)
	if err != nil {
		t.Fatalf("Rollback failed: %v", err)
	}

	// Compute state root after rollback - should match height 1 state
	newStateRoot, err := exec.computeStateRoot(ctx)
	if err != nil {
		t.Fatalf("Failed to compute state root after rollback: %v", err)
	}

	// State root after rollback should match original height 1 state
	if !bytes.Equal(stateRoot1, newStateRoot) {
		t.Errorf("State root after rollback should match height 1 state, got different roots")
	}

	// Verify height 2 key is no longer in state root
	rootStr := string(newStateRoot)
	if strings.Contains(rootStr, "key3:value3;") {
		t.Error("State root should not contain height 2 transactions after rollback")
	}

	// Verify height 1 keys are still in state root
	if !strings.Contains(rootStr, "key1:value1;") || !strings.Contains(rootStr, "key2:value2;") {
		t.Error("State root should still contain height 1 transactions after rollback")
	}
}

func TestGetStoreValue_MultipleVersions(t *testing.T) {
	exec, err := NewKVExecutor(t.TempDir(), "testdb")
	if err != nil {
		t.Fatalf("Failed to create KVExecutor: %v", err)
	}
	ctx := context.Background()

	// Execute transactions that update the same key at different heights
	// Height 1: key1=value1
	txsHeight1 := [][]byte{
		[]byte("key1=value1"),
		[]byte("key2=old_value"),
	}
	_, _, err = exec.ExecuteTxs(ctx, txsHeight1, 1, time.Now(), []byte(""))
	if err != nil {
		t.Fatalf("ExecuteTxs failed for height 1: %v", err)
	}

	// Height 2: key1=value1_updated
	txsHeight2 := [][]byte{
		[]byte("key1=value1_updated"),
	}
	_, _, err = exec.ExecuteTxs(ctx, txsHeight2, 2, time.Now(), []byte(""))
	if err != nil {
		t.Fatalf("ExecuteTxs failed for height 2: %v", err)
	}

	// Height 3: key1=latest_value
	txsHeight3 := [][]byte{
		[]byte("key1=latest_value"),
	}
	_, _, err = exec.ExecuteTxs(ctx, txsHeight3, 3, time.Now(), []byte(""))
	if err != nil {
		t.Fatalf("ExecuteTxs failed for height 3: %v", err)
	}

	// GetStoreValue should return the latest version (from height 3)
	if value, exists := exec.GetStoreValue(ctx, "key1"); !exists || value != "latest_value" {
		t.Errorf("Expected key1=latest_value (from height 3), got exists=%v, value=%s", exists, value)
	}

	// key2 should still return the value from height 1
	if value, exists := exec.GetStoreValue(ctx, "key2"); !exists || value != "old_value" {
		t.Errorf("Expected key2=old_value, got exists=%v, value=%s", exists, value)
	}

	// Non-existent key should return false
	if value, exists := exec.GetStoreValue(ctx, "nonexistent"); exists {
		t.Errorf("Expected nonexistent key to return false, got exists=%v, value=%s", exists, value)
=======
	// Initialize chain to set up genesis state (this writes genesis reserved keys)
	_, _, err = exec.InitChain(ctx, time.Now(), 1, "test-chain")
	if err != nil {
		t.Fatalf("Failed to initialize chain: %v", err)
	}

	// Add some application data
	txs := [][]byte{
		[]byte("user/key1=value1"),
		[]byte("user/key2=value2"),
	}
	_, _, err = exec.ExecuteTxs(ctx, txs, 1, time.Now(), []byte(""))
	if err != nil {
		t.Fatalf("Failed to execute transactions: %v", err)
	}

	// Compute baseline state root
	baselineStateRoot, err := exec.computeStateRoot(ctx)
	if err != nil {
		t.Fatalf("Failed to compute baseline state root: %v", err)
	}

	// Write to finalizedHeight (a reserved key)
	err = exec.SetFinal(ctx, 5)
	if err != nil {
		t.Fatalf("Failed to set final height: %v", err)
	}

	// Verify finalizedHeight was written
	finalizedHeightExists, err := exec.db.Has(ctx, finalizedHeightKey)
	if err != nil {
		t.Fatalf("Failed to check if finalizedHeight exists: %v", err)
	}
	if !finalizedHeightExists {
		t.Error("Expected finalizedHeight to exist in database")
	}

	// State root should be unchanged (reserved keys excluded from calculation)
	stateRootAfterReservedKeyWrite, err := exec.computeStateRoot(ctx)
	if err != nil {
		t.Fatalf("Failed to compute state root after writing reserved key: %v", err)
	}

	if string(baselineStateRoot) != string(stateRootAfterReservedKeyWrite) {
		t.Errorf("State root changed after writing reserved key:\nBefore: %s\nAfter:  %s",
			string(baselineStateRoot), string(stateRootAfterReservedKeyWrite))
	}

	// Verify state root contains only user data, not reserved keys
	stateRootStr := string(stateRootAfterReservedKeyWrite)
	if !strings.Contains(stateRootStr, "user/key1:value1") ||
		!strings.Contains(stateRootStr, "user/key2:value2") {
		t.Errorf("State root should contain user data: %s", stateRootStr)
	}

	// Verify reserved keys are NOT in state root
	for key := range reservedKeys {
		keyStr := key.String()
		if strings.Contains(stateRootStr, keyStr) {
			t.Errorf("State root should NOT contain reserved key %s: %s", keyStr, stateRootStr)
		}
	}

	// Verify that adding user data DOES change the state root
	moreTxs := [][]byte{
		[]byte("user/key3=value3"),
	}
	_, _, err = exec.ExecuteTxs(ctx, moreTxs, 2, time.Now(), stateRootAfterReservedKeyWrite)
	if err != nil {
		t.Fatalf("Failed to execute more transactions: %v", err)
	}

	finalStateRoot, err := exec.computeStateRoot(ctx)
	if err != nil {
		t.Fatalf("Failed to compute final state root: %v", err)
	}

	if string(baselineStateRoot) == string(finalStateRoot) {
		t.Error("Expected state root to change after adding user data")
>>>>>>> 961cb310
	}
}<|MERGE_RESOLUTION|>--- conflicted
+++ resolved
@@ -3,14 +3,10 @@
 import (
 	"bytes"
 	"context"
-	"errors"
-	"fmt"
 	"reflect"
 	"strings"
 	"testing"
 	"time"
-
-	ds "github.com/ipfs/go-datastore"
 )
 
 func TestInitChain_Idempotency(t *testing.T) {
@@ -177,317 +173,13 @@
 	}
 }
 
-<<<<<<< HEAD
-func TestRollback_Success(t *testing.T) {
-=======
 func TestReservedKeysExcludedFromAppHash(t *testing.T) {
->>>>>>> 961cb310
-	exec, err := NewKVExecutor(t.TempDir(), "testdb")
-	if err != nil {
-		t.Fatalf("Failed to create KVExecutor: %v", err)
-	}
-	ctx := context.Background()
-
-<<<<<<< HEAD
-	// Execute transactions at different heights
-	txsHeight1 := [][]byte{
-		[]byte("key1=value1"),
-		[]byte("key2=value2"),
-	}
-	_, _, err = exec.ExecuteTxs(ctx, txsHeight1, 1, time.Now(), []byte(""))
-	if err != nil {
-		t.Fatalf("ExecuteTxs failed for height 1: %v", err)
-	}
-
-	txsHeight2 := [][]byte{
-		[]byte("key3=value3"),
-		[]byte("key4=value4"),
-	}
-	_, _, err = exec.ExecuteTxs(ctx, txsHeight2, 2, time.Now(), []byte(""))
-	if err != nil {
-		t.Fatalf("ExecuteTxs failed for height 2: %v", err)
-	}
-
-	txsHeight3 := [][]byte{
-		[]byte("key5=value5"),
-	}
-	_, _, err = exec.ExecuteTxs(ctx, txsHeight3, 3, time.Now(), []byte(""))
-	if err != nil {
-		t.Fatalf("ExecuteTxs failed for height 3: %v", err)
-	}
-
-	// Verify all keys exist before rollback
-	if value, exists := exec.GetStoreValue(ctx, "key1"); !exists || value != "value1" {
-		t.Errorf("Expected key1=value1 at height 1, got exists=%v, value=%s", exists, value)
-	}
-	if value, exists := exec.GetStoreValue(ctx, "key3"); !exists || value != "value3" {
-		t.Errorf("Expected key3=value3 at height 2, got exists=%v, value=%s", exists, value)
-	}
-	if value, exists := exec.GetStoreValue(ctx, "key5"); !exists || value != "value5" {
-		t.Errorf("Expected key5=value5 at height 3, got exists=%v, value=%s", exists, value)
-	}
-
-	// Rollback to height 2
-	err = exec.Rollback(ctx, 2)
-	if err != nil {
-		t.Fatalf("Rollback failed: %v", err)
-	}
-
-	// Verify keys at height 1 and 2 still exist
-	if value, exists := exec.GetStoreValue(ctx, "key1"); !exists || value != "value1" {
-		t.Errorf("Expected key1=value1 at height 1 after rollback, got exists=%v, value=%s", exists, value)
-	}
-	if value, exists := exec.GetStoreValue(ctx, "key3"); !exists || value != "value3" {
-		t.Errorf("Expected key3=value3 at height 2 after rollback, got exists=%v, value=%s", exists, value)
-	}
-
-	// Verify keys at height 3 are removed
-	if value, exists := exec.GetStoreValue(ctx, "key5"); exists {
-		t.Errorf("Expected key5 at height 3 to be removed after rollback, but got value=%s", value)
-	}
-}
-
-func TestRollback_InvalidHeight(t *testing.T) {
-	exec, err := NewKVExecutor(t.TempDir(), "testdb")
-	if err != nil {
-		t.Fatalf("Failed to create KVExecutor: %v", err)
-	}
-	ctx := context.Background()
-
-	// Test rollback to height 0
-	err = exec.Rollback(ctx, 0)
-	if err == nil {
-		t.Error("Expected error for rollback to height 0, got nil")
-	}
-	if !strings.Contains(err.Error(), "cannot rollback to height 0") {
-		t.Errorf("Expected error message about invalid height 0, got: %v", err)
-	}
-}
-
-func TestRollback_MultipleHeights(t *testing.T) {
-	exec, err := NewKVExecutor(t.TempDir(), "testdb")
-	if err != nil {
-		t.Fatalf("Failed to create KVExecutor: %v", err)
-	}
-	ctx := context.Background()
-
-	// Execute transactions at heights 1-5
-	for height := uint64(1); height <= 5; height++ {
-		txs := [][]byte{
-			[]byte(fmt.Sprintf("key%d=value%d", height, height)),
-		}
-		_, _, err = exec.ExecuteTxs(ctx, txs, height, time.Now(), []byte(""))
-		if err != nil {
-			t.Fatalf("ExecuteTxs failed for height %d: %v", height, err)
-		}
-	}
-
-	// Rollback to height 2
-	err = exec.Rollback(ctx, 2)
-	if err != nil {
-		t.Fatalf("Rollback failed: %v", err)
-	}
-
-	// Verify keys at heights 1-2 still exist
-	for height := uint64(1); height <= 2; height++ {
-		key := fmt.Sprintf("key%d", height)
-		expectedValue := fmt.Sprintf("value%d", height)
-		if value, exists := exec.GetStoreValue(ctx, key); !exists || value != expectedValue {
-			t.Errorf("Expected %s=%s after rollback, got exists=%v, value=%s", key, expectedValue, exists, value)
-		}
-	}
-
-	// Verify keys at heights 3-5 are removed
-	for height := uint64(3); height <= 5; height++ {
-		key := fmt.Sprintf("key%d", height)
-		if value, exists := exec.GetStoreValue(ctx, key); exists {
-			t.Errorf("Expected key at %s to be removed after rollback, but got value=%s", key, value)
-		}
-	}
-}
-
-func TestRollback_WithFinalizedHeight(t *testing.T) {
-	exec, err := NewKVExecutor(t.TempDir(), "testdb")
-	if err != nil {
-		t.Fatalf("Failed to create KVExecutor: %v", err)
-	}
-	ctx := context.Background()
-
-	// Execute transactions at heights 1-3
-	for height := uint64(1); height <= 3; height++ {
-		txs := [][]byte{
-			[]byte(fmt.Sprintf("key%d=value%d", height, height)),
-		}
-		_, _, err = exec.ExecuteTxs(ctx, txs, height, time.Now(), []byte(""))
-		if err != nil {
-			t.Fatalf("ExecuteTxs failed for height %d: %v", height, err)
-		}
-	}
-
-	// Set finalized height to 3
-	err = exec.SetFinal(ctx, 3)
-	if err != nil {
-		t.Fatalf("SetFinal failed: %v", err)
-	}
-
-	// Rollback to height 1
-	err = exec.Rollback(ctx, 1)
-	if err != nil {
-		t.Fatalf("Rollback failed: %v", err)
-	}
-
-	// Verify finalized height was updated to rollback height
-	finalizedHeightBytes, err := exec.db.Get(ctx, ds.NewKey("/finalizedHeight"))
-	if err != nil {
-		t.Fatalf("Failed to get finalized height: %v", err)
-	}
-	finalizedHeight := string(finalizedHeightBytes)
-	if finalizedHeight != "1" {
-		t.Errorf("Expected finalized height to be updated to 1, got %s", finalizedHeight)
-	}
-}
-
-func TestRollback_EmptyState(t *testing.T) {
-	exec, err := NewKVExecutor(t.TempDir(), "testdb")
-	if err != nil {
-		t.Fatalf("Failed to create KVExecutor: %v", err)
-	}
-	ctx := context.Background()
-
-	// Rollback on empty state should succeed
-	err = exec.Rollback(ctx, 1)
-	if err != nil {
-		t.Errorf("Rollback on empty state should succeed, got error: %v", err)
-	}
-}
-
-func TestRollback_ContextCancellation(t *testing.T) {
-	exec, err := NewKVExecutor(t.TempDir(), "testdb")
-	if err != nil {
-		t.Fatalf("Failed to create KVExecutor: %v", err)
-	}
-
-	// Create a cancelled context
-	ctx, cancel := context.WithCancel(context.Background())
-	cancel()
-
-	// Rollback should respect context cancellation
-	err = exec.Rollback(ctx, 1)
-	if err == nil || !errors.Is(err, context.Canceled) {
-		t.Errorf("Expected context.Canceled error, got: %v", err)
-	}
-}
-
-func TestRollback_StateRootAfterRollback(t *testing.T) {
-	exec, err := NewKVExecutor(t.TempDir(), "testdb")
-	if err != nil {
-		t.Fatalf("Failed to create KVExecutor: %v", err)
-	}
-	ctx := context.Background()
-
-	// Execute transactions at height 1
-	txsHeight1 := [][]byte{
-		[]byte("key1=value1"),
-		[]byte("key2=value2"),
-	}
-	stateRoot1, _, err := exec.ExecuteTxs(ctx, txsHeight1, 1, time.Now(), []byte(""))
-	if err != nil {
-		t.Fatalf("ExecuteTxs failed for height 1: %v", err)
-	}
-
-	// Execute transactions at height 2
-	txsHeight2 := [][]byte{
-		[]byte("key3=value3"),
-	}
-	stateRoot2, _, err := exec.ExecuteTxs(ctx, txsHeight2, 2, time.Now(), stateRoot1)
-	if err != nil {
-		t.Fatalf("ExecuteTxs failed for height 2: %v", err)
-	}
-
-	// Verify state root changed after height 2
-	if bytes.Equal(stateRoot1, stateRoot2) {
-		t.Error("State root should change after executing transactions at height 2")
-	}
-
-	// Rollback to height 1
-	err = exec.Rollback(ctx, 1)
-	if err != nil {
-		t.Fatalf("Rollback failed: %v", err)
-	}
-
-	// Compute state root after rollback - should match height 1 state
-	newStateRoot, err := exec.computeStateRoot(ctx)
-	if err != nil {
-		t.Fatalf("Failed to compute state root after rollback: %v", err)
-	}
-
-	// State root after rollback should match original height 1 state
-	if !bytes.Equal(stateRoot1, newStateRoot) {
-		t.Errorf("State root after rollback should match height 1 state, got different roots")
-	}
-
-	// Verify height 2 key is no longer in state root
-	rootStr := string(newStateRoot)
-	if strings.Contains(rootStr, "key3:value3;") {
-		t.Error("State root should not contain height 2 transactions after rollback")
-	}
-
-	// Verify height 1 keys are still in state root
-	if !strings.Contains(rootStr, "key1:value1;") || !strings.Contains(rootStr, "key2:value2;") {
-		t.Error("State root should still contain height 1 transactions after rollback")
-	}
-}
-
-func TestGetStoreValue_MultipleVersions(t *testing.T) {
-	exec, err := NewKVExecutor(t.TempDir(), "testdb")
-	if err != nil {
-		t.Fatalf("Failed to create KVExecutor: %v", err)
-	}
-	ctx := context.Background()
-
-	// Execute transactions that update the same key at different heights
-	// Height 1: key1=value1
-	txsHeight1 := [][]byte{
-		[]byte("key1=value1"),
-		[]byte("key2=old_value"),
-	}
-	_, _, err = exec.ExecuteTxs(ctx, txsHeight1, 1, time.Now(), []byte(""))
-	if err != nil {
-		t.Fatalf("ExecuteTxs failed for height 1: %v", err)
-	}
-
-	// Height 2: key1=value1_updated
-	txsHeight2 := [][]byte{
-		[]byte("key1=value1_updated"),
-	}
-	_, _, err = exec.ExecuteTxs(ctx, txsHeight2, 2, time.Now(), []byte(""))
-	if err != nil {
-		t.Fatalf("ExecuteTxs failed for height 2: %v", err)
-	}
-
-	// Height 3: key1=latest_value
-	txsHeight3 := [][]byte{
-		[]byte("key1=latest_value"),
-	}
-	_, _, err = exec.ExecuteTxs(ctx, txsHeight3, 3, time.Now(), []byte(""))
-	if err != nil {
-		t.Fatalf("ExecuteTxs failed for height 3: %v", err)
-	}
-
-	// GetStoreValue should return the latest version (from height 3)
-	if value, exists := exec.GetStoreValue(ctx, "key1"); !exists || value != "latest_value" {
-		t.Errorf("Expected key1=latest_value (from height 3), got exists=%v, value=%s", exists, value)
-	}
-
-	// key2 should still return the value from height 1
-	if value, exists := exec.GetStoreValue(ctx, "key2"); !exists || value != "old_value" {
-		t.Errorf("Expected key2=old_value, got exists=%v, value=%s", exists, value)
-	}
-
-	// Non-existent key should return false
-	if value, exists := exec.GetStoreValue(ctx, "nonexistent"); exists {
-		t.Errorf("Expected nonexistent key to return false, got exists=%v, value=%s", exists, value)
-=======
+	exec, err := NewKVExecutor(t.TempDir(), "testdb")
+	if err != nil {
+		t.Fatalf("Failed to create KVExecutor: %v", err)
+	}
+	ctx := context.Background()
+
 	// Initialize chain to set up genesis state (this writes genesis reserved keys)
 	_, _, err = exec.InitChain(ctx, time.Now(), 1, "test-chain")
 	if err != nil {
@@ -567,6 +259,5 @@
 
 	if string(baselineStateRoot) == string(finalStateRoot) {
 		t.Error("Expected state root to change after adding user data")
->>>>>>> 961cb310
 	}
 }