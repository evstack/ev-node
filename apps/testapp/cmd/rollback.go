--- conflicted
+++ resolved
@@ -19,42 +19,6 @@
 	"github.com/spf13/cobra"
 )
 
-<<<<<<< HEAD
-var RollbackCmd = &cobra.Command{
-	Use:   "rollback <height>",
-	Short: "Rollback the testapp node",
-	Args:  cobra.RangeArgs(0, 1),
-	RunE: func(cmd *cobra.Command, args []string) error {
-		nodeConfig, err := rollcmd.ParseConfig(cmd)
-		if err != nil {
-			return err
-		}
-
-		ctx, cancel := context.WithCancel(context.Background())
-		defer cancel()
-
-		datastore, err := store.NewDefaultKVStore(nodeConfig.RootDir, nodeConfig.DBPath, "testapp")
-		if err != nil {
-			return err
-		}
-		prefixStore := ktds.Wrap(datastore, ktds.PrefixTransform{Prefix: ds.NewKey("0")})
-		storeWrapper := store.New(prefixStore)
-
-		executor, err := kvexecutor.NewKVExecutor(nodeConfig.RootDir, nodeConfig.DBPath)
-		if err != nil {
-			return err
-		}
-
-		cmd.Println("Starting rollback operation")
-		currentHeight, err := storeWrapper.Height(ctx)
-		if err != nil {
-			return fmt.Errorf("failed to get current height: %w", err)
-		}
-
-		var targetHeight uint64 = currentHeight - 1
-		if len(args) > 0 {
-			targetHeight, err = strconv.ParseUint(args[0], 10, 64)
-=======
 // NewRollbackCmd creates a command to rollback ev-node state by one height.
 func NewRollbackCmd() *cobra.Command {
 	var height uint64
@@ -116,7 +80,6 @@
 				goheaderstore.WithStorePrefix("headerSync"),
 				goheaderstore.WithMetrics(),
 			)
->>>>>>> f79548be
 			if err != nil {
 				return err
 			}
