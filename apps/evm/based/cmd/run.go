--- conflicted
+++ resolved
@@ -7,11 +7,7 @@
 	"path/filepath"
 
 	"github.com/ethereum/go-ethereum/common"
-<<<<<<< HEAD
-	execution "github.com/rollkit/go-execution-evm"
-=======
 
->>>>>>> d561a3a1
 	coreda "github.com/rollkit/rollkit/core/da"
 	"github.com/rollkit/rollkit/execution/evm" // Import the evm flags package
 
@@ -106,11 +102,7 @@
 				return fmt.Errorf("failed to parse config: %w", err)
 			}
 
-<<<<<<< HEAD
-			executor, err := execution.NewPureEngineExecutionClient(
-=======
-			executor, err := evm.NewEngineExecutionClient( // Use renamed import
->>>>>>> d561a3a1
+			executor, err := evm.NewEngineExecutionClient(
 				ethURL, engineURL, jwtSecret, common.HexToHash(genesisHash), common.HexToAddress(feeRecipient),
 			)
 			if err != nil {
