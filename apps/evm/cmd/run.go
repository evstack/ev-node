package cmd

import (
	"bytes"
	"context"
	"fmt"
	"os"
	"path/filepath"
	"time"

	"github.com/ethereum/go-ethereum/common"
	"github.com/ipfs/go-datastore"
	"github.com/rs/zerolog"
	"github.com/spf13/cobra"

	"github.com/evstack/ev-node/block"
	"github.com/evstack/ev-node/core/da"
	"github.com/evstack/ev-node/core/execution"
	coresequencer "github.com/evstack/ev-node/core/sequencer"
	"github.com/evstack/ev-node/da/jsonrpc"
	"github.com/evstack/ev-node/execution/evm"
	"github.com/evstack/ev-node/node"
	rollcmd "github.com/evstack/ev-node/pkg/cmd"
	"github.com/evstack/ev-node/pkg/config"
	"github.com/evstack/ev-node/pkg/genesis"
	genesispkg "github.com/evstack/ev-node/pkg/genesis"
	"github.com/evstack/ev-node/pkg/p2p"
	"github.com/evstack/ev-node/pkg/p2p/key"
	"github.com/evstack/ev-node/pkg/store"
	"github.com/evstack/ev-node/sequencers/based"
	seqcommon "github.com/evstack/ev-node/sequencers/common"
	"github.com/evstack/ev-node/sequencers/single"

	"github.com/evstack/ev-node/apps/evm/server"
)

const (
	flagForceInclusionServer = "force-inclusion-server"
	evmDbName                = "evm-single"
)

var RunCmd = &cobra.Command{
	Use:     "start",
	Aliases: []string{"node", "run"},
	Short:   "Run the evolve node with EVM execution client",
	RunE: func(cmd *cobra.Command, args []string) error {
		executor, err := createExecutionClient(cmd)
		if err != nil {
			return err
		}

		nodeConfig, err := rollcmd.ParseConfig(cmd)
		if err != nil {
			return err
		}

		logger := rollcmd.SetupLogger(nodeConfig.Log)

		// Attach logger to the EVM engine client if available
		if ec, ok := executor.(*evm.EngineClient); ok {
			ec.SetLogger(logger.With().Str("module", "engine_client").Logger())
		}

		headerNamespace := da.NamespaceFromString(nodeConfig.DA.GetNamespace())
		dataNamespace := da.NamespaceFromString(nodeConfig.DA.GetDataNamespace())

		logger.Info().Str("headerNamespace", headerNamespace.HexString()).Str("dataNamespace", dataNamespace.HexString()).Msg("namespaces")

		daJrpc, err := jsonrpc.NewClient(context.Background(), logger, nodeConfig.DA.Address, nodeConfig.DA.AuthToken, seqcommon.AbsoluteMaxBlobSize)
		if err != nil {
			return err
		}

		datastore, err := store.NewDefaultKVStore(nodeConfig.RootDir, nodeConfig.DBPath, evmDbName)
		if err != nil {
			return err
		}

		genesisPath := filepath.Join(filepath.Dir(nodeConfig.ConfigPath()), "genesis.json")
		genesis, err := genesispkg.LoadGenesis(genesisPath)
		if err != nil {
			return fmt.Errorf("failed to load genesis: %w", err)
		}

		if genesis.DAStartHeight == 0 && !nodeConfig.Node.Aggregator {
			logger.Warn().Msg("da_start_height is not set in genesis.json, ask your chain developer")
		}

		// Create sequencer based on configuration
		sequencer, err := createSequencer(context.Background(), logger, datastore, &daJrpc.DA, nodeConfig, genesis)
		if err != nil {
			return err
		}

		nodeKey, err := key.LoadNodeKey(filepath.Dir(nodeConfig.ConfigPath()))
		if err != nil {
			return err
		}

		p2pClient, err := p2p.NewClient(nodeConfig.P2P, nodeKey.PrivKey, datastore, genesis.ChainID, logger, nil)
		if err != nil {
			return err
		}

		// Start force inclusion API server if address is provided
		forceInclusionAddr, err := cmd.Flags().GetString(flagForceInclusionServer)
		if err != nil {
			return fmt.Errorf("failed to get '%s' flag: %w", flagForceInclusionServer, err)
		}

		if forceInclusionAddr != "" {
			ethURL, err := cmd.Flags().GetString(evm.FlagEvmEthURL)
			if err != nil {
				return fmt.Errorf("failed to get '%s' flag: %w", evm.FlagEvmEthURL, err)
			}

			forceInclusionServer, err := server.NewForceInclusionServer(
				forceInclusionAddr,
				&daJrpc.DA,
				nodeConfig,
				genesis,
				logger,
				ethURL,
			)
			if err != nil {
				return fmt.Errorf("failed to create force inclusion server: %w", err)
			}

			if err := forceInclusionServer.Start(cmd.Context()); err != nil {
				return fmt.Errorf("failed to start force inclusion API server: %w", err)
			}

			// Ensure server is stopped when node stops
			defer func() {
				shutdownCtx, cancel := context.WithTimeout(context.Background(), 5*time.Second)
				defer cancel()
				if err := forceInclusionServer.Stop(shutdownCtx); err != nil {
					logger.Error().Err(err).Msg("failed to stop force inclusion API server")
				}
			}()
		}

		return rollcmd.StartNode(logger, cmd, executor, sequencer, &daJrpc.DA, p2pClient, datastore, nodeConfig, genesis, node.NodeOptions{})
	},
}

func init() {
	config.AddFlags(RunCmd)
	addFlags(RunCmd)
}

// createSequencer creates a sequencer based on the configuration.
// If BasedSequencer is enabled, it creates a based sequencer that fetches transactions from DA.
// Otherwise, it creates a single (traditional) sequencer.
func createSequencer(
	ctx context.Context,
	logger zerolog.Logger,
	datastore datastore.Batching,
	da da.DA,
	nodeConfig config.Config,
	genesis genesis.Genesis,
) (coresequencer.Sequencer, error) {
	daClient := block.NewDAClient(da, nodeConfig, logger)
	fiRetriever := block.NewForcedInclusionRetriever(daClient, genesis, logger)

	if nodeConfig.Node.BasedSequencer {
		// Based sequencer mode - fetch transactions only from DA
		if !nodeConfig.Node.Aggregator {
			return nil, fmt.Errorf("based sequencer mode requires aggregator mode to be enabled")
		}

		basedSeq := based.NewBasedSequencer(fiRetriever, da, nodeConfig, genesis, logger)

		logger.Info().
			Str("forced_inclusion_namespace", nodeConfig.DA.GetForcedInclusionNamespace()).
			Uint64("da_epoch", genesis.DAEpochForcedInclusion).
			Msg("based sequencer initialized")

		return basedSeq, nil
<<<<<<< HEAD
	}

	singleMetrics, err := single.NopMetrics()
	if err != nil {
		return nil, fmt.Errorf("failed to create single sequencer metrics: %w", err)
=======
>>>>>>> 5ee785f9
	}

	sequencer, err := single.NewSequencer(
		ctx,
		logger,
		datastore,
		da,
		[]byte(genesis.ChainID),
		nodeConfig.Node.BlockTime.Duration,
		nodeConfig.Node.Aggregator,
		1000,
		fiRetriever,
		genesis,
	)
	if err != nil {
		return nil, fmt.Errorf("failed to create single sequencer: %w", err)
	}

	logger.Info().
		Str("forced_inclusion_namespace", nodeConfig.DA.GetForcedInclusionNamespace()).
		Msg("single sequencer initialized")

	return sequencer, nil
}

func createExecutionClient(cmd *cobra.Command) (execution.Executor, error) {
	// Read execution client parameters from flags
	ethURL, err := cmd.Flags().GetString(evm.FlagEvmEthURL)
	if err != nil {
		return nil, fmt.Errorf("failed to get '%s' flag: %w", evm.FlagEvmEthURL, err)
	}
	engineURL, err := cmd.Flags().GetString(evm.FlagEvmEngineURL)
	if err != nil {
		return nil, fmt.Errorf("failed to get '%s' flag: %w", evm.FlagEvmEngineURL, err)
	}

	// Get JWT secret file path
	jwtSecretFile, err := cmd.Flags().GetString(evm.FlagEvmJWTSecretFile)
	if err != nil {
		return nil, fmt.Errorf("failed to get '%s' flag: %w", evm.FlagEvmJWTSecretFile, err)
	}

	if jwtSecretFile == "" {
		return nil, fmt.Errorf("JWT secret file must be provided via --evm.jwt-secret-file")
	}

	// Read JWT secret from file
	secretBytes, err := os.ReadFile(jwtSecretFile)
	if err != nil {
		return nil, fmt.Errorf("failed to read JWT secret from file '%s': %w", jwtSecretFile, err)
	}
	jwtSecret := string(bytes.TrimSpace(secretBytes))

	if jwtSecret == "" {
		return nil, fmt.Errorf("JWT secret file '%s' is empty", jwtSecretFile)
	}

	genesisHashStr, err := cmd.Flags().GetString(evm.FlagEvmGenesisHash)
	if err != nil {
		return nil, fmt.Errorf("failed to get '%s' flag: %w", evm.FlagEvmGenesisHash, err)
	}
	feeRecipientStr, err := cmd.Flags().GetString(evm.FlagEvmFeeRecipient)
	if err != nil {
		return nil, fmt.Errorf("failed to get '%s' flag: %w", evm.FlagEvmFeeRecipient, err)
	}

	// Convert string parameters to Ethereum types
	genesisHash := common.HexToHash(genesisHashStr)
	feeRecipient := common.HexToAddress(feeRecipientStr)

	return evm.NewEngineExecutionClient(ethURL, engineURL, jwtSecret, genesisHash, feeRecipient)
}

// addFlags adds flags related to the EVM execution client
func addFlags(cmd *cobra.Command) {
	cmd.Flags().String(evm.FlagEvmEthURL, "http://localhost:8545", "URL of the Ethereum JSON-RPC endpoint")
	cmd.Flags().String(evm.FlagEvmEngineURL, "http://localhost:8551", "URL of the Engine API endpoint")
	cmd.Flags().String(evm.FlagEvmJWTSecretFile, "", "Path to file containing the JWT secret for authentication")
	cmd.Flags().String(evm.FlagEvmGenesisHash, "", "Hash of the genesis block")
	cmd.Flags().String(evm.FlagEvmFeeRecipient, "", "Address that will receive transaction fees")
	cmd.Flags().String(flagForceInclusionServer, "", "Address for force inclusion API server (e.g. 127.0.0.1:8547). If set, enables the server for direct DA submission")
}<|MERGE_RESOLUTION|>--- conflicted
+++ resolved
@@ -177,14 +177,6 @@
 			Msg("based sequencer initialized")
 
 		return basedSeq, nil
-<<<<<<< HEAD
-	}
-
-	singleMetrics, err := single.NopMetrics()
-	if err != nil {
-		return nil, fmt.Errorf("failed to create single sequencer metrics: %w", err)
-=======
->>>>>>> 5ee785f9
 	}
 
 	sequencer, err := single.NewSequencer(
