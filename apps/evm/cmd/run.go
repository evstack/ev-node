package cmd

import (
	"bytes"
	"context"
	"fmt"
	"os"
	"path/filepath"
	"time"

	"github.com/ethereum/go-ethereum/common"
	"github.com/ipfs/go-datastore"
	"github.com/rs/zerolog"
	"github.com/spf13/cobra"

	"github.com/evstack/ev-node/block"
	"github.com/evstack/ev-node/core/da"
	"github.com/evstack/ev-node/core/execution"
	coresequencer "github.com/evstack/ev-node/core/sequencer"
	"github.com/evstack/ev-node/da/jsonrpc"
	"github.com/evstack/ev-node/execution/evm"
	"github.com/evstack/ev-node/node"
	rollcmd "github.com/evstack/ev-node/pkg/cmd"
	"github.com/evstack/ev-node/pkg/config"
	"github.com/evstack/ev-node/pkg/genesis"
	genesispkg "github.com/evstack/ev-node/pkg/genesis"
	"github.com/evstack/ev-node/pkg/p2p"
	"github.com/evstack/ev-node/pkg/p2p/key"
	"github.com/evstack/ev-node/pkg/store"
	"github.com/evstack/ev-node/sequencers/based"
	seqcommon "github.com/evstack/ev-node/sequencers/common"
	"github.com/evstack/ev-node/sequencers/single"

	"github.com/evstack/ev-node/apps/evm/server"
)

<<<<<<< HEAD
const flagForceInclusionServer = "force-inclusion-server"
=======
const evmDbName = "evm-single"
>>>>>>> 55124ef0

var RunCmd = &cobra.Command{
	Use:     "start",
	Aliases: []string{"node", "run"},
	Short:   "Run the evolve node with EVM execution client",
	RunE: func(cmd *cobra.Command, args []string) error {
		executor, err := createExecutionClient(cmd)
		if err != nil {
			return err
		}

		nodeConfig, err := rollcmd.ParseConfig(cmd)
		if err != nil {
			return err
		}

		logger := rollcmd.SetupLogger(nodeConfig.Log)

		// Attach logger to the EVM engine client if available
		if ec, ok := executor.(*evm.EngineClient); ok {
			ec.SetLogger(logger.With().Str("module", "engine_client").Logger())
		}

		headerNamespace := da.NamespaceFromString(nodeConfig.DA.GetNamespace())
		dataNamespace := da.NamespaceFromString(nodeConfig.DA.GetDataNamespace())

		logger.Info().Str("headerNamespace", headerNamespace.HexString()).Str("dataNamespace", dataNamespace.HexString()).Msg("namespaces")

		daJrpc, err := jsonrpc.NewClient(context.Background(), logger, nodeConfig.DA.Address, nodeConfig.DA.AuthToken, seqcommon.AbsoluteMaxBlobSize)
		if err != nil {
			return err
		}

		datastore, err := store.NewDefaultKVStore(nodeConfig.RootDir, nodeConfig.DBPath, evmDbName)
		if err != nil {
			return err
		}

		genesisPath := filepath.Join(filepath.Dir(nodeConfig.ConfigPath()), "genesis.json")
		genesis, err := genesispkg.LoadGenesis(genesisPath)
		if err != nil {
			return fmt.Errorf("failed to load genesis: %w", err)
		}

		if genesis.DAStartHeight == 0 && !nodeConfig.Node.Aggregator {
			logger.Warn().Msg("da_start_height is not set in genesis.json, ask your chain developer")
		}

		// Create sequencer based on configuration
		sequencer, err := createSequencer(context.Background(), logger, datastore, &daJrpc.DA, nodeConfig, genesis)
		if err != nil {
			return err
		}

		nodeKey, err := key.LoadNodeKey(filepath.Dir(nodeConfig.ConfigPath()))
		if err != nil {
			return err
		}

		p2pClient, err := p2p.NewClient(nodeConfig.P2P, nodeKey.PrivKey, datastore, genesis.ChainID, logger, nil)
		if err != nil {
			return err
		}

		// Start force inclusion API server if address is provided
		forceInclusionAddr, err := cmd.Flags().GetString(flagForceInclusionServer)
		if err != nil {
			return fmt.Errorf("failed to get '%s' flag: %w", flagForceInclusionServer, err)
		}

		if forceInclusionAddr != "" {
			ethURL, err := cmd.Flags().GetString(evm.FlagEvmEthURL)
			if err != nil {
				return fmt.Errorf("failed to get '%s' flag: %w", evm.FlagEvmEthURL, err)
			}

			forceInclusionServer, err := server.NewForceInclusionServer(
				forceInclusionAddr,
				&daJrpc.DA,
				nodeConfig,
				genesis,
				logger,
				ethURL,
			)
			if err != nil {
				return fmt.Errorf("failed to create force inclusion server: %w", err)
			}

			if err := forceInclusionServer.Start(cmd.Context()); err != nil {
				return fmt.Errorf("failed to start force inclusion API server: %w", err)
			}

			// Ensure server is stopped when node stops
			defer func() {
				shutdownCtx, cancel := context.WithTimeout(context.Background(), 5*time.Second)
				defer cancel()
				if err := forceInclusionServer.Stop(shutdownCtx); err != nil {
					logger.Error().Err(err).Msg("failed to stop force inclusion API server")
				}
			}()
		}

		return rollcmd.StartNode(logger, cmd, executor, sequencer, &daJrpc.DA, p2pClient, datastore, nodeConfig, genesis, node.NodeOptions{})
	},
}

func init() {
	config.AddFlags(RunCmd)
	addFlags(RunCmd)
}

// createSequencer creates a sequencer based on the configuration.
// If BasedSequencer is enabled, it creates a based sequencer that fetches transactions from DA.
// Otherwise, it creates a single (traditional) sequencer.
func createSequencer(
	ctx context.Context,
	logger zerolog.Logger,
	datastore datastore.Batching,
	da da.DA,
	nodeConfig config.Config,
	genesis genesis.Genesis,
) (coresequencer.Sequencer, error) {
	daClient := block.NewDAClient(da, nodeConfig, logger)
	fiRetriever := block.NewForcedInclusionRetriever(daClient, genesis, logger)

	if nodeConfig.Node.BasedSequencer {
		// Based sequencer mode - fetch transactions only from DA
		if !nodeConfig.Node.Aggregator {
			return nil, fmt.Errorf("based sequencer mode requires aggregator mode to be enabled")
		}

		basedSeq := based.NewBasedSequencer(fiRetriever, da, nodeConfig, genesis, logger)

		logger.Info().
			Str("forced_inclusion_namespace", nodeConfig.DA.GetForcedInclusionNamespace()).
			Uint64("da_epoch", genesis.DAEpochForcedInclusion).
			Msg("based sequencer initialized")

		return basedSeq, nil
	}

	singleMetrics, err := single.NopMetrics()
	if err != nil {
		return nil, fmt.Errorf("failed to create single sequencer metrics: %w", err)
	}

	sequencer, err := single.NewSequencer(
		ctx,
		logger,
		datastore,
		da,
		[]byte(genesis.ChainID),
		nodeConfig.Node.BlockTime.Duration,
		singleMetrics,
		nodeConfig.Node.Aggregator,
		1000,
		fiRetriever,
		genesis,
	)
	if err != nil {
		return nil, fmt.Errorf("failed to create single sequencer: %w", err)
	}

	logger.Info().
		Str("forced_inclusion_namespace", nodeConfig.DA.GetForcedInclusionNamespace()).
		Msg("single sequencer initialized")

	return sequencer, nil
}

func createExecutionClient(cmd *cobra.Command) (execution.Executor, error) {
	// Read execution client parameters from flags
	ethURL, err := cmd.Flags().GetString(evm.FlagEvmEthURL)
	if err != nil {
		return nil, fmt.Errorf("failed to get '%s' flag: %w", evm.FlagEvmEthURL, err)
	}
	engineURL, err := cmd.Flags().GetString(evm.FlagEvmEngineURL)
	if err != nil {
		return nil, fmt.Errorf("failed to get '%s' flag: %w", evm.FlagEvmEngineURL, err)
	}

	// Get JWT secret file path
	jwtSecretFile, err := cmd.Flags().GetString(evm.FlagEvmJWTSecretFile)
	if err != nil {
		return nil, fmt.Errorf("failed to get '%s' flag: %w", evm.FlagEvmJWTSecretFile, err)
	}

	if jwtSecretFile == "" {
		return nil, fmt.Errorf("JWT secret file must be provided via --evm.jwt-secret-file")
	}

	// Read JWT secret from file
	secretBytes, err := os.ReadFile(jwtSecretFile)
	if err != nil {
		return nil, fmt.Errorf("failed to read JWT secret from file '%s': %w", jwtSecretFile, err)
	}
	jwtSecret := string(bytes.TrimSpace(secretBytes))

	if jwtSecret == "" {
		return nil, fmt.Errorf("JWT secret file '%s' is empty", jwtSecretFile)
	}

	genesisHashStr, err := cmd.Flags().GetString(evm.FlagEvmGenesisHash)
	if err != nil {
		return nil, fmt.Errorf("failed to get '%s' flag: %w", evm.FlagEvmGenesisHash, err)
	}
	feeRecipientStr, err := cmd.Flags().GetString(evm.FlagEvmFeeRecipient)
	if err != nil {
		return nil, fmt.Errorf("failed to get '%s' flag: %w", evm.FlagEvmFeeRecipient, err)
	}

	// Convert string parameters to Ethereum types
	genesisHash := common.HexToHash(genesisHashStr)
	feeRecipient := common.HexToAddress(feeRecipientStr)

	return evm.NewEngineExecutionClient(ethURL, engineURL, jwtSecret, genesisHash, feeRecipient)
}

// addFlags adds flags related to the EVM execution client
func addFlags(cmd *cobra.Command) {
	cmd.Flags().String(evm.FlagEvmEthURL, "http://localhost:8545", "URL of the Ethereum JSON-RPC endpoint")
	cmd.Flags().String(evm.FlagEvmEngineURL, "http://localhost:8551", "URL of the Engine API endpoint")
	cmd.Flags().String(evm.FlagEvmJWTSecretFile, "", "Path to file containing the JWT secret for authentication")
	cmd.Flags().String(evm.FlagEvmGenesisHash, "", "Hash of the genesis block")
	cmd.Flags().String(evm.FlagEvmFeeRecipient, "", "Address that will receive transaction fees")
	cmd.Flags().String(flagForceInclusionServer, "", "Address for force inclusion API server (e.g. 127.0.0.1:8547). If set, enables the server for direct DA submission")
}<|MERGE_RESOLUTION|>--- conflicted
+++ resolved
@@ -34,11 +34,10 @@
 	"github.com/evstack/ev-node/apps/evm/server"
 )
 
-<<<<<<< HEAD
-const flagForceInclusionServer = "force-inclusion-server"
-=======
-const evmDbName = "evm-single"
->>>>>>> 55124ef0
+const (
+	flagForceInclusionServer = "force-inclusion-server"
+	evmDbName                = "evm-single"
+)
 
 var RunCmd = &cobra.Command{
 	Use:     "start",
