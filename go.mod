module github.com/rollkit/rollkit

go 1.23.3

retract v0.12.0 // Published by accident

require (
	github.com/BurntSushi/toml v1.4.0
	github.com/btcsuite/btcd/btcec/v2 v2.3.4
	github.com/celestiaorg/go-header v0.6.4
	github.com/cometbft/cometbft v0.38.15
	github.com/cosmos/gogoproto v1.7.0
	github.com/go-kit/kit v0.13.0
	github.com/gogo/protobuf v1.3.2
	github.com/gorilla/rpc v1.2.1
	github.com/gorilla/websocket v1.5.3
	github.com/ipfs/go-datastore v0.7.0
	github.com/ipfs/go-ds-badger4 v0.1.5
	github.com/ipfs/go-log v1.0.5
	github.com/libp2p/go-libp2p v0.40.0
	github.com/libp2p/go-libp2p-kad-dht v0.29.1
	github.com/libp2p/go-libp2p-pubsub v0.13.0
	github.com/mitchellh/mapstructure v1.5.0
	github.com/multiformats/go-multiaddr v0.14.0
	github.com/prometheus/client_golang v1.21.0
	github.com/rollkit/go-da v0.9.0
	github.com/rollkit/go-sequencing v0.4.1
	github.com/rs/cors v1.11.1
	github.com/spf13/cobra v1.9.1
	github.com/spf13/viper v1.19.0
	github.com/stretchr/testify v1.10.0
	golang.org/x/net v0.35.0
	google.golang.org/grpc v1.70.0
	google.golang.org/protobuf v1.36.5
)

require (
	github.com/DataDog/zstd v1.4.5 // indirect
	github.com/benbjohnson/clock v1.3.5 // indirect
	github.com/beorn7/perks v1.0.1 // indirect
	github.com/btcsuite/btcd/chaincfg/chainhash v1.0.2 // indirect
	github.com/celestiaorg/go-libp2p-messenger v0.2.0 // indirect
	github.com/cespare/xxhash/v2 v2.3.0 // indirect
	github.com/cockroachdb/errors v1.11.3 // indirect
	github.com/cockroachdb/fifo v0.0.0-20240606204812-0bbfbd93a7ce // indirect
	github.com/cockroachdb/logtags v0.0.0-20230118201751-21c54148d20b // indirect
	github.com/cockroachdb/pebble v1.1.1 // indirect
	github.com/cockroachdb/redact v1.1.5 // indirect
	github.com/cockroachdb/tokenbucket v0.0.0-20230807174530-cc333fc44b06 // indirect
	github.com/cometbft/cometbft-db v0.14.1 // indirect
	github.com/containerd/cgroups v1.1.0 // indirect
	github.com/coreos/go-systemd/v22 v22.5.0 // indirect
	github.com/cpuguy83/go-md2man/v2 v2.0.6 // indirect
	github.com/davecgh/go-spew v1.1.2-0.20180830191138-d8f796af33cc // indirect
	github.com/davidlazar/go-crypto v0.0.0-20200604182044-b73af7476f6c // indirect
	github.com/decred/dcrd/dcrec/secp256k1/v4 v4.4.0 // indirect
	github.com/dgraph-io/badger/v4 v4.2.1-0.20231013074411-fb1b00959581 // indirect
	github.com/dgraph-io/ristretto v0.1.1 // indirect
	github.com/dgryski/go-farm v0.0.0-20200201041132-a6ae2369ad13 // indirect
	github.com/docker/go-units v0.5.0 // indirect
	github.com/dustin/go-humanize v1.0.1 // indirect
	github.com/elastic/gosigar v0.14.3 // indirect
	github.com/filecoin-project/go-jsonrpc v0.6.0 // indirect
	github.com/flynn/noise v1.1.0 // indirect
	github.com/francoispqt/gojay v1.2.13 // indirect
	github.com/fsnotify/fsnotify v1.7.0 // indirect
	github.com/getsentry/sentry-go v0.27.0 // indirect
	github.com/go-kit/log v0.2.1 // indirect
	github.com/go-logfmt/logfmt v0.6.0 // indirect
	github.com/go-logr/logr v1.4.2 // indirect
	github.com/go-logr/stdr v1.2.2 // indirect
	github.com/go-task/slim-sprig/v3 v3.0.0 // indirect
	github.com/godbus/dbus/v5 v5.1.0 // indirect
	github.com/golang/glog v1.2.4 // indirect
	github.com/golang/groupcache v0.0.0-20210331224755-41bb18bfe9da // indirect
	github.com/golang/protobuf v1.5.4 // indirect
	github.com/golang/snappy v0.0.4 // indirect
	github.com/google/btree v1.1.3 // indirect
	github.com/google/flatbuffers v1.12.1 // indirect
	github.com/google/go-cmp v0.6.0 // indirect
	github.com/google/gopacket v1.1.19 // indirect
	github.com/google/orderedcode v0.0.1 // indirect
	github.com/google/pprof v0.0.0-20250208200701-d0013a598941 // indirect
	github.com/google/uuid v1.6.0 // indirect
	github.com/gopherjs/gopherjs v0.0.0-20190812055157-5d271430af9f // indirect
	github.com/hashicorp/errwrap v1.1.0 // indirect
	github.com/hashicorp/go-multierror v1.1.1 // indirect
	github.com/hashicorp/golang-lru v1.0.2 // indirect
	github.com/hashicorp/golang-lru/v2 v2.0.7 // indirect
	github.com/hashicorp/hcl v1.0.0 // indirect
	github.com/huin/goupnp v1.3.0 // indirect
	github.com/inconshreveable/mousetrap v1.1.0 // indirect
	github.com/ipfs/boxo v0.27.4 // indirect
	github.com/ipfs/go-cid v0.5.0 // indirect
	github.com/ipfs/go-log/v2 v2.5.1 // indirect
	github.com/ipld/go-ipld-prime v0.21.0 // indirect
	github.com/jackpal/go-nat-pmp v1.0.2 // indirect
	github.com/jbenet/go-temp-err-catcher v0.1.0 // indirect
	github.com/jbenet/goprocess v0.1.4 // indirect
	github.com/jmhodges/levigo v1.0.0 // indirect
	github.com/klauspost/compress v1.17.11 // indirect
	github.com/klauspost/cpuid/v2 v2.2.9 // indirect
	github.com/koron/go-ssdp v0.0.5 // indirect
	github.com/kr/pretty v0.3.1 // indirect
	github.com/kr/text v0.2.0 // indirect
	github.com/lib/pq v1.10.9 // indirect
	github.com/libp2p/go-buffer-pool v0.1.0 // indirect
	github.com/libp2p/go-cidranger v1.1.0 // indirect
	github.com/libp2p/go-flow-metrics v0.2.0 // indirect
	github.com/libp2p/go-libp2p-asn-util v0.4.1 // indirect
	github.com/libp2p/go-libp2p-kbucket v0.6.5 // indirect
	github.com/libp2p/go-libp2p-record v0.3.1 // indirect
	github.com/libp2p/go-libp2p-routing-helpers v0.7.4 // indirect
	github.com/libp2p/go-msgio v0.3.0 // indirect
	github.com/libp2p/go-nat v0.2.0 // indirect
	github.com/libp2p/go-netroute v0.2.2 // indirect
	github.com/libp2p/go-reuseport v0.4.0 // indirect
	github.com/libp2p/go-yamux/v5 v5.0.0 // indirect
	github.com/linxGnu/grocksdb v1.8.14 // indirect
	github.com/magiconair/properties v1.8.7 // indirect
	github.com/marten-seemann/tcp v0.0.0-20210406111302-dfbc87cc63fd // indirect
	github.com/mattn/go-isatty v0.0.20 // indirect
	github.com/miekg/dns v1.1.63 // indirect
	github.com/mikioh/tcpinfo v0.0.0-20190314235526-30a79bb1804b // indirect
	github.com/mikioh/tcpopt v0.0.0-20190314235656-172688c1accc // indirect
	github.com/minio/highwayhash v1.0.3 // indirect
	github.com/minio/sha256-simd v1.0.1 // indirect
	github.com/mr-tron/base58 v1.2.0 // indirect
	github.com/multiformats/go-base32 v0.1.0 // indirect
	github.com/multiformats/go-base36 v0.2.0 // indirect
	github.com/multiformats/go-multiaddr-dns v0.4.1 // indirect
	github.com/multiformats/go-multiaddr-fmt v0.1.0 // indirect
	github.com/multiformats/go-multibase v0.2.0 // indirect
	github.com/multiformats/go-multicodec v0.9.0 // indirect
	github.com/multiformats/go-multihash v0.2.3 // indirect
	github.com/multiformats/go-multistream v0.6.0 // indirect
	github.com/multiformats/go-varint v0.0.7 // indirect
	github.com/munnerz/goautoneg v0.0.0-20191010083416-a7dc8b61c822 // indirect
	github.com/oasisprotocol/curve25519-voi v0.0.0-20220708102147-0a8a51822cae // indirect
	github.com/onsi/ginkgo/v2 v2.22.2 // indirect
	github.com/opencontainers/runtime-spec v1.2.0 // indirect
	github.com/opentracing/opentracing-go v1.2.0 // indirect
	github.com/pbnjay/memory v0.0.0-20210728143218-7b4eea64cf58 // indirect
	github.com/pelletier/go-toml/v2 v2.2.2 // indirect
	github.com/petermattis/goid v0.0.0-20240813172612-4fcff4a6cae7 // indirect
	github.com/pion/datachannel v1.5.10 // indirect
	github.com/pion/dtls/v2 v2.2.12 // indirect
	github.com/pion/dtls/v3 v3.0.4 // indirect
	github.com/pion/ice/v4 v4.0.6 // indirect
	github.com/pion/interceptor v0.1.37 // indirect
	github.com/pion/logging v0.2.3 // indirect
	github.com/pion/mdns/v2 v2.0.7 // indirect
	github.com/pion/randutil v0.1.0 // indirect
	github.com/pion/rtcp v1.2.15 // indirect
	github.com/pion/rtp v1.8.11 // indirect
	github.com/pion/sctp v1.8.35 // indirect
	github.com/pion/sdp/v3 v3.0.10 // indirect
	github.com/pion/srtp/v3 v3.0.4 // indirect
	github.com/pion/stun v0.6.1 // indirect
	github.com/pion/stun/v3 v3.0.0 // indirect
	github.com/pion/transport/v2 v2.2.10 // indirect
	github.com/pion/transport/v3 v3.0.7 // indirect
<<<<<<< HEAD
	github.com/pion/turn/v2 v2.1.6 // indirect
	github.com/pion/webrtc/v3 v3.3.5 // indirect
	github.com/pkg/errors v0.9.1 // indirect
=======
	github.com/pion/turn/v4 v4.0.0 // indirect
	github.com/pion/webrtc/v4 v4.0.9 // indirect
>>>>>>> 50dbc14f
	github.com/pmezard/go-difflib v1.0.1-0.20181226105442-5d4384ee4fb2 // indirect
	github.com/polydawn/refmt v0.89.0 // indirect
	github.com/prometheus/client_model v0.6.1 // indirect
	github.com/prometheus/common v0.62.0 // indirect
	github.com/prometheus/procfs v0.15.1 // indirect
	github.com/quic-go/qpack v0.5.1 // indirect
	github.com/quic-go/quic-go v0.49.0 // indirect
	github.com/quic-go/webtransport-go v0.8.1-0.20241018022711-4ac2c9250e66 // indirect
	github.com/raulk/go-watchdog v1.3.0 // indirect
	github.com/rcrowley/go-metrics v0.0.0-20201227073835-cf1acfcdf475 // indirect
	github.com/rogpeppe/go-internal v1.13.1 // indirect
	github.com/russross/blackfriday/v2 v2.1.0 // indirect
	github.com/sagikazarmark/locafero v0.4.0 // indirect
	github.com/sagikazarmark/slog-shim v0.1.0 // indirect
	github.com/sasha-s/go-deadlock v0.3.5 // indirect
	github.com/sourcegraph/conc v0.3.0 // indirect
	github.com/spaolacci/murmur3 v1.1.0 // indirect
	github.com/spf13/afero v1.11.0 // indirect
	github.com/spf13/cast v1.6.0 // indirect
	github.com/spf13/pflag v1.0.6 // indirect
	github.com/stretchr/objx v0.5.2 // indirect
	github.com/subosito/gotenv v1.6.0 // indirect
	github.com/syndtr/goleveldb v1.0.1-0.20210819022825-2ae1ddf74ef7 // indirect
	github.com/whyrusleeping/go-keyspace v0.0.0-20160322163242-5b898ac5add1 // indirect
	github.com/wlynxg/anet v0.0.5 // indirect
	go.etcd.io/bbolt v1.4.0-alpha.0.0.20240404170359-43604f3112c5 // indirect
	go.opencensus.io v0.24.0 // indirect
	go.opentelemetry.io/auto/sdk v1.1.0 // indirect
	go.opentelemetry.io/otel v1.34.0 // indirect
	go.opentelemetry.io/otel/metric v1.34.0 // indirect
	go.opentelemetry.io/otel/trace v1.34.0 // indirect
	go.uber.org/dig v1.18.0 // indirect
	go.uber.org/fx v1.23.0 // indirect
	go.uber.org/mock v0.5.0 // indirect
	go.uber.org/multierr v1.11.0 // indirect
	go.uber.org/zap v1.27.0 // indirect
	golang.org/x/crypto v0.33.0 // indirect
	golang.org/x/exp v0.0.0-20250218142911-aa4b98e5adaa // indirect
	golang.org/x/mod v0.23.0 // indirect
	golang.org/x/sync v0.11.0 // indirect
	golang.org/x/sys v0.30.0 // indirect
	golang.org/x/text v0.22.0 // indirect
	golang.org/x/tools v0.30.0 // indirect
	golang.org/x/xerrors v0.0.0-20240903120638-7835f813f4da // indirect
	gonum.org/v1/gonum v0.15.1 // indirect
	google.golang.org/genproto/googleapis/rpc v0.0.0-20241202173237-19429a94021a // indirect
	gopkg.in/ini.v1 v1.67.0 // indirect
	gopkg.in/yaml.v3 v3.0.1 // indirect
	lukechampine.com/blake3 v1.3.0 // indirect
)<|MERGE_RESOLUTION|>--- conflicted
+++ resolved
@@ -160,14 +160,9 @@
 	github.com/pion/stun/v3 v3.0.0 // indirect
 	github.com/pion/transport/v2 v2.2.10 // indirect
 	github.com/pion/transport/v3 v3.0.7 // indirect
-<<<<<<< HEAD
-	github.com/pion/turn/v2 v2.1.6 // indirect
-	github.com/pion/webrtc/v3 v3.3.5 // indirect
-	github.com/pkg/errors v0.9.1 // indirect
-=======
 	github.com/pion/turn/v4 v4.0.0 // indirect
 	github.com/pion/webrtc/v4 v4.0.9 // indirect
->>>>>>> 50dbc14f
+	github.com/pkg/errors v0.9.1 // indirect
 	github.com/pmezard/go-difflib v1.0.1-0.20181226105442-5d4384ee4fb2 // indirect
 	github.com/polydawn/refmt v0.89.0 // indirect
 	github.com/prometheus/client_model v0.6.1 // indirect
