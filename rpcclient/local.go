package rpcclient

import (
	"context"
	"errors"
	"fmt"
	"time"

	abci "github.com/tendermint/tendermint/abci/types"
	"github.com/tendermint/tendermint/config"
	tmbytes "github.com/tendermint/tendermint/libs/bytes"
	tmpubsub "github.com/tendermint/tendermint/libs/pubsub"
	tmquery "github.com/tendermint/tendermint/libs/pubsub/query"
	"github.com/tendermint/tendermint/proxy"
	rpcclient "github.com/tendermint/tendermint/rpc/client"
	ctypes "github.com/tendermint/tendermint/rpc/core/types"
	rpctypes "github.com/tendermint/tendermint/rpc/jsonrpc/types"
	"github.com/tendermint/tendermint/types"

	"github.com/celestiaorg/optimint/mempool"
	"github.com/celestiaorg/optimint/node"
)

const (
	// TODO(tzdybal): make this configurable
	subscribeTimeout = 5 * time.Second
)

var _ rpcclient.Client = &Local{}

type Local struct {
	*types.EventBus
	ctx    *rpctypes.Context
	config *config.RPCConfig

	node *node.Node
}

func NewLocal(node *node.Node) *Local {
	return &Local{
		EventBus: node.EventBus(),
		ctx:      &rpctypes.Context{},
		config:   config.DefaultRPCConfig(),
		node:     node,
	}
}

func (l *Local) ABCIInfo(ctx context.Context) (*ctypes.ResultABCIInfo, error) {
	resInfo, err := l.query().InfoSync(proxy.RequestInfo)
	if err != nil {
		return nil, err
	}
	return &ctypes.ResultABCIInfo{Response: *resInfo}, nil
}

func (l *Local) ABCIQuery(ctx context.Context, path string, data tmbytes.HexBytes) (*ctypes.ResultABCIQuery, error) {
	return l.ABCIQueryWithOptions(ctx, path, data, rpcclient.DefaultABCIQueryOptions)
}

func (l *Local) ABCIQueryWithOptions(ctx context.Context, path string, data tmbytes.HexBytes, opts rpcclient.ABCIQueryOptions) (*ctypes.ResultABCIQuery, error) {
	resQuery, err := l.query().QuerySync(abci.RequestQuery{
		Path:   path,
		Data:   data,
		Height: opts.Height,
		Prove:  opts.Prove,
	})
	if err != nil {
		return nil, err
	}
	l.Logger.Info("ABCIQuery", "path", path, "data", data, "result", resQuery)
	return &ctypes.ResultABCIQuery{Response: *resQuery}, nil
}

// BroadcastTxCommit returns with the responses from CheckTx and DeliverTx.
// More: https://docs.tendermint.com/master/rpc/#/Tx/broadcast_tx_commit
func (l *Local) BroadcastTxCommit(ctx context.Context, tx types.Tx) (*ctypes.ResultBroadcastTxCommit, error) {
	// This implementation corresponds to Tendermints implementation from rpc/core/mempool.go.
	// ctx.RemoteAddr godoc: If neither HTTPReq nor WSConn is set, an empty string is returned.
	// This code is a local client, so we can assume that subscriber is ""
	subscriber := "" //ctx.RemoteAddr()

	if l.EventBus.NumClients() >= l.config.MaxSubscriptionClients {
		return nil, fmt.Errorf("max_subscription_clients %d reached", l.config.MaxSubscriptionClients)
	} else if l.EventBus.NumClientSubscriptions(subscriber) >= l.config.MaxSubscriptionsPerClient {
		return nil, fmt.Errorf("max_subscriptions_per_client %d reached", l.config.MaxSubscriptionsPerClient)
	}

	// Subscribe to tx being committed in block.
	subCtx, cancel := context.WithTimeout(ctx, subscribeTimeout)
	defer cancel()
	q := types.EventQueryTxFor(tx)
	deliverTxSub, err := l.EventBus.Subscribe(subCtx, subscriber, q)
	if err != nil {
		err = fmt.Errorf("failed to subscribe to tx: %w", err)
		l.Logger.Error("Error on broadcast_tx_commit", "err", err)
		return nil, err
	}
	defer func() {
		if err := l.EventBus.Unsubscribe(context.Background(), subscriber, q); err != nil {
			l.Logger.Error("Error unsubscribing from eventBus", "err", err)
		}
	}()

	// add to mempool and wait for CheckTx result
	checkTxResCh := make(chan *abci.Response, 1)
	err = l.node.Mempool.CheckTx(tx, func(res *abci.Response) {
		checkTxResCh <- res
	}, mempool.TxInfo{})
	if err != nil {
		l.Logger.Error("Error on broadcastTxCommit", "err", err)
		return nil, fmt.Errorf("error on broadcastTxCommit: %v", err)
	}
	checkTxResMsg := <-checkTxResCh
	checkTxRes := checkTxResMsg.GetCheckTx()
	if checkTxRes.Code != abci.CodeTypeOK {
		return &ctypes.ResultBroadcastTxCommit{
			CheckTx:   *checkTxRes,
			DeliverTx: abci.ResponseDeliverTx{},
			Hash:      tx.Hash(),
		}, nil
	}

	// broadcast tx
	err = l.node.P2P.GossipTx(ctx, tx)
	if err != nil {
		return nil, fmt.Errorf("tx added to local mempool but failure to broadcast: %w", err)
	}

	// Wait for the tx to be included in a block or timeout.
	select {
	case msg := <-deliverTxSub.Out(): // The tx was included in a block.
		deliverTxRes := msg.Data().(types.EventDataTx)
		return &ctypes.ResultBroadcastTxCommit{
			CheckTx:   *checkTxRes,
			DeliverTx: deliverTxRes.Result,
			Hash:      tx.Hash(),
			Height:    deliverTxRes.Height,
		}, nil
	case <-deliverTxSub.Cancelled():
		var reason string
		if deliverTxSub.Err() == nil {
			reason = "Tendermint exited"
		} else {
			reason = deliverTxSub.Err().Error()
		}
		err = fmt.Errorf("deliverTxSub was cancelled (reason: %s)", reason)
		l.Logger.Error("Error on broadcastTxCommit", "err", err)
		return &ctypes.ResultBroadcastTxCommit{
			CheckTx:   *checkTxRes,
			DeliverTx: abci.ResponseDeliverTx{},
			Hash:      tx.Hash(),
		}, err
	case <-time.After(l.config.TimeoutBroadcastTxCommit):
		err = errors.New("timed out waiting for tx to be included in a block")
		l.Logger.Error("Error on broadcastTxCommit", "err", err)
		return &ctypes.ResultBroadcastTxCommit{
			CheckTx:   *checkTxRes,
			DeliverTx: abci.ResponseDeliverTx{},
			Hash:      tx.Hash(),
		}, err
	}
}

// BroadcastTxAsync returns right away, with no response. Does not wait for
// CheckTx nor DeliverTx results.
// More: https://docs.tendermint.com/master/rpc/#/Tx/broadcast_tx_async
func (l *Local) BroadcastTxAsync(ctx context.Context, tx types.Tx) (*ctypes.ResultBroadcastTx, error) {
<<<<<<< HEAD
	err := l.node.Mempool.CheckTx(tx, nil, mempool.TxInfo{Context: ctx})
=======
	err := l.node.Mempool.CheckTx(tx, nil, mempool.TxInfo{})

>>>>>>> f9ec3b71
	if err != nil {
		return nil, err
	}
	// gossipTx optimistically
	err = l.node.P2P.GossipTx(ctx, tx)
	if err != nil {
		return nil, fmt.Errorf("tx added to local mempool but failed to gossip: %w", err)
	}
	return &ctypes.ResultBroadcastTx{Hash: tx.Hash()}, nil
}

// BroadcastTxSync returns with the response from CheckTx. Does not wait for
// DeliverTx result.
// More: https://docs.tendermint.com/master/rpc/#/Tx/broadcast_tx_sync
func (l *Local) BroadcastTxSync(ctx context.Context, tx types.Tx) (*ctypes.ResultBroadcastTx, error) {
	resCh := make(chan *abci.Response, 1)
	err := l.node.Mempool.CheckTx(tx, func(res *abci.Response) {
		resCh <- res
	}, mempool.TxInfo{})
	if err != nil {
		return nil, err
	}
	res := <-resCh
	r := res.GetCheckTx()

	// gossip the transaction if it's in the mempool.
	// Note: we have to do this here because, unlike the tendermint mempool reactor, there
	// is no routine that gossips transactions after they enter the pool
	if r.Code == abci.CodeTypeOK {
		err = l.node.P2P.GossipTx(ctx, tx)
		if err != nil {
			// the transaction must be removed from the mempool if it cannot be gossiped.
			// if this does not occur, then the user will not be able to try again using
			// this node, as the CheckTx call above will return an error indicating that
			// the tx is already in the mempool
			l.node.Mempool.RemoveTxByKey(mempool.TxKey(tx), true)
			return nil, fmt.Errorf("valid tra: %w", err)
		}
	}

	return &ctypes.ResultBroadcastTx{
		Code:      r.Code,
		Data:      r.Data,
		Log:       r.Log,
		Codespace: r.Codespace,
		Hash:      tx.Hash(),
	}, nil
}

func (l *Local) Subscribe(ctx context.Context, subscriber, query string, outCapacity ...int) (out <-chan ctypes.ResultEvent, err error) {
	q, err := tmquery.New(query)
	if err != nil {
		return nil, fmt.Errorf("failed to parse query: %w", err)
	}

	outCap := 1
	if len(outCapacity) > 0 {
		outCap = outCapacity[0]
	}

	var sub types.Subscription
	if outCap > 0 {
		sub, err = l.EventBus.Subscribe(ctx, subscriber, q, outCap)
	} else {
		sub, err = l.EventBus.SubscribeUnbuffered(ctx, subscriber, q)
	}
	if err != nil {
		return nil, fmt.Errorf("failed to subscribe: %w", err)
	}

	outc := make(chan ctypes.ResultEvent, outCap)
	go l.eventsRoutine(sub, subscriber, q, outc)

	return outc, nil
}

func (l *Local) Unsubscribe(ctx context.Context, subscriber, query string) error {
	q, err := tmquery.New(query)
	if err != nil {
		return fmt.Errorf("failed to parse query: %w", err)
	}
	return l.EventBus.Unsubscribe(ctx, subscriber, q)
}

func (l *Local) Genesis(ctx context.Context) (*ctypes.ResultGenesis, error) {
	// needs genesis provider
	panic("Genesis - not implemented!")
}

func (l *Local) GenesisChunked(context.Context, uint) (*ctypes.ResultGenesisChunk, error) {
	// needs genesis provider
	panic("GenesisChunked - not implemented!")
}

func (l *Local) BlockchainInfo(ctx context.Context, minHeight, maxHeight int64) (*ctypes.ResultBlockchainInfo, error) {
	// needs block store
	panic("BlockchainInfo - not implemented!")
}

func (l *Local) NetInfo(ctx context.Context) (*ctypes.ResultNetInfo, error) {
	// needs P2P layer
	panic("NetInfo - not implemented!")
}

func (l *Local) DumpConsensusState(ctx context.Context) (*ctypes.ResultDumpConsensusState, error) {
	// need consensus state
	panic("DumpConsensusState - not implemented!")
}

func (l *Local) ConsensusState(ctx context.Context) (*ctypes.ResultConsensusState, error) {
	// need consensus state
	panic("ConsensusState - not implemented!")
}

func (l *Local) ConsensusParams(ctx context.Context, height *int64) (*ctypes.ResultConsensusParams, error) {
	// needs state storage
	panic("ConsensusParams - not implemented!")
}

func (l *Local) Health(ctx context.Context) (*ctypes.ResultHealth, error) {
	return &ctypes.ResultHealth{}, nil
}

func (l *Local) Block(ctx context.Context, height *int64) (*ctypes.ResultBlock, error) {
	// needs block store
	panic("Block - not implemented!")
}

func (l *Local) BlockByHash(ctx context.Context, hash []byte) (*ctypes.ResultBlock, error) {
	// needs block store
	panic("BlockByHash - not implemented!")
}

func (l *Local) BlockResults(ctx context.Context, height *int64) (*ctypes.ResultBlockResults, error) {
	// needs block store
	panic("BlockResults - not implemented!")
}

func (l *Local) Commit(ctx context.Context, height *int64) (*ctypes.ResultCommit, error) {
	// needs block store
	panic("Commit - not implemented!")
}

func (l *Local) Validators(ctx context.Context, height *int64, page, perPage *int) (*ctypes.ResultValidators, error) {
	panic("Validators - not implemented!")
}

func (l *Local) Tx(ctx context.Context, hash []byte, prove bool) (*ctypes.ResultTx, error) {
	// needs block store, tx index (?)
	panic("Tx - not implemented!")
}

func (l *Local) TxSearch(ctx context.Context, query string, prove bool, page, perPage *int, orderBy string) (*ctypes.ResultTxSearch, error) {
	// needs block store
	panic("TxSearch - not implemented!")
}

// BlockSearch defines a method to search for a paginated set of blocks by
// BeginBlock and EndBlock event search criteria.
func (l *Local) BlockSearch(ctx context.Context, query string, page, perPage *int, orderBy string) (*ctypes.ResultBlockSearch, error) {
	panic("BlockSearch - not implemented!")
}

func (l *Local) Status(ctx context.Context) (*ctypes.ResultStatus, error) {
	latest, err := l.node.Store.LoadBlock(l.node.Store.Height())
	if err != nil {
		// TODO(tzdybal): extract error
		return nil, fmt.Errorf("failed to find latest block: %w", err)
	}

	latestBlockHash := latest.Header.DataHash
	latestAppHash := latest.Header.AppHash
	latestHeight := latest.Header.Height
	latestBlockTimeNano := latest.Header.Time

	result := &ctypes.ResultStatus{
		// TODO(tzdybal): NodeInfo, ValidatorInfo
		SyncInfo: ctypes.SyncInfo{
			LatestBlockHash:   latestBlockHash[:],
			LatestAppHash:     latestAppHash[:],
			LatestBlockHeight: int64(latestHeight),
			LatestBlockTime:   time.Unix(0, int64(latestBlockTimeNano)),
			// TODO(tzdybal): add missing fields
			//EarliestBlockHash:   earliestBlockHash,
			//EarliestAppHash:     earliestAppHash,
			//EarliestBlockHeight: earliestBlockHeight,
			//EarliestBlockTime:   time.Unix(0, earliestBlockTimeNano),
			//CatchingUp:          env.ConsensusReactor.WaitSync(),
		},
	}
	return result, nil
}

func (l *Local) BroadcastEvidence(ctx context.Context, evidence types.Evidence) (*ctypes.ResultBroadcastEvidence, error) {
	// needs evidence pool?
	panic("BroadcastEvidence - not implemented!")
}

func (l *Local) UnconfirmedTxs(ctx context.Context, limit *int) (*ctypes.ResultUnconfirmedTxs, error) {
	// needs mempool
	panic("UnconfirmedTxs - not implemented!")
}

func (l *Local) NumUnconfirmedTxs(ctx context.Context) (*ctypes.ResultUnconfirmedTxs, error) {
	// needs mempool
	panic("NumUnconfirmedTxs - not implemented!")
}

func (l *Local) CheckTx(ctx context.Context, tx types.Tx) (*ctypes.ResultCheckTx, error) {
	res, err := l.mempool().CheckTxSync(abci.RequestCheckTx{Tx: tx})
	if err != nil {
		return nil, err
	}
	return &ctypes.ResultCheckTx{ResponseCheckTx: *res}, nil
}

func (l *Local) eventsRoutine(sub types.Subscription, subscriber string, q tmpubsub.Query, outc chan<- ctypes.ResultEvent) {
	for {
		select {
		case msg := <-sub.Out():
			result := ctypes.ResultEvent{Query: q.String(), Data: msg.Data(), Events: msg.Events()}
			if cap(outc) == 0 {
				outc <- result
			} else {
				select {
				case outc <- result:
				default:
					l.Logger.Error("wanted to publish ResultEvent, but out channel is full", "result", result, "query", result.Query)
				}
			}
		case <-sub.Cancelled():
			if sub.Err() == tmpubsub.ErrUnsubscribed {
				return
			}

			l.Logger.Error("subscription was cancelled, resubscribing...", "err", sub.Err(), "query", q.String())
			sub = l.resubscribe(subscriber, q)
			if sub == nil { // client was stopped
				return
			}
		case <-l.Quit():
			return
		}
	}
}

// Try to resubscribe with exponential backoff.
func (l *Local) resubscribe(subscriber string, q tmpubsub.Query) types.Subscription {
	attempts := 0
	for {
		if !l.IsRunning() {
			return nil
		}

		sub, err := l.EventBus.Subscribe(context.Background(), subscriber, q)
		if err == nil {
			return sub
		}

		attempts++
		time.Sleep((10 << uint(attempts)) * time.Millisecond) // 10ms -> 20ms -> 40ms
	}
}

func (l *Local) consensus() proxy.AppConnConsensus {
	return l.node.ProxyApp().Consensus()
}

func (l *Local) mempool() proxy.AppConnMempool {
	return l.node.ProxyApp().Mempool()
}

func (l *Local) query() proxy.AppConnQuery {
	return l.node.ProxyApp().Query()
}

func (l *Local) snapshot() proxy.AppConnSnapshot {
	return l.node.ProxyApp().Snapshot()
}<|MERGE_RESOLUTION|>--- conflicted
+++ resolved
@@ -165,12 +165,7 @@
 // CheckTx nor DeliverTx results.
 // More: https://docs.tendermint.com/master/rpc/#/Tx/broadcast_tx_async
 func (l *Local) BroadcastTxAsync(ctx context.Context, tx types.Tx) (*ctypes.ResultBroadcastTx, error) {
-<<<<<<< HEAD
 	err := l.node.Mempool.CheckTx(tx, nil, mempool.TxInfo{Context: ctx})
-=======
-	err := l.node.Mempool.CheckTx(tx, nil, mempool.TxInfo{})
-
->>>>>>> f9ec3b71
 	if err != nil {
 		return nil, err
 	}
