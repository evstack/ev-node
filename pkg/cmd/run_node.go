package cmd

import (
	"context"
	"errors"
	"fmt"
	"os"
	"os/signal"
	"syscall"
	"time"

	"github.com/ipfs/go-datastore"
	"github.com/rs/zerolog"
	"github.com/spf13/cobra"

	coreda "github.com/evstack/ev-node/core/da"
	coreexecutor "github.com/evstack/ev-node/core/execution"
	coresequencer "github.com/evstack/ev-node/core/sequencer"
	"github.com/evstack/ev-node/node"
	rollconf "github.com/evstack/ev-node/pkg/config"
	genesispkg "github.com/evstack/ev-node/pkg/genesis"
	"github.com/evstack/ev-node/pkg/p2p"
	"github.com/evstack/ev-node/pkg/signer"
	"github.com/evstack/ev-node/pkg/signer/file"
)

// ParseConfig is an helpers that loads the node configuration and validates it.
func ParseConfig(cmd *cobra.Command) (rollconf.Config, error) {
	nodeConfig, err := rollconf.Load(cmd)
	if err != nil {
		return rollconf.Config{}, fmt.Errorf("failed to load node config: %w", err)
	}

	if err := nodeConfig.Validate(); err != nil {
		return rollconf.Config{}, fmt.Errorf("failed to validate node config: %w", err)
	}

	return nodeConfig, nil
}

// SetupLogger configures and returns a logger based on the provided configuration.
// It applies the following settings from the config:
//   - Log format (text or JSON)
//   - Log level (debug, info, warn, error)
//   - Stack traces for error logs
//
// The returned logger is already configured with the "module" field set to "main".
func SetupLogger(config rollconf.LogConfig) zerolog.Logger {
	// Configure output
	var output = os.Stderr

	// Configure logger format
	var logger zerolog.Logger
	if config.Format == "json" {
		logger = zerolog.New(output)
	} else {
		logger = zerolog.New(zerolog.ConsoleWriter{Out: output})
	}

	// Configure logger level
	level, err := zerolog.ParseLevel(config.Level)
	if err != nil {
		// Default to info if parsing fails
		level = zerolog.InfoLevel
	}
	zerolog.SetGlobalLevel(level)

	// Add timestamp and set up logger with component
	logger = logger.With().Timestamp().Str("component", "main").Logger()

	return logger
}

// StartNode handles the node startup logic
func StartNode(
	logger zerolog.Logger,
	cmd *cobra.Command,
	executor coreexecutor.Executor,
	sequencer coresequencer.Sequencer,
	da coreda.DA,
	p2pClient *p2p.Client,
	datastore datastore.Batching,
	nodeConfig rollconf.Config,
	genesis genesispkg.Genesis,
	nodeOptions node.NodeOptions,
) error {
	ctx, cancel := context.WithCancel(cmd.Context())
	defer cancel()

	// create a new remote signer
	var signer signer.Signer
	if nodeConfig.Signer.SignerType == "file" && nodeConfig.Node.Aggregator {
		passphrase, err := cmd.Flags().GetString(rollconf.FlagSignerPassphrase)
		if err != nil {
			return err
		}

		// Resolve signer path relative to root directory if it's not an absolute path
		signerPath := nodeConfig.Signer.SignerPath
<<<<<<< HEAD
=======
		if !filepath.IsAbs(signerPath) {
			signerPath = filepath.Join(nodeConfig.RootDir, signerPath)
		}
>>>>>>> 6bdc9196
		signer, err = file.LoadFileSystemSigner(signerPath, []byte(passphrase))
		if err != nil {
			return err
		}
	} else if nodeConfig.Signer.SignerType == "grpc" {
		panic("grpc remote signer not implemented")
	} else if nodeConfig.Node.Aggregator {
		return fmt.Errorf("unknown remote signer type: %s", nodeConfig.Signer.SignerType)
	}

	metrics := node.DefaultMetricsProvider(nodeConfig.Instrumentation)

	// Create and start the node
	rollnode, err := node.NewNode(
		ctx,
		nodeConfig,
		executor,
		sequencer,
		da,
		signer,
		p2pClient,
		genesis,
		datastore,
		metrics,
		logger,
		nodeOptions,
	)
	if err != nil {
		return fmt.Errorf("failed to create node: %w", err)
	}

	// Run the node with graceful shutdown
	errCh := make(chan error, 1)

	go func() {
		defer func() {
			if r := recover(); r != nil {
				err := fmt.Errorf("node panicked: %v", r)
				logger.Error().Interface("panic", r).Msg("Recovered from panic in node")
				select {
				case errCh <- err:
				default:
					logger.Error().Err(err).Msg("Error channel full")
				}
			}
		}()

		err := rollnode.Run(ctx)
		select {
		case errCh <- err:
		default:
			logger.Error().Err(err).Msg("Error channel full")
		}
	}()

	// Wait for interrupt signal to gracefully shut down the server
	quit := make(chan os.Signal, 1)
	signal.Notify(quit, os.Interrupt, syscall.SIGTERM)

	select {
	case <-quit:
		logger.Info().Msg("shutting down node...")
		cancel()
	case err := <-errCh:
		logger.Error().Err(err).Msg("node error")
		cancel()
		return err
	}

	// Wait for node to finish shutting down
	select {
	case <-time.After(5 * time.Second):
		logger.Info().Msg("Node shutdown timed out")
	case err := <-errCh:
		if err != nil && !errors.Is(err, context.Canceled) {
			logger.Error().Err(err).Msg("Error during shutdown")
			return err
		}
	}

	return nil
}<|MERGE_RESOLUTION|>--- conflicted
+++ resolved
@@ -97,12 +97,9 @@
 
 		// Resolve signer path relative to root directory if it's not an absolute path
 		signerPath := nodeConfig.Signer.SignerPath
-<<<<<<< HEAD
-=======
 		if !filepath.IsAbs(signerPath) {
 			signerPath = filepath.Join(nodeConfig.RootDir, signerPath)
 		}
->>>>>>> 6bdc9196
 		signer, err = file.LoadFileSystemSigner(signerPath, []byte(passphrase))
 		if err != nil {
 			return err
