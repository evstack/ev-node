package cmd

import (
	"context"
	"os"
	"path/filepath"
	"reflect"
	"testing"
	"time"

	"github.com/ipfs/go-datastore"
	"github.com/rs/zerolog"
	"github.com/spf13/cobra"
	"github.com/stretchr/testify/assert"

	coreda "github.com/evstack/ev-node/core/da"
	coreexecutor "github.com/evstack/ev-node/core/execution"
	coresequencer "github.com/evstack/ev-node/core/sequencer"
	"github.com/evstack/ev-node/node"
	rollconf "github.com/evstack/ev-node/pkg/config"
	genesis "github.com/evstack/ev-node/pkg/genesis"
	"github.com/evstack/ev-node/pkg/p2p"
	"github.com/evstack/ev-node/pkg/signer"
	filesigner "github.com/evstack/ev-node/pkg/signer/file"
)

const MockDANamespace = "test"

func createTestComponents(_ context.Context, t *testing.T) (coreexecutor.Executor, coresequencer.Sequencer, coreda.DA, signer.Signer, *p2p.Client, datastore.Batching, func()) {
	executor := coreexecutor.NewDummyExecutor()
	sequencer := coresequencer.NewDummySequencer()
	dummyDA := coreda.NewDummyDA(100_000, 0, 0, 10*time.Second)
	dummyDA.StartHeightTicker()
	stopDAHeightTicker := func() {
		dummyDA.StopHeightTicker()
	}
	tmpDir := t.TempDir()
	keyProvider, err := filesigner.CreateFileSystemSigner(filepath.Join(tmpDir, "config"), []byte{})
	if err != nil {
		panic(err)
	}
	// Create a dummy P2P client and datastore for testing
	p2pClient := &p2p.Client{}
	ds := datastore.NewMapDatastore()

	return executor, sequencer, dummyDA, keyProvider, p2pClient, ds, stopDAHeightTicker
}

func TestParseFlags(t *testing.T) {
	flags := []string{
		"--home", "custom/root/dir",
		"--rollkit.db_path", "custom/db/path",

		// P2P flags
		"--rollkit.p2p.listen_address", "tcp://127.0.0.1:27000",
		"--rollkit.p2p.peers", "node1@127.0.0.1:27001,node2@127.0.0.1:27002",
		"--rollkit.p2p.blocked_peers", "node3@127.0.0.1:27003,node4@127.0.0.1:27004",
		"--rollkit.p2p.allowed_peers", "node5@127.0.0.1:27005,node6@127.0.0.1:27006",

		// Node flags
		"--rollkit.node.aggregator=false",
		"--rollkit.node.block_time", "2s",
		"--rollkit.da.address", "http://127.0.0.1:27005",
		"--rollkit.da.auth_token", "token",
		"--rollkit.da.block_time", "20s",
		"--rollkit.da.gas_multiplier", "1.5",
		"--rollkit.da.gas_price", "1.5",
		"--rollkit.da.mempool_ttl", "10",
		"--rollkit.da.namespace", "namespace",
		"--rollkit.da.start_height", "100",
		"--rollkit.node.lazy_mode",
		"--rollkit.node.lazy_block_interval", "2m",
		"--rollkit.node.light",
		"--rollkit.node.max_pending_headers_and_data", "100",
		"--rollkit.node.trusted_hash", "abcdef1234567890",
		"--rollkit.da.submit_options", "custom-options",
		// Instrumentation flags
		"--rollkit.instrumentation.prometheus", "true",
		"--rollkit.instrumentation.prometheus_listen_addr", ":26665",
		"--rollkit.instrumentation.max_open_connections", "1",
	}

	args := append([]string{"start"}, flags...)

	executor, sequencer, dac, keyProvider, p2pClient, ds, stopDAHeightTicker := createTestComponents(context.Background(), t)
	defer stopDAHeightTicker()

	nodeConfig := rollconf.DefaultConfig
	nodeConfig.RootDir = t.TempDir()

	newRunNodeCmd := newRunNodeCmd(t.Context(), executor, sequencer, dac, keyProvider, p2pClient, ds, nodeConfig)
	_ = newRunNodeCmd.Flags().Set(rollconf.FlagRootDir, "custom/root/dir")
	if err := newRunNodeCmd.ParseFlags(args); err != nil {
		t.Errorf("Error: %v", err)
	}

	nodeConfig, err := ParseConfig(newRunNodeCmd)
	if err != nil {
		t.Errorf("Error: %v", err)
	}

	testCases := []struct {
		name     string
		got      any
		expected any
	}{
		{"RootDir", nodeConfig.RootDir, "custom/root/dir"},
		{"DBPath", nodeConfig.DBPath, "custom/db/path"},

		// P2P fields
		{"ListenAddress", nodeConfig.P2P.ListenAddress, "tcp://127.0.0.1:27000"},
		{"Peers", nodeConfig.P2P.Peers, "node1@127.0.0.1:27001,node2@127.0.0.1:27002"},
		{"BlockedPeers", nodeConfig.P2P.BlockedPeers, "node3@127.0.0.1:27003,node4@127.0.0.1:27004"},
		{"AllowedPeers", nodeConfig.P2P.AllowedPeers, "node5@127.0.0.1:27005,node6@127.0.0.1:27006"},

		// Node fields
		{"Aggregator", nodeConfig.Node.Aggregator, false},
		{"BlockTime", nodeConfig.Node.BlockTime.Duration, 2 * time.Second},
		{"DAAddress", nodeConfig.DA.Address, "http://127.0.0.1:27005"},
		{"DAAuthToken", nodeConfig.DA.AuthToken, "token"},
		{"DABlockTime", nodeConfig.DA.BlockTime.Duration, 20 * time.Second},
		{"DAGasMultiplier", nodeConfig.DA.GasMultiplier, 1.5},
		{"DAGasPrice", nodeConfig.DA.GasPrice, 1.5},
		{"DAMempoolTTL", nodeConfig.DA.MempoolTTL, uint64(10)},
		{"DANamespace", nodeConfig.DA.Namespace, "namespace"},
		{"DAStartHeight", nodeConfig.DA.StartHeight, uint64(100)},
		{"LazyAggregator", nodeConfig.Node.LazyMode, true},
		{"LazyBlockTime", nodeConfig.Node.LazyBlockInterval.Duration, 2 * time.Minute},
		{"Light", nodeConfig.Node.Light, true},
		{"MaxPendingHeadersAndData", nodeConfig.Node.MaxPendingHeadersAndData, uint64(100)},
		{"TrustedHash", nodeConfig.Node.TrustedHash, "abcdef1234567890"},
		{"DASubmitOptions", nodeConfig.DA.SubmitOptions, "custom-options"},
		{"Prometheus", nodeConfig.Instrumentation.Prometheus, true},
		{"PrometheusListenAddr", nodeConfig.Instrumentation.PrometheusListenAddr, ":26665"},
		{"MaxOpenConnections", nodeConfig.Instrumentation.MaxOpenConnections, 1},
	}

	for _, tc := range testCases {
		t.Run(tc.name, func(t *testing.T) {
			if !reflect.DeepEqual(tc.got, tc.expected) {
				t.Errorf("Expected %v, got %v", tc.expected, tc.got)
			}
		})
	}
}

func TestAggregatorFlagInvariants(t *testing.T) {
	flagVariants := [][]string{{
		"--rollkit.node.aggregator=false",
	}, {
		"--rollkit.node.aggregator=true",
	}, {
		"--rollkit.node.aggregator",
	}}

	validValues := []bool{false, true, true}

	for i, flags := range flagVariants {
		args := append([]string{"start"}, flags...)

		executor, sequencer, dac, keyProvider, p2pClient, ds, stopDAHeightTicker := createTestComponents(context.Background(), t)
		defer stopDAHeightTicker()

		nodeConfig := rollconf.DefaultConfig
		nodeConfig.RootDir = t.TempDir()

		newRunNodeCmd := newRunNodeCmd(t.Context(), executor, sequencer, dac, keyProvider, p2pClient, ds, nodeConfig)
		_ = newRunNodeCmd.Flags().Set(rollconf.FlagRootDir, "custom/root/dir")

		if err := newRunNodeCmd.ParseFlags(args); err != nil {
			t.Errorf("Error: %v", err)
		}

		nodeConfig, err := ParseConfig(newRunNodeCmd)
		if err != nil {
			t.Errorf("Error: %v", err)
		}

		if nodeConfig.Node.Aggregator != validValues[i] {
			t.Errorf("Expected %v, got %v", validValues[i], nodeConfig.Node.Aggregator)
		}
	}
}

// TestDefaultAggregatorValue verifies that the default value of Aggregator is true
// when no flag is specified
func TestDefaultAggregatorValue(t *testing.T) {
	testCases := []struct {
		name     string
		expected bool
	}{
		{"DefaultAggregatorTrue", true},
		{"DefaultAggregatorFalse", false},
	}
	for _, tc := range testCases {
		t.Run(tc.name, func(t *testing.T) {
			executor, sequencer, dac, keyProvider, p2pClient, ds, stopDAHeightTicker := createTestComponents(context.Background(), t)
			defer stopDAHeightTicker()

			nodeConfig := rollconf.DefaultConfig

			newRunNodeCmd := newRunNodeCmd(t.Context(), executor, sequencer, dac, keyProvider, p2pClient, ds, nodeConfig)
			_ = newRunNodeCmd.Flags().Set(rollconf.FlagRootDir, "custom/root/dir")

			// Create a new command without specifying any flags
			var args []string
			if tc.expected {
				args = []string{"start", "--rollkit.node.aggregator"}
			} else {
				args = []string{"start", "--rollkit.node.aggregator=false"}
			}

			if err := newRunNodeCmd.ParseFlags(args); err != nil {
				t.Errorf("Error parsing flags: %v", err)
			}

			nodeConfig, err := ParseConfig(newRunNodeCmd)
			if err != nil {
				t.Errorf("Error parsing config: %v", err)
			}

			if tc.expected {
				// Verify that Aggregator is true by default
				assert.True(t, nodeConfig.Node.Aggregator, "Expected Aggregator to be true by default")
			} else {
				// Verify that Aggregator is false when explicitly set
				assert.False(t, nodeConfig.Node.Aggregator)
			}
		})
	}
}

func TestSetupLogger(t *testing.T) {
	testCases := []struct {
		name        string
		config      rollconf.LogConfig
		expectPanic bool // We can't easily inspect the logger internals, so we check for panics
	}{
		{"DefaultInfoText", rollconf.LogConfig{Format: "text", Level: "info", Trace: false}, false},
		{"JSONFormat", rollconf.LogConfig{Format: "json", Level: "info", Trace: false}, false},
		{"DebugLevel", rollconf.LogConfig{Format: "text", Level: "debug", Trace: false}, false},
		{"WarnLevel", rollconf.LogConfig{Format: "text", Level: "warn", Trace: false}, false},
		{"ErrorLevel", rollconf.LogConfig{Format: "text", Level: "error", Trace: false}, false},
		{"UnknownLevelDefaultsToInfo", rollconf.LogConfig{Format: "text", Level: "unknown", Trace: false}, false},
		{"TraceEnabled", rollconf.LogConfig{Format: "text", Level: "info", Trace: true}, false},
		{"JSONWithTrace", rollconf.LogConfig{Format: "json", Level: "debug", Trace: true}, false},
	}

	for _, tc := range testCases {
		t.Run(tc.name, func(t *testing.T) {
			if tc.expectPanic {
				assert.Panics(t, func() {
					_ = SetupLogger(tc.config)
				})
			} else {
				assert.NotPanics(t, func() {
					logger := SetupLogger(tc.config)
					assert.NotNil(t, logger)
					// Basic check to ensure logger works
					logger.Info().Msg("Test log message")
				})
			}
		})
	}
}

// TestCentralizedAddresses verifies that when centralized service flags are provided,
// the configuration fields in nodeConfig are updated accordingly, ensuring that mocks are skipped.
func TestCentralizedAddresses(t *testing.T) {
	nodeConfig := rollconf.DefaultConfig

	args := []string{
		"start",
		"--rollkit.da.address=http://central-da:26657",
	}

	executor, sequencer, dac, keyProvider, p2pClient, ds, stopDAHeightTicker := createTestComponents(context.Background(), t)
	defer stopDAHeightTicker()

	cmd := newRunNodeCmd(t.Context(), executor, sequencer, dac, keyProvider, p2pClient, ds, nodeConfig)
	_ = cmd.Flags().Set(rollconf.FlagRootDir, "custom/root/dir")
	if err := cmd.ParseFlags(args); err != nil {
		t.Fatalf("ParseFlags error: %v", err)
	}

	nodeConfig, err := ParseConfig(cmd)
	if err != nil {
		t.Fatalf("parseConfig error: %v", err)
	}

	if nodeConfig.DA.Address != "http://central-da:26657" {
		t.Errorf("Expected nodeConfig.Rollkit.DAAddress to be 'http://central-da:26657', got '%s'", nodeConfig.DA.Address)
	}
}

func TestStartNodeErrors(t *testing.T) {
	baseCtx := context.Background()

	executor, sequencer, dac, _, p2pClient, ds, stopDAHeightTicker := createTestComponents(baseCtx, t)
	defer stopDAHeightTicker()

	tmpDir := t.TempDir()

	dummyConfigDir := filepath.Join(tmpDir, "config")
	err := os.MkdirAll(dummyConfigDir, 0o755)
	assert.NoError(t, err)
	dummyGenesisPath := filepath.Join(dummyConfigDir, "genesis.json")
	err = os.WriteFile(dummyGenesisPath, []byte(`{"chain_id":"test","initial_height":"1"}`), 0o600)
	assert.NoError(t, err)

	// Create a test genesis
	testGenesis := genesis.NewGenesis("test", 1, time.Now(), []byte{})

	// Create a dummy signer file path
	dummySignerPath := filepath.Join(tmpDir, "signer")
	_, err = filesigner.CreateFileSystemSigner(dummySignerPath, []byte("password"))
	assert.NoError(t, err)

	testCases := []struct {
		name           string
		configModifier func(cfg *rollconf.Config)
		cmdModifier    func(cmd *cobra.Command)
		expectedError  string
		expectPanic    bool
	}{
		{
			name: "GRPCSignerPanic",
			configModifier: func(cfg *rollconf.Config) {
				cfg.RootDir = tmpDir
				cfg.Signer.SignerType = "grpc"
				cfg.Node.Aggregator = true
			},
			expectPanic: true,
		},
		{
			name: "UnknownSignerError",
			configModifier: func(cfg *rollconf.Config) {
				cfg.RootDir = tmpDir
				cfg.Signer.SignerType = "unknown"
				cfg.Node.Aggregator = true
			},
			expectedError: "unknown remote signer type: unknown",
		},
		{
			name: "LoadFileSystemSignerError",
			configModifier: func(cfg *rollconf.Config) {
				cfg.RootDir = tmpDir
				cfg.Node.Aggregator = true
				cfg.Signer.SignerType = "file"
				cfg.Signer.SignerPath = filepath.Join(tmpDir, "nonexistent_signer")
			},
			cmdModifier:   nil,
			expectedError: "no such file or directory",
		},
		// TODO: Add test case for node.NewNode error if possible with mocks
	}

	for _, tc := range testCases {
		t.Run(tc.name, func(t *testing.T) {
			nodeConfig := rollconf.DefaultConfig

			if tc.configModifier != nil {
				tc.configModifier(&nodeConfig)
			}

			dummySigner, _ := filesigner.CreateFileSystemSigner(dummySignerPath, []byte("password"))

			cmd := newRunNodeCmd(baseCtx, executor, sequencer, dac, dummySigner, p2pClient, ds, nodeConfig)

			cmd.SetContext(baseCtx)

			if tc.cmdModifier != nil {
				tc.cmdModifier(cmd)
			}
			// Log level no longer needed with Nop logger

			runFunc := func() {
<<<<<<< HEAD
				currentTestLogger := logging.Logger("TestStartNodeErrors")
				_ = logging.SetLogLevel("TestStartNodeErrors", "FATAL")
				err := StartNode(currentTestLogger, cmd, executor, sequencer, dac, p2pClient, ds, nodeConfig, testGenesis, node.NodeOptions{})
=======
				currentTestLogger := zerolog.Nop()
				err := StartNode(currentTestLogger, cmd, executor, sequencer, dac, p2pClient, ds, nodeConfig, node.NodeOptions{})
>>>>>>> d21b8518
				if tc.expectedError != "" {
					assert.ErrorContains(t, err, tc.expectedError)
				} else {
					if !tc.expectPanic {
						assert.NoError(t, err)
					}
				}
			}

			if tc.expectPanic {
				assert.Panics(t, runFunc)
			} else {
				assert.NotPanics(t, runFunc)
<<<<<<< HEAD
				checkLogger := logging.Logger("TestStartNodeErrors-check")
				_ = logging.SetLogLevel("TestStartNodeErrors-check", "FATAL")
				err := StartNode(checkLogger, cmd, executor, sequencer, dac, p2pClient, ds, nodeConfig, testGenesis, node.NodeOptions{})
=======
				checkLogger := zerolog.Nop()
				err := StartNode(checkLogger, cmd, executor, sequencer, dac, p2pClient, ds, nodeConfig, node.NodeOptions{})
>>>>>>> d21b8518
				if tc.expectedError != "" {
					assert.ErrorContains(t, err, tc.expectedError)
				}
			}
		})
	}
}

// newRunNodeCmd returns the command that allows the CLI to start a node.
func newRunNodeCmd(
	ctx context.Context,
	executor coreexecutor.Executor,
	sequencer coresequencer.Sequencer,
	dac coreda.DA,
	remoteSigner signer.Signer,
	p2pClient *p2p.Client,
	datastore datastore.Batching,
	nodeConfig rollconf.Config,
) *cobra.Command {
	if executor == nil {
		panic("executor cannot be nil")
	}
	if sequencer == nil {
		panic("sequencer cannot be nil")
	}
	if dac == nil {
		panic("da client cannot be nil")
	}

	// Create a test genesis
	testGenesis := genesis.NewGenesis("test", 1, time.Now(), []byte{})

	cmd := &cobra.Command{
		Use:     "start",
		Aliases: []string{"node", "run"},
		Short:   "Run the rollkit node",
		RunE: func(cmd *cobra.Command, args []string) error {
<<<<<<< HEAD
			runNodeLogger := logging.Logger("runNodeCmd")
			_ = logging.SetLogLevel("runNodeCmd", "FATAL")
			return StartNode(runNodeLogger, cmd, executor, sequencer, dac, p2pClient, datastore, nodeConfig, testGenesis, node.NodeOptions{})
=======
			runNodeLogger := zerolog.Nop()
			return StartNode(runNodeLogger, cmd, executor, sequencer, dac, p2pClient, datastore, nodeConfig, node.NodeOptions{})
>>>>>>> d21b8518
		},
	}

	rollconf.AddFlags(cmd)
	rollconf.AddGlobalFlags(cmd, "")

	return cmd
}<|MERGE_RESOLUTION|>--- conflicted
+++ resolved
@@ -375,14 +375,8 @@
 			// Log level no longer needed with Nop logger
 
 			runFunc := func() {
-<<<<<<< HEAD
-				currentTestLogger := logging.Logger("TestStartNodeErrors")
-				_ = logging.SetLogLevel("TestStartNodeErrors", "FATAL")
+				currentTestLogger := zerolog.Nop()
 				err := StartNode(currentTestLogger, cmd, executor, sequencer, dac, p2pClient, ds, nodeConfig, testGenesis, node.NodeOptions{})
-=======
-				currentTestLogger := zerolog.Nop()
-				err := StartNode(currentTestLogger, cmd, executor, sequencer, dac, p2pClient, ds, nodeConfig, node.NodeOptions{})
->>>>>>> d21b8518
 				if tc.expectedError != "" {
 					assert.ErrorContains(t, err, tc.expectedError)
 				} else {
@@ -396,14 +390,8 @@
 				assert.Panics(t, runFunc)
 			} else {
 				assert.NotPanics(t, runFunc)
-<<<<<<< HEAD
-				checkLogger := logging.Logger("TestStartNodeErrors-check")
-				_ = logging.SetLogLevel("TestStartNodeErrors-check", "FATAL")
+				checkLogger := zerolog.Nop()
 				err := StartNode(checkLogger, cmd, executor, sequencer, dac, p2pClient, ds, nodeConfig, testGenesis, node.NodeOptions{})
-=======
-				checkLogger := zerolog.Nop()
-				err := StartNode(checkLogger, cmd, executor, sequencer, dac, p2pClient, ds, nodeConfig, node.NodeOptions{})
->>>>>>> d21b8518
 				if tc.expectedError != "" {
 					assert.ErrorContains(t, err, tc.expectedError)
 				}
@@ -441,14 +429,8 @@
 		Aliases: []string{"node", "run"},
 		Short:   "Run the rollkit node",
 		RunE: func(cmd *cobra.Command, args []string) error {
-<<<<<<< HEAD
-			runNodeLogger := logging.Logger("runNodeCmd")
-			_ = logging.SetLogLevel("runNodeCmd", "FATAL")
+			runNodeLogger := zerolog.Nop()
 			return StartNode(runNodeLogger, cmd, executor, sequencer, dac, p2pClient, datastore, nodeConfig, testGenesis, node.NodeOptions{})
-=======
-			runNodeLogger := zerolog.Nop()
-			return StartNode(runNodeLogger, cmd, executor, sequencer, dac, p2pClient, datastore, nodeConfig, node.NodeOptions{})
->>>>>>> d21b8518
 		},
 	}
 
