--- conflicted
+++ resolved
@@ -80,27 +80,19 @@
 }
 
 // SaveAs persists the NodeKey to filePath.
-<<<<<<< HEAD
-func (nodeKey *NodeKey) SaveAs(filePath string) error {
-=======
 func (nodeKey *NodeKey) SaveAs(dirPath string) error {
 	fullPath := filepath.Join(dirPath, NodeKeyFileName)
->>>>>>> a634e2c4
 	jsonBytes, err := json.Marshal(nodeKey)
 	if err != nil {
 		return err
 	}
-<<<<<<< HEAD
 	// create directory if it doesn't exist
-	err = os.MkdirAll(filepath.Dir(filePath), 0755)
+	err = os.MkdirAll(filepath.Dir(fullPath), 0755)
 	if err != nil {
 		return err
 	}
 
-	err = os.WriteFile(filePath, jsonBytes, 0600)
-=======
 	err = os.WriteFile(fullPath, jsonBytes, 0600)
->>>>>>> a634e2c4
 	if err != nil {
 		return err
 	}
