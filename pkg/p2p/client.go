package p2p

import (
	"context"
	"encoding/hex"
	"errors"
	"fmt"
	"strings"
	"time"

	"cosmossdk.io/log"
	"github.com/ipfs/go-datastore"
	libp2p "github.com/libp2p/go-libp2p"
	dht "github.com/libp2p/go-libp2p-kad-dht"
	pubsub "github.com/libp2p/go-libp2p-pubsub"
	"github.com/libp2p/go-libp2p/core/crypto"
	cdiscovery "github.com/libp2p/go-libp2p/core/discovery"
	"github.com/libp2p/go-libp2p/core/host"
	"github.com/libp2p/go-libp2p/core/network"
	"github.com/libp2p/go-libp2p/core/peer"
	discovery "github.com/libp2p/go-libp2p/p2p/discovery/routing"
	discutil "github.com/libp2p/go-libp2p/p2p/discovery/util"
	routedhost "github.com/libp2p/go-libp2p/p2p/host/routed"
	"github.com/libp2p/go-libp2p/p2p/net/conngater"
	"github.com/multiformats/go-multiaddr"

	"github.com/rollkit/rollkit/pkg/config"
	rollhash "github.com/rollkit/rollkit/pkg/hash"
	"github.com/rollkit/rollkit/pkg/p2p/key"
)

// TODO(tzdybal): refactor to configuration parameters
const (
	// reAdvertisePeriod defines a period after which P2P client re-attempt advertising namespace in DHT.
	reAdvertisePeriod = 1 * time.Hour

	// peerLimit defines limit of number of peers returned during active peer discovery.
	peerLimit = 60
)

// Client is a P2P client, implemented with libp2p.
//
// Initially, client connects to predefined seed nodes (aka bootnodes, bootstrap nodes).
// Those seed nodes serve Kademlia DHT protocol, and are agnostic to ORU chain. Using DHT
// peer routing and discovery clients find other peers within ORU network.
type Client struct {
	logger log.Logger

	conf    config.P2PConfig
	chainID string
	privKey crypto.PrivKey

	host  host.Host
	dht   *dht.IpfsDHT
	disc  *discovery.RoutingDiscovery
	gater *conngater.BasicConnectionGater
	ps    *pubsub.PubSub

	metrics *Metrics
}

// NewClient creates new Client object.
//
// Basic checks on parameters are done, and default parameters are provided for unset-configuration
// TODO(tzdybal): consider passing entire config, not just P2P config, to reduce number of arguments
<<<<<<< HEAD
func NewClient(conf config.Config, chainID string, nodeKey *key.NodeKey, ds datastore.Datastore, logger log.Logger, metrics *Metrics) (*Client, error) {
=======
func NewClient(
	conf config.Config,
	chainID string,
	ds datastore.Datastore,
	logger log.Logger,
	metrics *Metrics,
	nodeKey key.NodeKey,
) (*Client, error) {
>>>>>>> b151c8bd
	if conf.RootDir == "" {
		return nil, fmt.Errorf("rootDir is required")
	}

	if conf.P2P.ListenAddress == "" {
		conf.P2P.ListenAddress = config.DefaultNodeConfig.P2P.ListenAddress
	}

	gater, err := conngater.NewBasicConnectionGater(ds)
	if err != nil {
		return nil, fmt.Errorf("failed to create connection gater: %w", err)
	}

<<<<<<< HEAD
	if nodeKey == nil {
		return nil, fmt.Errorf("node key is required")
	}

=======
>>>>>>> b151c8bd
	return &Client{
		conf:    conf.P2P,
		gater:   gater,
		privKey: nodeKey.PrivKey,
		chainID: chainID,
		logger:  logger,
		metrics: metrics,
	}, nil
}

// Start establish Client's P2P connectivity.
//
// Following steps are taken:
// 1. Setup libp2p host, start listening for incoming connections.
// 2. Setup gossibsub.
// 3. Setup DHT, establish connection to seed nodes and initialize peer discovery.
// 4. Use active peer discovery to look for peers from same ORU network.
func (c *Client) Start(ctx context.Context) error {
	c.logger.Debug("starting P2P client")
	host, err := c.listen()
	if err != nil {
		return err
	}
	return c.startWithHost(ctx, host)
}

func (c *Client) startWithHost(ctx context.Context, h host.Host) error {
	c.host = h
	for _, a := range c.host.Addrs() {
		c.logger.Info("listening on", "address", fmt.Sprintf("%s/p2p/%s", a, c.host.ID()))
	}

	c.logger.Debug("blocking blacklisted peers", "blacklist", c.conf.BlockedPeers)
	if err := c.setupBlockedPeers(c.parseAddrInfoList(c.conf.BlockedPeers)); err != nil {
		return err
	}

	c.logger.Debug("allowing whitelisted peers", "whitelist", c.conf.AllowedPeers)
	if err := c.setupAllowedPeers(c.parseAddrInfoList(c.conf.AllowedPeers)); err != nil {
		return err
	}

	c.logger.Debug("setting up gossiping")
	if err := c.setupGossiping(ctx); err != nil {
		return err
	}

	c.logger.Debug("setting up DHT")
	if err := c.setupDHT(ctx); err != nil {
		return err
	}

	c.logger.Debug("setting up active peer discovery")
	if err := c.peerDiscovery(ctx); err != nil {
		return err
	}

	return nil
}

// Close gently stops Client.
func (c *Client) Close() error {

	return errors.Join(
		c.dht.Close(),
		c.host.Close(),
	)
}

// Addrs returns listen addresses of Client.
func (c *Client) Addrs() []multiaddr.Multiaddr {
	return c.host.Addrs()
}

// Host returns the libp2p node in a peer-to-peer network
func (c *Client) Host() host.Host {
	return c.host
}

// PubSub returns the libp2p node pubsub for adding future subscriptions
func (c *Client) PubSub() *pubsub.PubSub {
	return c.ps
}

// ConnectionGater returns the client's connection gater
func (c *Client) ConnectionGater() *conngater.BasicConnectionGater {
	return c.gater
}

// Info returns client ID, ListenAddr, and Network info
func (c *Client) Info() (string, string, string, error) {
	rawKey, err := c.privKey.GetPublic().Raw()
	if err != nil {
		return "", "", "", err
	}
	return hex.EncodeToString(rollhash.SumTruncated(rawKey)), c.conf.ListenAddress, c.chainID, nil
}

// PeerIDs returns list of peer IDs of connected peers excluding self and inactive
func (c *Client) PeerIDs() []peer.ID {
	peerIDs := make([]peer.ID, 0)
	for _, conn := range c.host.Network().Conns() {
		peerIDs = append(peerIDs, conn.RemotePeer())
	}
	return peerIDs
}

// Peers returns list of peers connected to Client.
func (c *Client) Peers() []PeerConnection {
	conns := c.host.Network().Conns()
	res := make([]PeerConnection, 0, len(conns))
	for _, conn := range conns {
		pc := PeerConnection{
			NodeInfo: DefaultNodeInfo{
				ListenAddr:    c.conf.ListenAddress,
				Network:       c.chainID,
				DefaultNodeID: conn.RemotePeer().String(),
			},
			IsOutbound: conn.Stat().Direction == network.DirOutbound,
			RemoteIP:   conn.RemoteMultiaddr().String(),
		}
		res = append(res, pc)
	}
	return res
}

func (c *Client) listen() (host.Host, error) {
	maddr, err := multiaddr.NewMultiaddr(c.conf.ListenAddress)
	if err != nil {
		return nil, err
	}

	return libp2p.New(libp2p.ListenAddrs(maddr), libp2p.Identity(c.privKey), libp2p.ConnectionGater(c.gater))
}

func (c *Client) setupDHT(ctx context.Context) error {
	seedNodes := c.parseAddrInfoList(c.conf.Seeds)
	if len(seedNodes) == 0 {
		c.logger.Info("no seed nodes - only listening for connections")
	}

	for _, sa := range seedNodes {
		c.logger.Debug("seed node", "addr", sa)
	}

	var err error
	c.dht, err = dht.New(ctx, c.host, dht.Mode(dht.ModeServer), dht.BootstrapPeers(seedNodes...))
	if err != nil {
		return fmt.Errorf("failed to create DHT: %w", err)
	}

	err = c.dht.Bootstrap(ctx)
	if err != nil {
		return fmt.Errorf("failed to bootstrap DHT: %w", err)
	}

	c.host = routedhost.Wrap(c.host, c.dht)

	return nil
}

func (c *Client) peerDiscovery(ctx context.Context) error {
	err := c.setupPeerDiscovery(ctx)
	if err != nil {
		return err
	}

	err = c.advertise(ctx)
	if err != nil {
		return err
	}

	err = c.findPeers(ctx)
	if err != nil {
		return err
	}

	return nil
}

func (c *Client) setupPeerDiscovery(ctx context.Context) error {
	// wait for DHT
	select {
	case <-ctx.Done():
		return ctx.Err()
	case <-c.dht.RefreshRoutingTable():
	}
	c.disc = discovery.NewRoutingDiscovery(c.dht)
	return nil
}

func (c *Client) setupBlockedPeers(peers []peer.AddrInfo) error {
	for _, p := range peers {
		if err := c.gater.BlockPeer(p.ID); err != nil {
			return err
		}
	}
	return nil
}

func (c *Client) setupAllowedPeers(peers []peer.AddrInfo) error {
	for _, p := range peers {
		if err := c.gater.UnblockPeer(p.ID); err != nil {
			return err
		}
	}
	return nil
}

func (c *Client) advertise(ctx context.Context) error {
	discutil.Advertise(ctx, c.disc, c.getNamespace(), cdiscovery.TTL(reAdvertisePeriod))
	return nil
}

func (c *Client) findPeers(ctx context.Context) error {
	peerCh, err := c.disc.FindPeers(ctx, c.getNamespace(), cdiscovery.Limit(peerLimit))
	if err != nil {
		return err
	}

	for peer := range peerCh {
		go c.tryConnect(ctx, peer)
	}

	return nil
}

// tryConnect attempts to connect to a peer and logs error if necessary
func (c *Client) tryConnect(ctx context.Context, peer peer.AddrInfo) {
	err := c.host.Connect(ctx, peer)
	if err != nil && ctx.Err() == nil {
		c.logger.Error("failed to connect to peer", "peer", peer, "error", err)
	}
}

func (c *Client) setupGossiping(ctx context.Context) error {
	var err error
	c.ps, err = pubsub.NewGossipSub(ctx, c.host)
	if err != nil {
		return err
	}
	return nil
}

// parseAddrInfoList parses a comma separated string of multiaddrs into a list of peer.AddrInfo structs
func (c *Client) parseAddrInfoList(addrInfoStr string) []peer.AddrInfo {
	if len(addrInfoStr) == 0 {
		return []peer.AddrInfo{}
	}
	peers := strings.Split(addrInfoStr, ",")
	addrs := make([]peer.AddrInfo, 0, len(peers))
	for _, p := range peers {
		maddr, err := multiaddr.NewMultiaddr(p)
		if err != nil {
			c.logger.Error("failed to parse peer", "address", p, "error", err)
			continue
		}
		addrInfo, err := peer.AddrInfoFromP2pAddr(maddr)
		if err != nil {
			c.logger.Error("failed to create addr info for peer", "address", maddr, "error", err)
			continue
		}
		addrs = append(addrs, *addrInfo)
	}
	return addrs
}

// getNamespace returns unique string identifying ORU network.
//
// It is used to advertise/find peers in libp2p DHT.
// For now, chainID is used.
func (c *Client) getNamespace() string {
	return c.chainID
}<|MERGE_RESOLUTION|>--- conflicted
+++ resolved
@@ -63,18 +63,14 @@
 //
 // Basic checks on parameters are done, and default parameters are provided for unset-configuration
 // TODO(tzdybal): consider passing entire config, not just P2P config, to reduce number of arguments
-<<<<<<< HEAD
-func NewClient(conf config.Config, chainID string, nodeKey *key.NodeKey, ds datastore.Datastore, logger log.Logger, metrics *Metrics) (*Client, error) {
-=======
 func NewClient(
 	conf config.Config,
 	chainID string,
+	nodeKey *key.NodeKey,
 	ds datastore.Datastore,
 	logger log.Logger,
 	metrics *Metrics,
-	nodeKey key.NodeKey,
 ) (*Client, error) {
->>>>>>> b151c8bd
 	if conf.RootDir == "" {
 		return nil, fmt.Errorf("rootDir is required")
 	}
@@ -88,13 +84,10 @@
 		return nil, fmt.Errorf("failed to create connection gater: %w", err)
 	}
 
-<<<<<<< HEAD
 	if nodeKey == nil {
 		return nil, fmt.Errorf("node key is required")
 	}
 
-=======
->>>>>>> b151c8bd
 	return &Client{
 		conf:    conf.P2P,
 		gater:   gater,
