--- conflicted
+++ resolved
@@ -65,12 +65,8 @@
 	conf config.P2PConfig,
 	privKey crypto.PrivKey,
 	ds datastore.Datastore,
-<<<<<<< HEAD
 	chainID string,
-	logger logging.EventLogger,
-=======
 	logger zerolog.Logger,
->>>>>>> d21b8518
 	metrics *Metrics,
 ) (*Client, error) {
 
@@ -93,12 +89,8 @@
 	conf config.P2PConfig,
 	privKey crypto.PrivKey,
 	ds datastore.Datastore,
-<<<<<<< HEAD
 	chainID string,
-	logger logging.EventLogger,
-=======
 	logger zerolog.Logger,
->>>>>>> d21b8518
 	metrics *Metrics,
 	h host.Host, // injected host (mocknet or custom)
 ) (*Client, error) {
