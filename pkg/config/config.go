package config

import (
	"errors"
	"fmt"
	"path/filepath"
	"reflect"
	"time"

	"github.com/mitchellh/mapstructure"
	"github.com/spf13/cobra"
	"github.com/spf13/viper"
)

const (
	// Base configuration flags

	// FlagRootDir is a flag for specifying the root directory
	FlagRootDir = "home"
	// FlagDBPath is a flag for specifying the database path
	FlagDBPath = "db_path"
	// FlagEntrypoint is a flag for specifying the entrypoint
	FlagEntrypoint = "entrypoint"
	// FlagChainConfigDir is a flag for specifying the chain config directory
	FlagChainConfigDir = "config_dir"

	// Node configuration flags

	// FlagAggregator is a flag for running node in aggregator mode
	FlagAggregator = "node.aggregator"
	// FlagLight is a flag for running the node in light mode
	FlagLight = "node.light"
	// FlagBlockTime is a flag for specifying the block time
	FlagBlockTime = "node.block_time"
	// FlagTrustedHash is a flag for specifying the trusted hash
	FlagTrustedHash = "node.trusted_hash"
	// FlagLazyAggregator is a flag for enabling lazy aggregation mode that only produces blocks when transactions are available
	FlagLazyAggregator = "node.lazy_aggregator"
	// FlagMaxPendingBlocks is a flag to limit and pause block production when too many blocks are waiting for DA confirmation
	FlagMaxPendingBlocks = "node.max_pending_blocks"
	// FlagLazyBlockTime is a flag for specifying the maximum interval between blocks in lazy aggregation mode
	FlagLazyBlockTime = "node.lazy_block_time"
	// FlagSequencerAddress is a flag for specifying the sequencer middleware address
	FlagSequencerAddress = "node.sequencer_address"
	// FlagSequencerRollupID is a flag for specifying the sequencer middleware rollup ID
	FlagSequencerRollupID = "node.sequencer_rollup_id"
	// FlagExecutorAddress is a flag for specifying the sequencer middleware address
	FlagExecutorAddress = "node.executor_address"

	// Data Availability configuration flags

	// FlagDAAddress is a flag for specifying the data availability layer address
	FlagDAAddress = "da.address"
	// FlagDAAuthToken is a flag for specifying the data availability layer auth token
	FlagDAAuthToken = "da.auth_token" // #nosec G101
	// FlagDABlockTime is a flag for specifying the data availability layer block time
	FlagDABlockTime = "da.block_time"
	// FlagDAGasPrice is a flag for specifying the data availability layer gas price
	FlagDAGasPrice = "da.gas_price"
	// FlagDAGasMultiplier is a flag for specifying the data availability layer gas price retry multiplier
	FlagDAGasMultiplier = "da.gas_multiplier"
	// FlagDAStartHeight is a flag for specifying the data availability layer start height
	FlagDAStartHeight = "da.start_height"
	// FlagDANamespace is a flag for specifying the DA namespace ID
	FlagDANamespace = "da.namespace"
	// FlagDASubmitOptions is a flag for data availability submit options
	FlagDASubmitOptions = "da.submit_options"
	// FlagDAMempoolTTL is a flag for specifying the DA mempool TTL
	FlagDAMempoolTTL = "da.mempool_ttl"

	// P2P configuration flags

	// FlagP2PListenAddress is a flag for specifying the P2P listen address
	FlagP2PListenAddress = "p2p.listen_address"
	// FlagP2PSeeds is a flag for specifying the P2P seeds
	FlagP2PSeeds = "p2p.seeds"
	// FlagP2PBlockedPeers is a flag for specifying the P2P blocked peers
	FlagP2PBlockedPeers = "p2p.blocked_peers"
	// FlagP2PAllowedPeers is a flag for specifying the P2P allowed peers
	FlagP2PAllowedPeers = "p2p.allowed_peers"

	// Instrumentation configuration flags

	// FlagPrometheus is a flag for enabling Prometheus metrics
	FlagPrometheus = "instrumentation.prometheus"
	// FlagPrometheusListenAddr is a flag for specifying the Prometheus listen address
	FlagPrometheusListenAddr = "instrumentation.prometheus_listen_addr"
	// FlagMaxOpenConnections is a flag for specifying the maximum number of open connections
	FlagMaxOpenConnections = "instrumentation.max_open_connections"
	// FlagPprof is a flag for enabling pprof profiling endpoints for runtime debugging
	FlagPprof = "instrumentation.pprof"
	// FlagPprofListenAddr is a flag for specifying the pprof listen address
	FlagPprofListenAddr = "instrumentation.pprof_listen_addr"

	// Logging configuration flags

	// FlagLogLevel is a flag for specifying the log level
	FlagLogLevel = "log.level"
	// FlagLogFormat is a flag for specifying the log format
	FlagLogFormat = "log.format"
	// FlagLogTrace is a flag for enabling stack traces in error logs
	FlagLogTrace = "log.trace"

<<<<<<< HEAD
	// Remote signer configuration flags

	// FlagRemoteSignerType is a flag for specifying the remote signer type
	FlagRemoteSignerType = "remote_signer.type"
	// FlagRemoteSignerPath is a flag for specifying the remote signer path
	FlagRemoteSignerPath = "remote_signer.path"

	// FlagRemoteSignerPassphrase is a flag for specifying the remote signer passphrase
	FlagRemoteSignerPassphrase = "remote_signer.passphrase"
=======
	// RPC configuration flags

	// FlagRPCAddress is a flag for specifying the RPC server address
	FlagRPCAddress = "rpc.address"
	// FlagRPCPort is a flag for specifying the RPC server port
	FlagRPCPort = "rpc.port"
>>>>>>> a8c67e2f
)

// DurationWrapper is a wrapper for time.Duration that implements encoding.TextMarshaler and encoding.TextUnmarshaler
// needed for YAML marshalling/unmarshalling especially for time.Duration
type DurationWrapper struct {
	time.Duration
}

// MarshalText implements encoding.TextMarshaler to format the duration as text
func (d DurationWrapper) MarshalText() ([]byte, error) {
	return []byte(d.String()), nil
}

// UnmarshalText implements encoding.TextUnmarshaler to parse the duration from text
func (d *DurationWrapper) UnmarshalText(text []byte) error {
	var err error
	d.Duration, err = time.ParseDuration(string(text))
	return err
}

// Config stores Rollkit configuration.
type Config struct {
	// Base configuration
	RootDir    string `mapstructure:"home" yaml:"home" comment:"Root directory where rollkit files are located"`
	DBPath     string `mapstructure:"db_path" yaml:"db_path" comment:"Path inside the root directory where the database is located"`
	Entrypoint string `mapstructure:"entrypoint" yaml:"entrypoint" comment:"Path to the rollup application's main.go file. Rollkit will build and execute this file when processing commands. This allows Rollkit to act as a wrapper around your rollup application."`
	ConfigDir  string `mapstructure:"config_dir" yaml:"config_dir" comment:"Directory containing the rollup chain configuration"`

	// P2P configuration
	P2P P2PConfig `mapstructure:"p2p" yaml:"p2p"`

	// Node specific configuration
	Node NodeConfig `mapstructure:"node" yaml:"node"`

	// Data availability configuration
	DA DAConfig `mapstructure:"da" yaml:"da"`

	// RPC configuration
	RPC RPCConfig `mapstructure:"rpc" yaml:"rpc"`

	// Instrumentation configuration
	Instrumentation *InstrumentationConfig `mapstructure:"instrumentation" yaml:"instrumentation"`

	// Logging configuration
	Log LogConfig `mapstructure:"log" yaml:"log"`

	// Remote signer configuration
	RemoteSigner RemoteSignerConfig `mapstructure:"remote_signer" yaml:"remote_signer"`
}

// DAConfig contains all Data Availability configuration parameters
type DAConfig struct {
	Address       string          `mapstructure:"address" yaml:"address" comment:"Address of the data availability layer service (host:port). This is the endpoint where Rollkit will connect to submit and retrieve data."`
	AuthToken     string          `mapstructure:"auth_token" yaml:"auth_token" comment:"Authentication token for the data availability layer service. Required if the DA service needs authentication."`
	GasPrice      float64         `mapstructure:"gas_price" yaml:"gas_price" comment:"Gas price for data availability transactions. Use -1 for automatic gas price determination. Higher values may result in faster inclusion."`
	GasMultiplier float64         `mapstructure:"gas_multiplier" yaml:"gas_multiplier" comment:"Multiplier applied to gas price when retrying failed DA submissions. Values > 1 increase gas price on retries to improve chances of inclusion."`
	SubmitOptions string          `mapstructure:"submit_options" yaml:"submit_options" comment:"Additional options passed to the DA layer when submitting data. Format depends on the specific DA implementation being used."`
	Namespace     string          `mapstructure:"namespace" yaml:"namespace" comment:"Namespace ID used when submitting blobs to the DA layer."`
	BlockTime     DurationWrapper `mapstructure:"block_time" yaml:"block_time" comment:"Average block time of the DA chain (duration). Determines frequency of DA layer syncing, maximum backoff time for retries, and is multiplied by MempoolTTL to calculate transaction expiration. Examples: \"15s\", \"30s\", \"1m\", \"2m30s\", \"10m\"."`
	StartHeight   uint64          `mapstructure:"start_height" yaml:"start_height" comment:"Starting block height on the DA layer from which to begin syncing. Useful when deploying a new rollup on an existing DA chain."`
	MempoolTTL    uint64          `mapstructure:"mempool_ttl" yaml:"mempool_ttl" comment:"Number of DA blocks after which a transaction is considered expired and dropped from the mempool. Controls retry backoff timing."`
}

// NodeConfig contains all Rollkit specific configuration parameters
type NodeConfig struct {
	// Node mode configuration
	Aggregator bool `yaml:"aggregator" comment:"Run node in aggregator mode"`
	Light      bool `yaml:"light" comment:"Run node in light mode"`

	// Block management configuration
	BlockTime        DurationWrapper `mapstructure:"block_time" yaml:"block_time" comment:"Block time (duration). Examples: \"500ms\", \"1s\", \"5s\", \"1m\", \"2m30s\", \"10m\"."`
	MaxPendingBlocks uint64          `mapstructure:"max_pending_blocks" yaml:"max_pending_blocks" comment:"Maximum number of blocks pending DA submission. When this limit is reached, the aggregator pauses block production until some blocks are confirmed. Use 0 for no limit."`
	LazyAggregator   bool            `mapstructure:"lazy_aggregator" yaml:"lazy_aggregator" comment:"Enables lazy aggregation mode, where blocks are only produced when transactions are available or after LazyBlockTime. Optimizes resources by avoiding empty block creation during periods of inactivity."`
	LazyBlockTime    DurationWrapper `mapstructure:"lazy_block_time" yaml:"lazy_block_time" comment:"Maximum interval between blocks in lazy aggregation mode (LazyAggregator). Ensures blocks are produced periodically even without transactions to keep the chain active. Generally larger than BlockTime."`

	// Header configuration
	TrustedHash string `mapstructure:"trusted_hash" yaml:"trusted_hash" comment:"Initial trusted hash used to bootstrap the header exchange service. Allows nodes to start synchronizing from a specific trusted point in the chain instead of genesis. When provided, the node will fetch the corresponding header/block from peers using this hash and use it as a starting point for synchronization. If not provided, the node will attempt to fetch the genesis block instead."`

	// Sequencer configuration
	SequencerAddress  string `mapstructure:"sequencer_address" yaml:"sequencer_address" comment:"Address of the sequencer middleware (host:port). The sequencer is responsible for ordering transactions in the rollup. If not specified, a mock sequencer will be started at this address. Default: localhost:50051."`
	SequencerRollupID string `mapstructure:"sequencer_rollup_id" yaml:"sequencer_rollup_id" comment:"Unique identifier for the rollup chain used by the sequencer. This ID is used to identify the specific rollup when submitting transactions to and retrieving batches from the sequencer. If not specified, the chain ID from genesis will be used. Default: mock-rollup."`
	ExecutorAddress   string `mapstructure:"executor_address" yaml:"executor_address" comment:"Address of the executor middleware (host:port). The executor is responsible for processing transactions and maintaining the state of the rollup. Used for connecting to an external execution environment. Default: localhost:40041."`
}

// LogConfig contains all logging configuration parameters
type LogConfig struct {
	Level  string `mapstructure:"level" yaml:"level" comment:"Log level (debug, info, warn, error)"`
	Format string `mapstructure:"format" yaml:"format" comment:"Log format (text, json)"`
	Trace  bool   `mapstructure:"trace" yaml:"trace" comment:"Enable stack traces in error logs"`
}

// P2PConfig contains all peer-to-peer networking configuration parameters
type P2PConfig struct {
	ListenAddress string `mapstructure:"listen_address" yaml:"listen_address" comment:"Address to listen for incoming connections (host:port)"`
	Seeds         string `mapstructure:"seeds" yaml:"seeds" comment:"Comma separated list of seed nodes to connect to"`
	BlockedPeers  string `mapstructure:"blocked_peers" yaml:"blocked_peers" comment:"Comma separated list of peer IDs to block from connecting"`
	AllowedPeers  string `mapstructure:"allowed_peers" yaml:"allowed_peers" comment:"Comma separated list of peer IDs to allow connections from"`
}

<<<<<<< HEAD
// RemoteSignerConfig contains all remote signer configuration parameters
type RemoteSignerConfig struct {
	SignerType string `mapstructure:"signer_type" yaml:"signer_type" comment:"Type of remote signer to use (file, grpc)"`
	SignerPath string `mapstructure:"signer_path" yaml:"signer_path" comment:"Path to the signer file or address"`
=======
// RPCConfig contains all RPC server configuration parameters
type RPCConfig struct {
	Address string `mapstructure:"address" yaml:"address" comment:"Address to bind the RPC server to (host). Default: tcp://0.0.0.0"`
	Port    uint16 `mapstructure:"port" yaml:"port" comment:"Port to bind the RPC server to. Default: 26657"`
>>>>>>> a8c67e2f
}

// AddFlags adds Rollkit specific configuration options to cobra Command.
//
// This function is called in cosmos-sdk.
func AddFlags(cmd *cobra.Command) {
	def := DefaultNodeConfig

	// Base configuration flags
	cmd.Flags().String(FlagDBPath, def.DBPath, "database path relative to root directory")
	cmd.Flags().String(FlagEntrypoint, def.Entrypoint, "entrypoint for the application")
	cmd.Flags().String(FlagChainConfigDir, def.ConfigDir, "chain configuration directory")

	// Node configuration flags
	cmd.Flags().BoolVar(&def.Node.Aggregator, FlagAggregator, def.Node.Aggregator, "run node in aggregator mode")
	cmd.Flags().Bool(FlagLight, def.Node.Light, "run light client")
	cmd.Flags().Duration(FlagBlockTime, def.Node.BlockTime.Duration, "block time (for aggregator mode)")
	cmd.Flags().String(FlagTrustedHash, def.Node.TrustedHash, "initial trusted hash to start the header exchange service")
	cmd.Flags().Bool(FlagLazyAggregator, def.Node.LazyAggregator, "produce blocks only when transactions are available or after lazy block time")
	cmd.Flags().Uint64(FlagMaxPendingBlocks, def.Node.MaxPendingBlocks, "maximum blocks pending DA confirmation before pausing block production (0 for no limit)")
	cmd.Flags().Duration(FlagLazyBlockTime, def.Node.LazyBlockTime.Duration, "maximum interval between blocks in lazy aggregation mode")
	cmd.Flags().String(FlagSequencerAddress, def.Node.SequencerAddress, "sequencer middleware address (host:port)")
	cmd.Flags().String(FlagSequencerRollupID, def.Node.SequencerRollupID, "sequencer middleware rollup ID (default: mock-rollup)")
	cmd.Flags().String(FlagExecutorAddress, def.Node.ExecutorAddress, "executor middleware address (host:port)")

	// Data Availability configuration flags
	cmd.Flags().String(FlagDAAddress, def.DA.Address, "DA address (host:port)")
	cmd.Flags().String(FlagDAAuthToken, def.DA.AuthToken, "DA auth token")
	cmd.Flags().Duration(FlagDABlockTime, def.DA.BlockTime.Duration, "DA chain block time (for syncing)")
	cmd.Flags().Float64(FlagDAGasPrice, def.DA.GasPrice, "DA gas price for blob transactions")
	cmd.Flags().Float64(FlagDAGasMultiplier, def.DA.GasMultiplier, "DA gas price multiplier for retrying blob transactions")
	cmd.Flags().Uint64(FlagDAStartHeight, def.DA.StartHeight, "starting DA block height (for syncing)")
	cmd.Flags().String(FlagDANamespace, def.DA.Namespace, "DA namespace to submit blob transactions")
	cmd.Flags().String(FlagDASubmitOptions, def.DA.SubmitOptions, "DA submit options")
	cmd.Flags().Uint64(FlagDAMempoolTTL, def.DA.MempoolTTL, "number of DA blocks until transaction is dropped from the mempool")

	// P2P configuration flags
	cmd.Flags().String(FlagP2PListenAddress, def.P2P.ListenAddress, "P2P listen address (host:port)")
	cmd.Flags().String(FlagP2PSeeds, def.P2P.Seeds, "Comma separated list of seed nodes to connect to")
	cmd.Flags().String(FlagP2PBlockedPeers, def.P2P.BlockedPeers, "Comma separated list of nodes to ignore")
	cmd.Flags().String(FlagP2PAllowedPeers, def.P2P.AllowedPeers, "Comma separated list of nodes to whitelist")

	// RPC configuration flags
	cmd.Flags().String(FlagRPCAddress, def.RPC.Address, "RPC server address (host)")
	cmd.Flags().Uint16(FlagRPCPort, def.RPC.Port, "RPC server port")

	// Instrumentation configuration flags
	instrDef := DefaultInstrumentationConfig()
	cmd.Flags().Bool(FlagPrometheus, instrDef.Prometheus, "enable Prometheus metrics")
	cmd.Flags().String(FlagPrometheusListenAddr, instrDef.PrometheusListenAddr, "Prometheus metrics listen address")
	cmd.Flags().Int(FlagMaxOpenConnections, instrDef.MaxOpenConnections, "maximum number of simultaneous connections for metrics")
	cmd.Flags().Bool(FlagPprof, instrDef.Pprof, "enable pprof HTTP endpoint")
	cmd.Flags().String(FlagPprofListenAddr, instrDef.PprofListenAddr, "pprof HTTP server listening address")

	// Logging configuration flags
	cmd.Flags().String(FlagLogLevel, "info", "log level (debug, info, warn, error)")
	cmd.Flags().String(FlagLogFormat, "", "log format (text, json)")
	cmd.Flags().Bool(FlagLogTrace, false, "enable stack traces in error logs")

	// Remote signer configuration flags
	cmd.Flags().String(FlagRemoteSignerType, def.RemoteSigner.SignerType, "type of remote signer to use (file, grpc)")
	cmd.Flags().String(FlagRemoteSignerPath, def.RemoteSigner.SignerPath, "path to the signer file or address")
	cmd.Flags().String(FlagRemoteSignerPassphrase, "", "passphrase for the remote signer")
}

// LoadNodeConfig loads the node configuration in the following order of precedence:
// 1. DefaultNodeConfig (lowest priority)
// 2. YAML configuration file
// 3. Command line flags (highest priority)
func LoadNodeConfig(cmd *cobra.Command) (Config, error) {
	// Create a new Viper instance to avoid conflicts with any global Viper
	v := viper.New()

	// 1. Start with default configuration and set defaults in Viper
	config := DefaultNodeConfig
	setDefaultsInViper(v, config)

	// 2. Try to load YAML configuration from various locations
	// First try using the current directory
	v.SetConfigName(ConfigBaseName)
	v.SetConfigType(ConfigExtension)

	// Add search paths in order of precedence
	// Current directory
	v.AddConfigPath(".")

	// Check if RootDir is set in the default config
	if config.RootDir != "" {
		v.AddConfigPath(filepath.Join(config.RootDir, DefaultConfigDir))
	}

	// Try to read the config file
	if err := v.ReadInConfig(); err != nil {
		// If it's not a "file not found" error, return the error
		var configFileNotFound viper.ConfigFileNotFoundError
		if !errors.As(err, &configFileNotFound) {
			return config, fmt.Errorf("error reading YAML configuration: %w", err)
		}
		// Otherwise, just continue with defaults
	} else {
		// Config file found, log it
		fmt.Printf("Using config file: %s\n", v.ConfigFileUsed())
	}

	// 3. Bind command line flags
	if err := v.BindPFlags(cmd.Flags()); err != nil {
		return config, fmt.Errorf("unable to bind flags: %w", err)
	}

	// 4. Unmarshal everything from Viper into the config struct
	if err := v.Unmarshal(&config, func(c *mapstructure.DecoderConfig) {
		c.TagName = "mapstructure"
		c.DecodeHook = mapstructure.ComposeDecodeHookFunc(
			mapstructure.StringToTimeDurationHookFunc(),
			mapstructure.StringToSliceHookFunc(","),
			func(f reflect.Type, t reflect.Type, data interface{}) (interface{}, error) {
				if t == reflect.TypeOf(DurationWrapper{}) && f.Kind() == reflect.String {
					if str, ok := data.(string); ok {
						duration, err := time.ParseDuration(str)
						if err != nil {
							return nil, err
						}
						return DurationWrapper{Duration: duration}, nil
					}
				}
				return data, nil
			},
		)
	}); err != nil {
		return config, fmt.Errorf("unable to decode configuration: %w", err)
	}

	return config, nil
}

// setDefaultsInViper sets all the default values from NodeConfig into Viper
func setDefaultsInViper(v *viper.Viper, config Config) {
	// Base configuration defaults
	v.SetDefault(FlagRootDir, config.RootDir)
	v.SetDefault(FlagDBPath, config.DBPath)
	v.SetDefault(FlagEntrypoint, config.Entrypoint)
	v.SetDefault(FlagChainConfigDir, config.ConfigDir)

	// Node configuration defaults
	v.SetDefault(FlagAggregator, config.Node.Aggregator)
	v.SetDefault(FlagLight, config.Node.Light)
	v.SetDefault(FlagBlockTime, config.Node.BlockTime)
	v.SetDefault(FlagTrustedHash, config.Node.TrustedHash)
	v.SetDefault(FlagLazyAggregator, config.Node.LazyAggregator)
	v.SetDefault(FlagMaxPendingBlocks, config.Node.MaxPendingBlocks)
	v.SetDefault(FlagLazyBlockTime, config.Node.LazyBlockTime)
	v.SetDefault(FlagSequencerAddress, config.Node.SequencerAddress)
	v.SetDefault(FlagSequencerRollupID, config.Node.SequencerRollupID)
	v.SetDefault(FlagExecutorAddress, config.Node.ExecutorAddress)

	// Data Availability configuration defaults
	v.SetDefault(FlagDAAddress, config.DA.Address)
	v.SetDefault(FlagDAAuthToken, config.DA.AuthToken)
	v.SetDefault(FlagDABlockTime, config.DA.BlockTime)
	v.SetDefault(FlagDAGasPrice, config.DA.GasPrice)
	v.SetDefault(FlagDAGasMultiplier, config.DA.GasMultiplier)
	v.SetDefault(FlagDAStartHeight, config.DA.StartHeight)
	v.SetDefault(FlagDANamespace, config.DA.Namespace)
	v.SetDefault(FlagDASubmitOptions, config.DA.SubmitOptions)
	v.SetDefault(FlagDAMempoolTTL, config.DA.MempoolTTL)

	// P2P configuration defaults
	v.SetDefault(FlagP2PListenAddress, config.P2P.ListenAddress)
	v.SetDefault(FlagP2PSeeds, config.P2P.Seeds)
	v.SetDefault(FlagP2PBlockedPeers, config.P2P.BlockedPeers)
	v.SetDefault(FlagP2PAllowedPeers, config.P2P.AllowedPeers)

	// RPC configuration defaults
	v.SetDefault(FlagRPCAddress, config.RPC.Address)
	v.SetDefault(FlagRPCPort, config.RPC.Port)

	// Instrumentation configuration defaults
	if config.Instrumentation != nil {
		v.SetDefault(FlagPrometheus, config.Instrumentation.Prometheus)
		v.SetDefault(FlagPrometheusListenAddr, config.Instrumentation.PrometheusListenAddr)
		v.SetDefault(FlagMaxOpenConnections, config.Instrumentation.MaxOpenConnections)
		v.SetDefault(FlagPprof, config.Instrumentation.Pprof)
		v.SetDefault(FlagPprofListenAddr, config.Instrumentation.PprofListenAddr)
	}

	// Logging configuration defaults
	v.SetDefault(FlagLogLevel, "info")
	v.SetDefault(FlagLogFormat, "")
	v.SetDefault(FlagLogTrace, false)
}<|MERGE_RESOLUTION|>--- conflicted
+++ resolved
@@ -101,7 +101,6 @@
 	// FlagLogTrace is a flag for enabling stack traces in error logs
 	FlagLogTrace = "log.trace"
 
-<<<<<<< HEAD
 	// Remote signer configuration flags
 
 	// FlagRemoteSignerType is a flag for specifying the remote signer type
@@ -111,14 +110,13 @@
 
 	// FlagRemoteSignerPassphrase is a flag for specifying the remote signer passphrase
 	FlagRemoteSignerPassphrase = "remote_signer.passphrase"
-=======
+
 	// RPC configuration flags
 
 	// FlagRPCAddress is a flag for specifying the RPC server address
 	FlagRPCAddress = "rpc.address"
 	// FlagRPCPort is a flag for specifying the RPC server port
 	FlagRPCPort = "rpc.port"
->>>>>>> a8c67e2f
 )
 
 // DurationWrapper is a wrapper for time.Duration that implements encoding.TextMarshaler and encoding.TextUnmarshaler
@@ -218,17 +216,16 @@
 	AllowedPeers  string `mapstructure:"allowed_peers" yaml:"allowed_peers" comment:"Comma separated list of peer IDs to allow connections from"`
 }
 
-<<<<<<< HEAD
 // RemoteSignerConfig contains all remote signer configuration parameters
 type RemoteSignerConfig struct {
 	SignerType string `mapstructure:"signer_type" yaml:"signer_type" comment:"Type of remote signer to use (file, grpc)"`
 	SignerPath string `mapstructure:"signer_path" yaml:"signer_path" comment:"Path to the signer file or address"`
-=======
+}
+
 // RPCConfig contains all RPC server configuration parameters
 type RPCConfig struct {
 	Address string `mapstructure:"address" yaml:"address" comment:"Address to bind the RPC server to (host). Default: tcp://0.0.0.0"`
 	Port    uint16 `mapstructure:"port" yaml:"port" comment:"Port to bind the RPC server to. Default: 26657"`
->>>>>>> a8c67e2f
 }
 
 // AddFlags adds Rollkit specific configuration options to cobra Command.
