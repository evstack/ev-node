--- conflicted
+++ resolved
@@ -246,7 +246,6 @@
 	EnableDAVisualization bool   `mapstructure:"enable_da_visualization" yaml:"enable_da_visualization" comment:"Enable DA visualization endpoints for monitoring blob submissions. Default: false"`
 }
 
-<<<<<<< HEAD
 // RaftConfig contains all Raft consensus configuration parameters
 type RaftConfig struct {
 	Enable           bool          `mapstructure:"enable" yaml:"enable" comment:"Enable Raft consensus for leader election and state replication"`
@@ -260,10 +259,7 @@
 	HeartbeatTimeout time.Duration `mapstructure:"heartbeat_timeout" yaml:"heartbeat_timeout" comment:"Time between leader heartbeats to followers"`
 }
 
-// Validate ensures validates the config and ensure that the root directory exists.
-=======
 // Validate validates the config and ensures that the root directory exists.
->>>>>>> e5aa2c36
 // It creates the directory if it does not exist.
 func (c *Config) Validate() error {
 	if c.RootDir == "" {
