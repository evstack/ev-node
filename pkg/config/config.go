--- conflicted
+++ resolved
@@ -203,7 +203,6 @@
 	AllowedPeers  string `mapstructure:"allowed_peers" yaml:"allowed_peers" comment:"Comma separated list of peer IDs to allow connections from"`
 }
 
-<<<<<<< HEAD
 // AddBasicFlags registers the basic configuration flags that are common across applications
 // This includes logging configuration and root directory settings
 func AddBasicFlags(cmd *cobra.Command, appName string) {
@@ -211,12 +210,12 @@
 	cmd.PersistentFlags().String(FlagLogFormat, "plain", "Set the log format (text, json)")
 	cmd.PersistentFlags().Bool(FlagLogTrace, false, "Enable stack traces in error logs")
 	cmd.PersistentFlags().String(FlagRootDir, DefaultRootDirWithName(appName), "Root directory for application data")
-=======
+}
+
 // RPCConfig contains all RPC server configuration parameters
 type RPCConfig struct {
 	Address string `mapstructure:"address" yaml:"address" comment:"Address to bind the RPC server to (host). Default: tcp://0.0.0.0"`
 	Port    uint16 `mapstructure:"port" yaml:"port" comment:"Port to bind the RPC server to. Default: 26657"`
->>>>>>> a8c67e2f
 }
 
 // AddFlags adds Rollkit specific configuration options to cobra Command.
