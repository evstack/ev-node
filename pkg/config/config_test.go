package config

import (
	"fmt"
	"os"
	"path/filepath"
	"testing"
	"time"

	"github.com/spf13/cobra"
	"github.com/spf13/pflag"
	"github.com/spf13/viper"
	"github.com/stretchr/testify/assert"
	"github.com/stretchr/testify/require"
)

func TestDefaultConfig(t *testing.T) {
	// Test that default config has expected values
	def := DefaultConfig
	assert.Equal(t, "data", def.DBPath)
	assert.Equal(t, false, def.Node.Aggregator)
	assert.Equal(t, false, def.Node.Light)
	assert.Equal(t, DefaultConfig.DA.Address, def.DA.Address)
	assert.Equal(t, "", def.DA.AuthToken)
	assert.Equal(t, float64(-1), def.DA.GasPrice)
	assert.Equal(t, float64(0), def.DA.GasMultiplier)
	assert.Equal(t, "", def.DA.SubmitOptions)
	assert.Equal(t, "", def.DA.Namespace)
	assert.Equal(t, 1*time.Second, def.Node.BlockTime.Duration)
	assert.Equal(t, 6*time.Second, def.DA.BlockTime.Duration)
	assert.Equal(t, uint64(0), def.DA.StartHeight)
	assert.Equal(t, uint64(0), def.DA.MempoolTTL)
	assert.Equal(t, uint64(0), def.Node.MaxPendingHeadersAndData)
	assert.Equal(t, false, def.Node.LazyMode)
	assert.Equal(t, 60*time.Second, def.Node.LazyBlockInterval.Duration)
	assert.Equal(t, "", def.Node.TrustedHash)
	assert.Equal(t, "file", def.Signer.SignerType)
	assert.Equal(t, "config", def.Signer.SignerPath)
	assert.Equal(t, "127.0.0.1:7331", def.RPC.Address)
}

func TestAddFlags(t *testing.T) {
	// Create a command with flags
	cmd := &cobra.Command{Use: "test"}
	AddGlobalFlags(cmd, "test") // Add basic flags first
	AddFlags(cmd)

	// Get both persistent and regular flags
	flags := cmd.Flags()
	persistentFlags := cmd.PersistentFlags()

	// Test specific flags
	assertFlagValue(t, flags, FlagDBPath, DefaultConfig.DBPath)

	// Node flags
	assertFlagValue(t, flags, FlagAggregator, DefaultConfig.Node.Aggregator)
	assertFlagValue(t, flags, FlagLight, DefaultConfig.Node.Light)
	assertFlagValue(t, flags, FlagBlockTime, DefaultConfig.Node.BlockTime.Duration)
	assertFlagValue(t, flags, FlagTrustedHash, DefaultConfig.Node.TrustedHash)
	assertFlagValue(t, flags, FlagLazyAggregator, DefaultConfig.Node.LazyMode)
	assertFlagValue(t, flags, FlagMaxPendingHeadersAndData, DefaultConfig.Node.MaxPendingHeadersAndData)
	assertFlagValue(t, flags, FlagLazyBlockTime, DefaultConfig.Node.LazyBlockInterval.Duration)

	// DA flags
	assertFlagValue(t, flags, FlagDAAddress, DefaultConfig.DA.Address)
	assertFlagValue(t, flags, FlagDAAuthToken, DefaultConfig.DA.AuthToken)
	assertFlagValue(t, flags, FlagDABlockTime, DefaultConfig.DA.BlockTime.Duration)
	assertFlagValue(t, flags, FlagDAGasPrice, DefaultConfig.DA.GasPrice)
	assertFlagValue(t, flags, FlagDAGasMultiplier, DefaultConfig.DA.GasMultiplier)
	assertFlagValue(t, flags, FlagDAStartHeight, DefaultConfig.DA.StartHeight)
	assertFlagValue(t, flags, FlagDANamespace, DefaultConfig.DA.Namespace)
	assertFlagValue(t, flags, FlagDASubmitOptions, DefaultConfig.DA.SubmitOptions)
	assertFlagValue(t, flags, FlagDAMempoolTTL, DefaultConfig.DA.MempoolTTL)
	assertFlagValue(t, flags, FlagDAMaxSubmitAttempts, DefaultConfig.DA.MaxSubmitAttempts)

	// P2P flags
	assertFlagValue(t, flags, FlagP2PListenAddress, DefaultConfig.P2P.ListenAddress)
	assertFlagValue(t, flags, FlagP2PPeers, DefaultConfig.P2P.Peers)
	assertFlagValue(t, flags, FlagP2PBlockedPeers, DefaultConfig.P2P.BlockedPeers)
	assertFlagValue(t, flags, FlagP2PAllowedPeers, DefaultConfig.P2P.AllowedPeers)

	// Instrumentation flags
	instrDef := DefaultInstrumentationConfig()
	assertFlagValue(t, flags, FlagPrometheus, instrDef.Prometheus)
	assertFlagValue(t, flags, FlagPrometheusListenAddr, instrDef.PrometheusListenAddr)
	assertFlagValue(t, flags, FlagMaxOpenConnections, instrDef.MaxOpenConnections)
	assertFlagValue(t, flags, FlagPprof, instrDef.Pprof)
	assertFlagValue(t, flags, FlagPprofListenAddr, instrDef.PprofListenAddr)

	// Logging flags (in persistent flags)
	assertFlagValue(t, persistentFlags, FlagLogLevel, DefaultConfig.Log.Level)
	assertFlagValue(t, persistentFlags, FlagLogFormat, "text")
	assertFlagValue(t, persistentFlags, FlagLogTrace, false)

	// Signer flags
	assertFlagValue(t, flags, FlagSignerPassphrase, "")
	assertFlagValue(t, flags, FlagSignerType, "file")
	assertFlagValue(t, flags, FlagSignerPath, DefaultConfig.Signer.SignerPath)

	// RPC flags
	assertFlagValue(t, flags, FlagRPCAddress, DefaultConfig.RPC.Address)

	// Count the number of flags we're explicitly checking
<<<<<<< HEAD
	expectedFlagCount := 35 // Update this number if you add more flag checks above
=======
	expectedFlagCount := 36 // Update this number if you add more flag checks above
>>>>>>> 265ff503

	// Get the actual number of flags (both regular and persistent)
	actualFlagCount := 0
	flags.VisitAll(func(flag *pflag.Flag) {
		actualFlagCount++
	})
	persistentFlags.VisitAll(func(flag *pflag.Flag) {
		actualFlagCount++
	})

	// Verify that the counts match
	assert.Equal(
		t,
		expectedFlagCount,
		actualFlagCount,
		"Number of flags doesn't match. If you added a new flag, please update the test.",
	)
}

func TestLoad(t *testing.T) {
	tempDir := t.TempDir()

	// Create a YAML file in the temporary directory
	yamlPath := filepath.Join(tempDir, AppConfigDir, ConfigName)
	yamlContent := `
node:
  aggregator: true
  block_time: "5s"

da:
  address: "http://yaml-da:26657"

signer:
  signer_type: "file"
  signer_path: "something/config"
`
	err := os.MkdirAll(filepath.Dir(yamlPath), 0o700)
	require.NoError(t, err)
	err = os.WriteFile(yamlPath, []byte(yamlContent), 0o600)
	require.NoError(t, err)

	// Change to the temporary directory so the config file can be found
	originalDir, err := os.Getwd()
	require.NoError(t, err)
	defer func() {
		err := os.Chdir(originalDir)
		if err != nil {
			t.Logf("Failed to change back to original directory: %v", err)
		}
	}()
	err = os.Chdir(tempDir)
	require.NoError(t, err)

	// Verify that the YAML file exists
	_, err = os.Stat(yamlPath)
	require.NoError(t, err, "YAML file should exist at %s", yamlPath)

	// Create a command with flags
	cmd := &cobra.Command{Use: "test"}
	AddFlags(cmd)
	AddGlobalFlags(cmd, "test") // Add basic flags first

	// Set some flags that should override YAML values
	flagArgs := []string{
		"--home", tempDir,
		"--rollkit.node.block_time", "10s",
		"--rollkit.da.address", "http://flag-da:26657",
		"--rollkit.node.light", "true", // This is not in YAML, should be set from flag
		"--rollkit.rpc.address", "127.0.0.1:7332",
	}
	cmd.SetArgs(flagArgs)
	err = cmd.ParseFlags(flagArgs)
	require.NoError(t, err)

	// Load the configuration
	config, err := Load(cmd)
	require.NoError(t, err)
	require.NoError(t, config.Validate())

	// Verify the order of precedence:
	// 1. Default values should be overridden by YAML
	assert.Equal(t, true, config.Node.Aggregator, "Aggregator should be set from YAML")

	// 2. YAML values should be overridden by flags
	assert.Equal(t, 10*time.Second, config.Node.BlockTime.Duration, "BlockTime should be overridden by flag")
	assert.Equal(t, "http://flag-da:26657", config.DA.Address, "DAAddress should be overridden by flag")

	// 3. Flags not in YAML should be set
	assert.Equal(t, true, config.Node.Light, "Light should be set from flag")

	// 4. Values not in flags or YAML should remain as default
	assert.Equal(t, DefaultConfig.DA.BlockTime.Duration, config.DA.BlockTime.Duration, "DABlockTime should remain as default")

	// 5. Signer values should be set from flags
	assert.Equal(t, "file", config.Signer.SignerType, "SignerType should be set from flag")
	assert.Equal(t, "something/config", config.Signer.SignerPath, "SignerPath should be set from flag")

	assert.Equal(t, "127.0.0.1:7332", config.RPC.Address, "RPCAddress should be set from flag")
}

func TestLoadFromViper(t *testing.T) {
	tempDir := t.TempDir()

	// Create a YAML file in the temporary directory
	yamlPath := filepath.Join(tempDir, AppConfigDir, ConfigName)
	yamlContent := `
node:
  aggregator: true
  block_time: "5s"

da:
  address: "http://yaml-da:26657"

signer:
  signer_type: "file"
  signer_path: "something/config"
`
	err := os.MkdirAll(filepath.Dir(yamlPath), 0o700)
	require.NoError(t, err)
	err = os.WriteFile(yamlPath, []byte(yamlContent), 0o600)
	require.NoError(t, err)

	// Create a command to load the configs
	cmd := &cobra.Command{Use: "test"}
	AddFlags(cmd)
	AddGlobalFlags(cmd, "test-app")

	// Set some flags through the command line
	cmd.SetArgs([]string{
		"--home=" + tempDir,
		"--rollkit.da.gas_price=0.5",
		"--rollkit.node.lazy_mode=true",
	})
	err = cmd.Execute()
	require.NoError(t, err)

	// Load configuration using the standard Load method
	cfgFromLoad, err := Load(cmd)
	require.NoError(t, err)

	// Now create a Viper instance with the same flags
	v := viper.New()
	v.Set(FlagRootDir, tempDir)
	v.Set("rollkit.da.gas_price", "0.5")
	v.Set("rollkit.node.lazy_mode", true)

	// Load configuration using the new LoadFromViper method
	cfgFromViper, err := LoadFromViper(v)
	require.NoError(t, err)

	// Compare the results - they should be identical
	require.Equal(t, cfgFromLoad.RootDir, cfgFromViper.RootDir, "RootDir should match")
	require.Equal(t, cfgFromLoad.DA.GasPrice, cfgFromViper.DA.GasPrice, "DA.GasPrice should match")
	require.Equal(t, cfgFromLoad.Node.LazyMode, cfgFromViper.Node.LazyMode, "Node.LazyMode should match")
	require.Equal(t, cfgFromLoad.Node.Aggregator, cfgFromViper.Node.Aggregator, "Node.Aggregator should match")
	require.Equal(t, cfgFromLoad.Node.BlockTime, cfgFromViper.Node.BlockTime, "Node.BlockTime should match")
	require.Equal(t, cfgFromLoad.DA.Address, cfgFromViper.DA.Address, "DA.Address should match")
	require.Equal(t, cfgFromLoad.Signer.SignerType, cfgFromViper.Signer.SignerType, "Signer.SignerType should match")
	require.Equal(t, cfgFromLoad.Signer.SignerPath, cfgFromViper.Signer.SignerPath, "Signer.SignerPath should match")

	// Test that the new LoadFromViper properly handles YAML file loading
	v = viper.New()
	v.Set(FlagRootDir, tempDir)

	cfgFromViper, err = LoadFromViper(v)
	require.NoError(t, err)

	// Check that the values from the YAML file were loaded
	require.True(t, cfgFromViper.Node.Aggregator, "Node.Aggregator should be true from YAML")
	require.Equal(t, "5s", cfgFromViper.Node.BlockTime.String(), "Node.BlockTime should be 5s from YAML")
	require.Equal(t, "http://yaml-da:26657", cfgFromViper.DA.Address, "DA.Address should match YAML")
	require.Equal(t, "file", cfgFromViper.Signer.SignerType, "Signer.SignerType should match YAML")
	require.Equal(t, "something/config", cfgFromViper.Signer.SignerPath, "Signer.SignerPath should match YAML")
}

func TestDAConfig_GetHeaderNamespace(t *testing.T) {
	tests := []struct {
		name              string
		headerNamespace   string
		legacyNamespace   string
		expectedNamespace string
	}{
		{
			name:              "HeaderNamespace set",
			headerNamespace:   "custom-headers",
			legacyNamespace:   "legacy-namespace",
			expectedNamespace: "custom-headers",
		},
		{
			name:              "HeaderNamespace empty, fallback to legacy",
			headerNamespace:   "",
			legacyNamespace:   "legacy-namespace",
			expectedNamespace: "legacy-namespace",
		},
		{
			name:              "Both empty, use default",
			headerNamespace:   "",
			legacyNamespace:   "",
			expectedNamespace: "rollkit-headers",
		},
	}

	for _, tt := range tests {
		t.Run(tt.name, func(t *testing.T) {
			daConfig := &DAConfig{
				HeaderNamespace: tt.headerNamespace,
				Namespace:       tt.legacyNamespace,
			}

			result := daConfig.GetHeaderNamespace()
			assert.Equal(t, tt.expectedNamespace, result)
		})
	}
}

func TestDAConfig_GetDataNamespace(t *testing.T) {
	tests := []struct {
		name              string
		dataNamespace     string
		legacyNamespace   string
		expectedNamespace string
	}{
		{
			name:              "DataNamespace set",
			dataNamespace:     "custom-data",
			legacyNamespace:   "legacy-namespace",
			expectedNamespace: "custom-data",
		},
		{
			name:              "DataNamespace empty, fallback to legacy",
			dataNamespace:     "",
			legacyNamespace:   "legacy-namespace",
			expectedNamespace: "legacy-namespace",
		},
		{
			name:              "Both empty, use default",
			dataNamespace:     "",
			legacyNamespace:   "",
			expectedNamespace: "rollkit-data",
		},
	}

	for _, tt := range tests {
		t.Run(tt.name, func(t *testing.T) {
			daConfig := &DAConfig{
				DataNamespace: tt.dataNamespace,
				Namespace:     tt.legacyNamespace,
			}

			result := daConfig.GetDataNamespace()
			assert.Equal(t, tt.expectedNamespace, result)
		})
	}
}

func assertFlagValue(t *testing.T, flags *pflag.FlagSet, name string, expectedValue any) {
	flag := flags.Lookup(name)
	assert.NotNil(t, flag, "Flag %s should exist", name)
	if flag != nil {
		switch v := expectedValue.(type) {
		case bool:
			assert.Equal(t, fmt.Sprintf("%v", v), flag.DefValue, "Flag %s should have default value %v", name, v)
		case time.Duration:
			assert.Equal(t, v.String(), flag.DefValue, "Flag %s should have default value %v", name, v)
		case int:
			assert.Equal(t, fmt.Sprintf("%d", v), flag.DefValue, "Flag %s should have default value %v", name, v)
		case uint64:
			assert.Equal(t, fmt.Sprintf("%d", v), flag.DefValue, "Flag %s should have default value %v", name, v)
		case float64:
			assert.Equal(t, fmt.Sprintf("%g", v), flag.DefValue, "Flag %s should have default value %v", name, v)
		default:
			assert.Equal(t, fmt.Sprintf("%v", v), flag.DefValue, "Flag %s should have default value %v", name, v)
		}
	}
}<|MERGE_RESOLUTION|>--- conflicted
+++ resolved
@@ -101,11 +101,7 @@
 	assertFlagValue(t, flags, FlagRPCAddress, DefaultConfig.RPC.Address)
 
 	// Count the number of flags we're explicitly checking
-<<<<<<< HEAD
 	expectedFlagCount := 35 // Update this number if you add more flag checks above
-=======
-	expectedFlagCount := 36 // Update this number if you add more flag checks above
->>>>>>> 265ff503
 
 	// Get the actual number of flags (both regular and persistent)
 	actualFlagCount := 0
