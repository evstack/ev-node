package config

import (
	"fmt"
	"os"
	"path/filepath"
	"testing"
	"time"

	"github.com/spf13/cobra"
	"github.com/spf13/pflag"
	"github.com/spf13/viper"
	"github.com/stretchr/testify/assert"
	"github.com/stretchr/testify/require"
)

func TestDefaultConfig(t *testing.T) {
	// Test that default config has expected values
	def := DefaultConfig
	assert.Equal(t, "data", def.DBPath)
	assert.Equal(t, false, def.Node.Aggregator)
	assert.Equal(t, false, def.Node.Light)
	assert.Equal(t, DefaultConfig.DA.Address, def.DA.Address)
	assert.Equal(t, "", def.DA.AuthToken)
	assert.Equal(t, float64(-1), def.DA.GasPrice)
	assert.Equal(t, float64(0), def.DA.GasMultiplier)
	assert.Equal(t, "", def.DA.SubmitOptions)
	assert.Equal(t, "", def.DA.Namespace)
	assert.Equal(t, 1*time.Second, def.Node.BlockTime.Duration)
	assert.Equal(t, 6*time.Second, def.DA.BlockTime.Duration)
	assert.Equal(t, uint64(0), def.DA.StartHeight)
	assert.Equal(t, uint64(0), def.DA.MempoolTTL)
	assert.Equal(t, uint64(0), def.Node.MaxPendingHeadersAndData)
	assert.Equal(t, false, def.Node.LazyMode)
	assert.Equal(t, 60*time.Second, def.Node.LazyBlockInterval.Duration)
	assert.Equal(t, "", def.Node.TrustedHash)
	assert.Equal(t, "file", def.Signer.SignerType)
	assert.Equal(t, "config", def.Signer.SignerPath)
	assert.Equal(t, "127.0.0.1:7331", def.RPC.Address)
}

func TestAddFlags(t *testing.T) {
	// Create a command with flags
	cmd := &cobra.Command{Use: "test"}
	AddGlobalFlags(cmd, "test") // Add basic flags first
	AddFlags(cmd)

	// Get both persistent and regular flags
	flags := cmd.Flags()
	persistentFlags := cmd.PersistentFlags()

	// Test specific flags
	assertFlagValue(t, flags, FlagDBPath, DefaultConfig.DBPath)

	// Node flags
	assertFlagValue(t, flags, FlagAggregator, DefaultConfig.Node.Aggregator)
	assertFlagValue(t, flags, FlagLight, DefaultConfig.Node.Light)
	assertFlagValue(t, flags, FlagBlockTime, DefaultConfig.Node.BlockTime.Duration)
	assertFlagValue(t, flags, FlagTrustedHash, DefaultConfig.Node.TrustedHash)
	assertFlagValue(t, flags, FlagLazyAggregator, DefaultConfig.Node.LazyMode)
	assertFlagValue(t, flags, FlagMaxPendingHeadersAndData, DefaultConfig.Node.MaxPendingHeadersAndData)
	assertFlagValue(t, flags, FlagLazyBlockTime, DefaultConfig.Node.LazyBlockInterval.Duration)

	// DA flags
	assertFlagValue(t, flags, FlagDAAddress, DefaultConfig.DA.Address)
	assertFlagValue(t, flags, FlagDAAuthToken, DefaultConfig.DA.AuthToken)
	assertFlagValue(t, flags, FlagDABlockTime, DefaultConfig.DA.BlockTime.Duration)
	assertFlagValue(t, flags, FlagDAGasPrice, DefaultConfig.DA.GasPrice)
	assertFlagValue(t, flags, FlagDAGasMultiplier, DefaultConfig.DA.GasMultiplier)
	assertFlagValue(t, flags, FlagDAStartHeight, DefaultConfig.DA.StartHeight)
	assertFlagValue(t, flags, FlagDANamespace, DefaultConfig.DA.Namespace)
	assertFlagValue(t, flags, FlagDASubmitOptions, DefaultConfig.DA.SubmitOptions)
	assertFlagValue(t, flags, FlagDAMempoolTTL, DefaultConfig.DA.MempoolTTL)

	// P2P flags
	assertFlagValue(t, flags, FlagP2PListenAddress, DefaultConfig.P2P.ListenAddress)
	assertFlagValue(t, flags, FlagP2PPeers, DefaultConfig.P2P.Peers)
	assertFlagValue(t, flags, FlagP2PBlockedPeers, DefaultConfig.P2P.BlockedPeers)
	assertFlagValue(t, flags, FlagP2PAllowedPeers, DefaultConfig.P2P.AllowedPeers)

	// Instrumentation flags
	instrDef := DefaultInstrumentationConfig()
	assertFlagValue(t, flags, FlagPrometheus, instrDef.Prometheus)
	assertFlagValue(t, flags, FlagPrometheusListenAddr, instrDef.PrometheusListenAddr)
	assertFlagValue(t, flags, FlagMaxOpenConnections, instrDef.MaxOpenConnections)
	assertFlagValue(t, flags, FlagPprof, instrDef.Pprof)
	assertFlagValue(t, flags, FlagPprofListenAddr, instrDef.PprofListenAddr)

	// Logging flags (in persistent flags)
	assertFlagValue(t, persistentFlags, FlagLogLevel, DefaultConfig.Log.Level)
	assertFlagValue(t, persistentFlags, FlagLogFormat, "text")
	assertFlagValue(t, persistentFlags, FlagLogTrace, false)

	// Signer flags
	assertFlagValue(t, flags, FlagSignerPassphrase, "")
	assertFlagValue(t, flags, FlagSignerType, "file")
	assertFlagValue(t, flags, FlagSignerPath, DefaultConfig.Signer.SignerPath)

	// RPC flags
	assertFlagValue(t, flags, FlagRPCAddress, DefaultConfig.RPC.Address)

	// Count the number of flags we're explicitly checking
<<<<<<< HEAD
	expectedFlagCount := 37 // Update this number if you add more flag checks above
=======
	expectedFlagCount := 34 // Update this number if you add more flag checks above
>>>>>>> 6fda51a0

	// Get the actual number of flags (both regular and persistent)
	actualFlagCount := 0
	flags.VisitAll(func(flag *pflag.Flag) {
		actualFlagCount++
	})
	persistentFlags.VisitAll(func(flag *pflag.Flag) {
		actualFlagCount++
	})

	// Verify that the counts match
	assert.Equal(
		t,
		expectedFlagCount,
		actualFlagCount,
		"Number of flags doesn't match. If you added a new flag, please update the test.",
	)
}

func TestLoad(t *testing.T) {
	tempDir := t.TempDir()

	// Create a YAML file in the temporary directory
	yamlPath := filepath.Join(tempDir, AppConfigDir, ConfigName)
	yamlContent := `
node:
  aggregator: true
  block_time: "5s"

da:
  address: "http://yaml-da:26657"

signer:
  signer_type: "file"
  signer_path: "something/config"
`
	err := os.MkdirAll(filepath.Dir(yamlPath), 0o700)
	require.NoError(t, err)
	err = os.WriteFile(yamlPath, []byte(yamlContent), 0o600)
	require.NoError(t, err)

	// Change to the temporary directory so the config file can be found
	originalDir, err := os.Getwd()
	require.NoError(t, err)
	defer func() {
		err := os.Chdir(originalDir)
		if err != nil {
			t.Logf("Failed to change back to original directory: %v", err)
		}
	}()
	err = os.Chdir(tempDir)
	require.NoError(t, err)

	// Verify that the YAML file exists
	_, err = os.Stat(yamlPath)
	require.NoError(t, err, "YAML file should exist at %s", yamlPath)

	// Create a command with flags
	cmd := &cobra.Command{Use: "test"}
	AddFlags(cmd)
	AddGlobalFlags(cmd, "test") // Add basic flags first

	// Set some flags that should override YAML values
	flagArgs := []string{
		"--home", tempDir,
		"--rollkit.node.block_time", "10s",
		"--rollkit.da.address", "http://flag-da:26657",
		"--rollkit.node.light", "true", // This is not in YAML, should be set from flag
		"--rollkit.rpc.address", "127.0.0.1:7332",
	}
	cmd.SetArgs(flagArgs)
	err = cmd.ParseFlags(flagArgs)
	require.NoError(t, err)

	// Load the configuration
	config, err := Load(cmd)
	require.NoError(t, err)
	require.NoError(t, config.Validate())

	// Verify the order of precedence:
	// 1. Default values should be overridden by YAML
	assert.Equal(t, true, config.Node.Aggregator, "Aggregator should be set from YAML")

	// 2. YAML values should be overridden by flags
	assert.Equal(t, 10*time.Second, config.Node.BlockTime.Duration, "BlockTime should be overridden by flag")
	assert.Equal(t, "http://flag-da:26657", config.DA.Address, "DAAddress should be overridden by flag")

	// 3. Flags not in YAML should be set
	assert.Equal(t, true, config.Node.Light, "Light should be set from flag")

	// 4. Values not in flags or YAML should remain as default
	assert.Equal(t, DefaultConfig.DA.BlockTime.Duration, config.DA.BlockTime.Duration, "DABlockTime should remain as default")

	// 5. Signer values should be set from flags
	assert.Equal(t, "file", config.Signer.SignerType, "SignerType should be set from flag")
	assert.Equal(t, "something/config", config.Signer.SignerPath, "SignerPath should be set from flag")

	assert.Equal(t, "127.0.0.1:7332", config.RPC.Address, "RPCAddress should be set from flag")
}

func TestLoadFromViper(t *testing.T) {
	tempDir := t.TempDir()

	// Create a YAML file in the temporary directory
	yamlPath := filepath.Join(tempDir, AppConfigDir, ConfigName)
	yamlContent := `
node:
  aggregator: true
  block_time: "5s"

da:
  address: "http://yaml-da:26657"

signer:
  signer_type: "file"
  signer_path: "something/config"
`
	err := os.MkdirAll(filepath.Dir(yamlPath), 0o700)
	require.NoError(t, err)
	err = os.WriteFile(yamlPath, []byte(yamlContent), 0o600)
	require.NoError(t, err)

	// Create a command to load the configs
	cmd := &cobra.Command{Use: "test"}
	AddFlags(cmd)
	AddGlobalFlags(cmd, "test-app")

	// Set some flags through the command line
	cmd.SetArgs([]string{
		"--home=" + tempDir,
		"--rollkit.da.gas_price=0.5",
		"--rollkit.node.lazy_mode=true",
	})
	err = cmd.Execute()
	require.NoError(t, err)

	// Load configuration using the standard Load method
	cfgFromLoad, err := Load(cmd)
	require.NoError(t, err)

	// Now create a Viper instance with the same flags
	v := viper.New()
	v.Set(FlagRootDir, tempDir)
	v.Set("rollkit.da.gas_price", "0.5")
	v.Set("rollkit.node.lazy_mode", true)

	// Load configuration using the new LoadFromViper method
	cfgFromViper, err := LoadFromViper(v)
	require.NoError(t, err)

	// Compare the results - they should be identical
	require.Equal(t, cfgFromLoad.RootDir, cfgFromViper.RootDir, "RootDir should match")
	require.Equal(t, cfgFromLoad.DA.GasPrice, cfgFromViper.DA.GasPrice, "DA.GasPrice should match")
	require.Equal(t, cfgFromLoad.Node.LazyMode, cfgFromViper.Node.LazyMode, "Node.LazyMode should match")
	require.Equal(t, cfgFromLoad.Node.Aggregator, cfgFromViper.Node.Aggregator, "Node.Aggregator should match")
	require.Equal(t, cfgFromLoad.Node.BlockTime, cfgFromViper.Node.BlockTime, "Node.BlockTime should match")
	require.Equal(t, cfgFromLoad.DA.Address, cfgFromViper.DA.Address, "DA.Address should match")
	require.Equal(t, cfgFromLoad.Signer.SignerType, cfgFromViper.Signer.SignerType, "Signer.SignerType should match")
	require.Equal(t, cfgFromLoad.Signer.SignerPath, cfgFromViper.Signer.SignerPath, "Signer.SignerPath should match")

	// Test that the new LoadFromViper properly handles YAML file loading
	v = viper.New()
	v.Set(FlagRootDir, tempDir)

	cfgFromViper, err = LoadFromViper(v)
	require.NoError(t, err)

	// Check that the values from the YAML file were loaded
	require.True(t, cfgFromViper.Node.Aggregator, "Node.Aggregator should be true from YAML")
	require.Equal(t, "5s", cfgFromViper.Node.BlockTime.String(), "Node.BlockTime should be 5s from YAML")
	require.Equal(t, "http://yaml-da:26657", cfgFromViper.DA.Address, "DA.Address should match YAML")
	require.Equal(t, "file", cfgFromViper.Signer.SignerType, "Signer.SignerType should match YAML")
	require.Equal(t, "something/config", cfgFromViper.Signer.SignerPath, "Signer.SignerPath should match YAML")
}

func TestDAConfig_GetHeaderNamespace(t *testing.T) {
	tests := []struct {
		name              string
		headerNamespace   string
		legacyNamespace   string
		expectedNamespace string
	}{
		{
			name:              "HeaderNamespace set",
			headerNamespace:   "custom-headers",
			legacyNamespace:   "legacy-namespace",
			expectedNamespace: "custom-headers",
		},
		{
			name:              "HeaderNamespace empty, fallback to legacy",
			headerNamespace:   "",
			legacyNamespace:   "legacy-namespace",
			expectedNamespace: "legacy-namespace",
		},
		{
			name:              "Both empty, use default",
			headerNamespace:   "",
			legacyNamespace:   "",
			expectedNamespace: "rollkit-headers",
		},
	}

	for _, tt := range tests {
		t.Run(tt.name, func(t *testing.T) {
			daConfig := &DAConfig{
				HeaderNamespace: tt.headerNamespace,
				Namespace:       tt.legacyNamespace,
			}

			result := daConfig.GetHeaderNamespace()
			assert.Equal(t, tt.expectedNamespace, result)
		})
	}
}

func TestDAConfig_GetDataNamespace(t *testing.T) {
	tests := []struct {
		name              string
		dataNamespace     string
		legacyNamespace   string
		expectedNamespace string
	}{
		{
			name:              "DataNamespace set",
			dataNamespace:     "custom-data",
			legacyNamespace:   "legacy-namespace",
			expectedNamespace: "custom-data",
		},
		{
			name:              "DataNamespace empty, fallback to legacy",
			dataNamespace:     "",
			legacyNamespace:   "legacy-namespace",
			expectedNamespace: "legacy-namespace",
		},
		{
			name:              "Both empty, use default",
			dataNamespace:     "",
			legacyNamespace:   "",
			expectedNamespace: "rollkit-data",
		},
	}

	for _, tt := range tests {
		t.Run(tt.name, func(t *testing.T) {
			daConfig := &DAConfig{
				DataNamespace: tt.dataNamespace,
				Namespace:     tt.legacyNamespace,
			}

			result := daConfig.GetDataNamespace()
			assert.Equal(t, tt.expectedNamespace, result)
		})
	}
}

func assertFlagValue(t *testing.T, flags *pflag.FlagSet, name string, expectedValue any) {
	flag := flags.Lookup(name)
	assert.NotNil(t, flag, "Flag %s should exist", name)
	if flag != nil {
		switch v := expectedValue.(type) {
		case bool:
			assert.Equal(t, fmt.Sprintf("%v", v), flag.DefValue, "Flag %s should have default value %v", name, v)
		case time.Duration:
			assert.Equal(t, v.String(), flag.DefValue, "Flag %s should have default value %v", name, v)
		case int:
			assert.Equal(t, fmt.Sprintf("%d", v), flag.DefValue, "Flag %s should have default value %v", name, v)
		case uint64:
			assert.Equal(t, fmt.Sprintf("%d", v), flag.DefValue, "Flag %s should have default value %v", name, v)
		case float64:
			assert.Equal(t, fmt.Sprintf("%g", v), flag.DefValue, "Flag %s should have default value %v", name, v)
		default:
			assert.Equal(t, fmt.Sprintf("%v", v), flag.DefValue, "Flag %s should have default value %v", name, v)
		}
	}
}<|MERGE_RESOLUTION|>--- conflicted
+++ resolved
@@ -100,11 +100,7 @@
 	assertFlagValue(t, flags, FlagRPCAddress, DefaultConfig.RPC.Address)
 
 	// Count the number of flags we're explicitly checking
-<<<<<<< HEAD
-	expectedFlagCount := 37 // Update this number if you add more flag checks above
-=======
-	expectedFlagCount := 34 // Update this number if you add more flag checks above
->>>>>>> 6fda51a0
+	expectedFlagCount := 36 // Update this number if you add more flag checks above
 
 	// Get the actual number of flags (both regular and persistent)
 	actualFlagCount := 0
