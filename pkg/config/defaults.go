package config

import (
	"math/rand"
	"os"
	"path/filepath"
	"time"
)

const (
	// ConfigFileName is the base name of the evolve configuration file without extension.
	ConfigFileName = "evnode"
	// ConfigExtension is the file extension for the configuration file without the leading dot.
	ConfigExtension = "yaml"
	// ConfigPath is the filename for the evolve configuration file.
	ConfigName = ConfigFileName + "." + ConfigExtension
	// AppConfigDir is the directory name for the app configuration.
	AppConfigDir = "config"
)

// DefaultRootDir returns the default root directory for evolve
var DefaultRootDir = DefaultRootDirWithName(ConfigFileName)

// DefaultRootDirWithName returns the default root directory for an application,
// based on the app name and the user's home directory
func DefaultRootDirWithName(appName string) string {
	if appName == "" {
		appName = ConfigFileName
	}

	home, err := os.UserHomeDir()
	if err != nil {
		return ""
	}

	return filepath.Join(home, "."+appName)
}

// DefaultConfig keeps default values of NodeConfig
<<<<<<< HEAD
var DefaultConfig = Config{
	RootDir: DefaultRootDir,
	DBPath:  "data",
	P2P: P2PConfig{
		ListenAddress: "/ip4/0.0.0.0/tcp/7676",
		Peers:         "",
	},
	Node: NodeConfig{
		Aggregator:               false,
		BlockTime:                DurationWrapper{1 * time.Second},
		LazyMode:                 false,
		LazyBlockInterval:        DurationWrapper{60 * time.Second},
		Light:                    false,
		TrustedHash:              "",
		ReadinessMaxBlocksBehind: 3,
	},
	DA: DAConfig{
		Address:           "http://localhost:7980",
		BlockTime:         DurationWrapper{6 * time.Second},
		GasPrice:          -1,
		GasMultiplier:     0,
		MaxSubmitAttempts: 30,
		Namespace:         "rollkit-headers",
		DataNamespace:     "",
	},
	Instrumentation: DefaultInstrumentationConfig(),
	Log: LogConfig{
		Level:  "info",
		Format: "text",
		Trace:  false,
	},
	Signer: SignerConfig{
		SignerType: "file",
		SignerPath: "config",
	},
	RPC: RPCConfig{
		Address: "127.0.0.1:7331",
	},
=======
func DefaultConfig() Config {
	return Config{
		RootDir: DefaultRootDir,
		DBPath:  "data",
		P2P: P2PConfig{
			ListenAddress: "/ip4/0.0.0.0/tcp/7676",
			Peers:         "",
		},
		Node: NodeConfig{
			Aggregator:        false,
			BlockTime:         DurationWrapper{1 * time.Second},
			LazyMode:          false,
			LazyBlockInterval: DurationWrapper{60 * time.Second},
			Light:             false,
			TrustedHash:       "",
		},
		DA: DAConfig{
			Address:           "http://localhost:7980",
			BlockTime:         DurationWrapper{6 * time.Second},
			GasPrice:          -1,
			GasMultiplier:     0,
			MaxSubmitAttempts: 30,
			Namespace:         randString(10),
			DataNamespace:     "",
		},
		Instrumentation: DefaultInstrumentationConfig(),
		Log: LogConfig{
			Level:  "info",
			Format: "text",
			Trace:  false,
		},
		Signer: SignerConfig{
			SignerType: "file",
			SignerPath: "config",
		},
		RPC: RPCConfig{
			Address: "127.0.0.1:7331",
		},
	}
}

func randString(length int) string {
	const charset = "abcdefghijklmnopqrstuvwxyzABCDEFGHIJKLMNOPQRSTUVWXYZ0123456789"
	result := make([]byte, length)
	rng := rand.New(rand.NewSource(time.Now().Unix())) //nolint:gosec // even half random is good enough here.
	for i := range result {
		result[i] = charset[rng.Intn(len(charset))]
	}

	return string(result)
>>>>>>> 844053c7
}<|MERGE_RESOLUTION|>--- conflicted
+++ resolved
@@ -37,46 +37,6 @@
 }
 
 // DefaultConfig keeps default values of NodeConfig
-<<<<<<< HEAD
-var DefaultConfig = Config{
-	RootDir: DefaultRootDir,
-	DBPath:  "data",
-	P2P: P2PConfig{
-		ListenAddress: "/ip4/0.0.0.0/tcp/7676",
-		Peers:         "",
-	},
-	Node: NodeConfig{
-		Aggregator:               false,
-		BlockTime:                DurationWrapper{1 * time.Second},
-		LazyMode:                 false,
-		LazyBlockInterval:        DurationWrapper{60 * time.Second},
-		Light:                    false,
-		TrustedHash:              "",
-		ReadinessMaxBlocksBehind: 3,
-	},
-	DA: DAConfig{
-		Address:           "http://localhost:7980",
-		BlockTime:         DurationWrapper{6 * time.Second},
-		GasPrice:          -1,
-		GasMultiplier:     0,
-		MaxSubmitAttempts: 30,
-		Namespace:         "rollkit-headers",
-		DataNamespace:     "",
-	},
-	Instrumentation: DefaultInstrumentationConfig(),
-	Log: LogConfig{
-		Level:  "info",
-		Format: "text",
-		Trace:  false,
-	},
-	Signer: SignerConfig{
-		SignerType: "file",
-		SignerPath: "config",
-	},
-	RPC: RPCConfig{
-		Address: "127.0.0.1:7331",
-	},
-=======
 func DefaultConfig() Config {
 	return Config{
 		RootDir: DefaultRootDir,
@@ -127,5 +87,4 @@
 	}
 
 	return string(result)
->>>>>>> 844053c7
 }