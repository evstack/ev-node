package config

import (
	"os"
	"path/filepath"
	"time"
)

const (
	// ConfigFileName is the base name of the evolve configuration file without extension.
	ConfigFileName = "evnode"
	// ConfigExtension is the file extension for the configuration file without the leading dot.
	ConfigExtension = "yaml"
	// ConfigPath is the filename for the evolve configuration file.
	ConfigName = ConfigFileName + "." + ConfigExtension
	// AppConfigDir is the directory name for the app configuration.
	AppConfigDir = "config"
)

// DefaultRootDir returns the default root directory for evolve
var DefaultRootDir = DefaultRootDirWithName(ConfigFileName)

// DefaultRootDirWithName returns the default root directory for an application,
// based on the app name and the user's home directory
func DefaultRootDirWithName(appName string) string {
	if appName == "" {
		appName = ConfigFileName
	}

	home, err := os.UserHomeDir()
	if err != nil {
		return ""
	}

	return filepath.Join(home, "."+appName)
}

// DefaultConfig keeps default values of NodeConfig
var DefaultConfig = Config{
	RootDir: DefaultRootDir,
	DBPath:  "data",
	P2P: P2PConfig{
		ListenAddress: "/ip4/0.0.0.0/tcp/7676",
		Peers:         "",
	},
	Node: NodeConfig{
		Aggregator:        false,
		BlockTime:         DurationWrapper{1 * time.Second},
		LazyMode:          false,
		LazyBlockInterval: DurationWrapper{60 * time.Second},
		Light:             false,
		TrustedHash:       "",
	},
	DA: DAConfig{
<<<<<<< HEAD
		Address:           "http://localhost:7980",
		BlockTime:         DurationWrapper{6 * time.Second},
		GasPrice:          -1,
		GasMultiplier:     0,
		MaxSubmitAttempts: 30,
=======
		Address:         "http://localhost:7980",
		BlockTime:       DurationWrapper{6 * time.Second},
		GasPrice:        -1,
		GasMultiplier:   0,
		Namespace:       "",
		HeaderNamespace: "rollkit-headers",
		DataNamespace:   "rollkit-data",
>>>>>>> 265ff503
	},
	Instrumentation: DefaultInstrumentationConfig(),
	Log: LogConfig{
		Level:  "info",
		Format: "text",
		Trace:  false,
	},
	Signer: SignerConfig{
		SignerType: "file",
		SignerPath: "config",
	},
	RPC: RPCConfig{
		Address: "127.0.0.1:7331",
	},
}<|MERGE_RESOLUTION|>--- conflicted
+++ resolved
@@ -52,21 +52,14 @@
 		TrustedHash:       "",
 	},
 	DA: DAConfig{
-<<<<<<< HEAD
 		Address:           "http://localhost:7980",
 		BlockTime:         DurationWrapper{6 * time.Second},
 		GasPrice:          -1,
 		GasMultiplier:     0,
 		MaxSubmitAttempts: 30,
-=======
-		Address:         "http://localhost:7980",
-		BlockTime:       DurationWrapper{6 * time.Second},
-		GasPrice:        -1,
-		GasMultiplier:   0,
 		Namespace:       "",
 		HeaderNamespace: "rollkit-headers",
 		DataNamespace:   "rollkit-data",
->>>>>>> 265ff503
 	},
 	Instrumentation: DefaultInstrumentationConfig(),
 	Log: LogConfig{
