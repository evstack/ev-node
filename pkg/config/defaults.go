--- conflicted
+++ resolved
@@ -74,11 +74,7 @@
 			BlockTime:                DurationWrapper{6 * time.Second},
 			MaxSubmitAttempts:        30,
 			RetrieveBatchSize:        100,
-<<<<<<< HEAD
-			RequestTimeout:           DurationWrapper{30 * time.Second},
-=======
 			RequestTimeout:           DurationWrapper{60 * time.Second},
->>>>>>> 5ee785f9
 			Namespace:                randString(10),
 			DataNamespace:            "",
 			ForcedInclusionNamespace: "",
