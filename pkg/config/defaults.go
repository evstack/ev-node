--- conflicted
+++ resolved
@@ -39,10 +39,6 @@
 var DefaultConfig = Config{
 	RootDir: DefaultRootDir,
 	DBPath:  "data",
-<<<<<<< HEAD
-=======
-	ChainID: "evolve-test",
->>>>>>> c5242a16
 	P2P: P2PConfig{
 		ListenAddress: "/ip4/0.0.0.0/tcp/7676",
 		Peers:         "",
