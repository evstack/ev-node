package config

import (
	"os"
	"path/filepath"
	"time"
)

const (
	// DefaultDirPerm is the default permissions used when creating directories.
	DefaultDirPerm = 0750

	// DefaultConfigDir is the default directory for configuration files (e.g. rollkit.toml).
	DefaultConfigDir = "config"

	// DefaultDataDir is the default directory for data files (e.g. database).
	DefaultDataDir = "data"

	// DefaultListenAddress is a default listen address for P2P client.
	DefaultListenAddress = "/ip4/0.0.0.0/tcp/7676"
	// Version is the current rollkit version
	// Please keep updated with each new release
	Version = "0.38.5"
	// DefaultDAAddress is the default address for the data availability layer
	DefaultDAAddress = "http://localhost:26658"
	// DefaultSequencerAddress is the default address for the sequencer middleware
	DefaultSequencerAddress = "localhost:50051"
	// DefaultSequencerRollupID is the default rollup ID for the sequencer middleware
	DefaultSequencerRollupID = "mock-rollup"
	// DefaultExecutorAddress is the default address for the executor middleware
	DefaultExecutorAddress = "localhost:40041"
	// DefaultLogLevel is the default log level for the application
	DefaultLogLevel = "info"
)

// DefaultRootDir returns the default root directory for rollkit
func DefaultRootDir() string {
	home, err := os.UserHomeDir()
	if err != nil {
		return ""
	}
	return filepath.Join(home, ".rollkit")
}

// DefaultNodeConfig keeps default values of NodeConfig
var DefaultNodeConfig = Config{
	RootDir:   DefaultRootDir(),
	DBPath:    DefaultDataDir,
	ConfigDir: DefaultConfigDir,
	P2P: P2PConfig{
		ListenAddress: DefaultListenAddress,
		Seeds:         "",
	},
	Node: NodeConfig{
		Aggregator:        true,
		BlockTime:         DurationWrapper{1 * time.Second},
		LazyAggregator:    false,
		LazyBlockTime:     DurationWrapper{60 * time.Second},
		Light:             false,
		TrustedHash:       "",
		SequencerAddress:  DefaultSequencerAddress,
		SequencerRollupID: DefaultSequencerRollupID,
		ExecutorAddress:   DefaultExecutorAddress,
	},
	DA: DAConfig{
		Address:       DefaultDAAddress,
		BlockTime:     DurationWrapper{15 * time.Second},
		GasPrice:      -1,
		GasMultiplier: 0,
	},
	Instrumentation: DefaultInstrumentationConfig(),
	Entrypoint:      "",
	Log: LogConfig{
		Level:  DefaultLogLevel,
		Format: "",
		Trace:  false,
	},
<<<<<<< HEAD
	RemoteSigner: RemoteSignerConfig{
		SignerType: "file",
		SignerPath: "",
=======
	RPC: RPCConfig{
		Address: "127.0.0.1",
		Port:    7331,
>>>>>>> a8c67e2f
	},
}<|MERGE_RESOLUTION|>--- conflicted
+++ resolved
@@ -75,14 +75,12 @@
 		Format: "",
 		Trace:  false,
 	},
-<<<<<<< HEAD
 	RemoteSigner: RemoteSignerConfig{
 		SignerType: "file",
 		SignerPath: "",
-=======
+	},
 	RPC: RPCConfig{
 		Address: "127.0.0.1",
 		Port:    7331,
->>>>>>> a8c67e2f
 	},
 }