package store

import (
	"context"
	"io"

	ds "github.com/ipfs/go-datastore"

	"github.com/evstack/ev-node/types"
)

// Batch provides atomic operations for the store
type Batch interface {
	// SaveBlockData atomically saves the block header, data, and signature
	SaveBlockData(header *types.SignedHeader, data *types.Data, signature *types.Signature) error

	// SetHeight sets the height in the batch
	SetHeight(height uint64) error

	// UpdateState updates the state in the batch
	UpdateState(state types.State) error

	// Commit commits all batch operations atomically
	Commit() error

	// Put adds a put operation to the batch (used internally for rollback)
	Put(key ds.Key, value []byte) error

	// Delete adds a delete operation to the batch (used internally for rollback)
	Delete(key ds.Key) error
}

// Store is minimal interface for storing and retrieving blocks, commits and state.
type Store interface {
	Rollback
	Reader

	// SetMetadata saves arbitrary value in the store.
	//
	// This method enables evolve to safely persist any information.
	SetMetadata(ctx context.Context, key string, value []byte) error

	// Close safely closes underlying data storage, to ensure that data is actually saved.
	Close() error

	// NewBatch creates a new batch for atomic operations.
	NewBatch(ctx context.Context) (Batch, error)
}

type Reader interface {
	// Height returns height of the highest block in store.
	Height(ctx context.Context) (uint64, error)

	// GetBlockData returns block at given height, or error if it's not found in Store.
	GetBlockData(ctx context.Context, height uint64) (*types.SignedHeader, *types.Data, error)
	// GetBlockByHash returns block with given block header hash, or error if it's not found in Store.
	GetBlockByHash(ctx context.Context, hash []byte) (*types.SignedHeader, *types.Data, error)
	// GetSignature returns signature for a block at given height, or error if it's not found in Store.
	GetSignature(ctx context.Context, height uint64) (*types.Signature, error)
	// GetSignatureByHash returns signature for a block with given block header hash, or error if it's not found in Store.
	GetSignatureByHash(ctx context.Context, hash []byte) (*types.Signature, error)
	// GetHeader returns the header at given height, or error if it's not found in Store.
	GetHeader(ctx context.Context, height uint64) (*types.SignedHeader, error)

	// GetState returns last state saved with UpdateState.
	GetState(ctx context.Context) (types.State, error)
	// GetStateAtHeight returns state saved at given height, or error if it's not found in Store.
	GetStateAtHeight(ctx context.Context, height uint64) (types.State, error)

	// GetMetadata returns values stored for given key with SetMetadata.
	GetMetadata(ctx context.Context, key string) ([]byte, error)
}

type Rollback interface {
	// Rollback deletes x height from the ev-node store.
	// Aggregator is used to determine if the rollback is performed on the aggregator node.
	Rollback(ctx context.Context, height uint64, aggregator bool) error
<<<<<<< HEAD

	// Backup writes a consistent backup stream to writer. The returned version can be used
	// as the starting point for incremental backups.
	Backup(ctx context.Context, writer io.Writer, since uint64) (uint64, error)

	// Close safely closes underlying data storage, to ensure that data is actually saved.
	Close() error
=======
>>>>>>> 0dc7b27a
}<|MERGE_RESOLUTION|>--- conflicted
+++ resolved
@@ -75,7 +75,6 @@
 	// Rollback deletes x height from the ev-node store.
 	// Aggregator is used to determine if the rollback is performed on the aggregator node.
 	Rollback(ctx context.Context, height uint64, aggregator bool) error
-<<<<<<< HEAD
 
 	// Backup writes a consistent backup stream to writer. The returned version can be used
 	// as the starting point for incremental backups.
@@ -83,6 +82,4 @@
 
 	// Close safely closes underlying data storage, to ensure that data is actually saved.
 	Close() error
-=======
->>>>>>> 0dc7b27a
 }