--- conflicted
+++ resolved
@@ -10,14 +10,10 @@
 	"encoding/binary"
 	"errors"
 
+	goheader "github.com/celestiaorg/go-header"
 	"connectrpc.com/connect"
 	"connectrpc.com/grpcreflect"
-<<<<<<< HEAD
 	da "github.com/evstack/ev-node/da"
-=======
-	goheader "github.com/celestiaorg/go-header"
-	coreda "github.com/evstack/ev-node/core/da"
->>>>>>> 830ae450
 	ds "github.com/ipfs/go-datastore"
 	"github.com/rs/zerolog"
 	"golang.org/x/net/http2"
@@ -115,7 +111,7 @@
 	// Fetch and set DA heights
 	blockHeight := header.Height()
 	if blockHeight > 0 { // DA heights are not stored for genesis/height 0 in the current impl
-		headerDAHeightKey := store.GetHeightToDAHeightHeaderKey(blockHeight)
+		headerDAHeightKey := fmt.Sprintf("%s/%d/h", store.HeightToDAHeightKey, blockHeight)
 		headerDAHeightBytes, err := s.store.GetMetadata(ctx, headerDAHeightKey)
 		if err == nil && len(headerDAHeightBytes) == 8 {
 			resp.HeaderDaHeight = binary.LittleEndian.Uint64(headerDAHeightBytes)
@@ -123,7 +119,7 @@
 			s.logger.Error().Uint64("height", blockHeight).Err(err).Msg("Error fetching header DA height for block")
 		}
 
-		dataDAHeightKey := store.GetHeightToDAHeightDataKey(blockHeight)
+		dataDAHeightKey := fmt.Sprintf("%s/%d/d", store.HeightToDAHeightKey, blockHeight)
 		dataDAHeightBytes, err := s.store.GetMetadata(ctx, dataDAHeightKey)
 		if err == nil && len(dataDAHeightBytes) == 8 {
 			resp.DataDaHeight = binary.LittleEndian.Uint64(dataDAHeightBytes)
@@ -186,34 +182,6 @@
 
 }
 
-// GetP2PStoreInfo implements the GetP2PStoreInfo RPC method
-func (s *StoreServer) GetP2PStoreInfo(
-	ctx context.Context,
-	_ *connect.Request[emptypb.Empty],
-) (*connect.Response[pb.GetP2PStoreInfoResponse], error) {
-	snapshots := make([]*pb.P2PStoreSnapshot, 0, 2)
-
-	if s.headerStore != nil {
-		snapshot, err := collectP2PStoreSnapshot(ctx, s.headerStore, "Header Store")
-		if err != nil {
-			return nil, connect.NewError(connect.CodeInternal, err)
-		}
-		snapshots = append(snapshots, snapshot)
-	}
-
-	if s.dataStore != nil {
-		snapshot, err := collectP2PStoreSnapshot(ctx, s.dataStore, "Data Store")
-		if err != nil {
-			return nil, connect.NewError(connect.CodeInternal, err)
-		}
-		snapshots = append(snapshots, snapshot)
-	}
-
-	return connect.NewResponse(&pb.GetP2PStoreInfoResponse{
-		Stores: snapshots,
-	}), nil
-}
-
 // GetMetadata implements the GetMetadata RPC method
 func (s *StoreServer) GetMetadata(
 	ctx context.Context,
@@ -229,46 +197,94 @@
 	}), nil
 }
 
-func collectP2PStoreSnapshot[H goheader.Header[H]](
-	ctx context.Context,
-	store goheader.Store[H],
-	label string,
-) (*pb.P2PStoreSnapshot, error) {
-	snapshot := &pb.P2PStoreSnapshot{
+// GetP2PStoreInfo returns head/tail information for the go-header stores used by P2P sync.
+func (s *StoreServer) GetP2PStoreInfo(
+	ctx context.Context,
+	_ *connect.Request[emptypb.Empty],
+) (*connect.Response[pb.GetP2PStoreInfoResponse], error) {
+	var snapshots []*pb.P2PStoreSnapshot
+
+	// Header store snapshot
+	if s.headerStore != nil {
+		snap, err := s.buildHeaderStoreSnapshot(ctx, "Header Store")
+		if err != nil {
+			return nil, connect.NewError(connect.CodeInternal, fmt.Errorf("header store: %w", err))
+		}
+		snapshots = append(snapshots, snap)
+	}
+
+	// Data store snapshot
+	if s.dataStore != nil {
+		snap, err := s.buildDataStoreSnapshot(ctx, "Data Store")
+		if err != nil {
+			return nil, connect.NewError(connect.CodeInternal, fmt.Errorf("data store: %w", err))
+		}
+		snapshots = append(snapshots, snap)
+	}
+
+	return connect.NewResponse(&pb.GetP2PStoreInfoResponse{
+		Stores: snapshots,
+	}), nil
+}
+
+// buildHeaderStoreSnapshot builds a P2PStoreSnapshot from the header store
+func (s *StoreServer) buildHeaderStoreSnapshot(ctx context.Context, label string) (*pb.P2PStoreSnapshot, error) {
+	height := s.headerStore.Height()
+
+	head, err := s.headerStore.Head(ctx)
+	if err != nil {
+		return nil, fmt.Errorf("failed to get head: %w", err)
+	}
+
+	tail, err := s.headerStore.Tail(ctx)
+	if err != nil {
+		return nil, fmt.Errorf("failed to get tail: %w", err)
+	}
+
+	return &pb.P2PStoreSnapshot{
 		Label:  label,
-		Height: store.Height(),
-	}
-
-	if head, err := store.Head(ctx); err == nil {
-		snapshot.Head = toP2PStoreEntry(head)
-	} else if !errors.Is(err, goheader.ErrEmptyStore) && !errors.Is(err, goheader.ErrNotFound) {
-		return nil, fmt.Errorf("failed to read %s head: %w", label, err)
-	}
-
-	if tail, err := store.Tail(ctx); err == nil {
-		snapshot.Tail = toP2PStoreEntry(tail)
-	} else if !errors.Is(err, goheader.ErrEmptyStore) && !errors.Is(err, goheader.ErrNotFound) {
-		return nil, fmt.Errorf("failed to read %s tail: %w", label, err)
-	}
-
-	return snapshot, nil
-}
-
-func toP2PStoreEntry[H goheader.Header[H]](item H) *pb.P2PStoreEntry {
-	if any(item) == nil {
-		return nil
-	}
-
-	entry := &pb.P2PStoreEntry{
-		Height: item.Height(),
-		Hash:   append([]byte(nil), item.Hash()...),
-	}
-
-	if ts := item.Time(); !ts.IsZero() {
-		entry.Time = timestamppb.New(ts)
-	}
-
-	return entry
+		Height: height,
+		Head: &pb.P2PStoreEntry{
+			Height: head.Height(),
+			Hash:   head.Hash()[:],
+			Time:   timestamppb.New(head.Time()),
+		},
+		Tail: &pb.P2PStoreEntry{
+			Height: tail.Height(),
+			Hash:   tail.Hash()[:],
+			Time:   timestamppb.New(tail.Time()),
+		},
+	}, nil
+}
+
+// buildDataStoreSnapshot builds a P2PStoreSnapshot from the data store
+func (s *StoreServer) buildDataStoreSnapshot(ctx context.Context, label string) (*pb.P2PStoreSnapshot, error) {
+	height := s.dataStore.Height()
+
+	head, err := s.dataStore.Head(ctx)
+	if err != nil {
+		return nil, fmt.Errorf("failed to get head: %w", err)
+	}
+
+	tail, err := s.dataStore.Tail(ctx)
+	if err != nil {
+		return nil, fmt.Errorf("failed to get tail: %w", err)
+	}
+
+	return &pb.P2PStoreSnapshot{
+		Label:  label,
+		Height: height,
+		Head: &pb.P2PStoreEntry{
+			Height: head.Height(),
+			Hash:   head.Hash()[:],
+			Time:   timestamppb.New(head.Time()),
+		},
+		Tail: &pb.P2PStoreEntry{
+			Height: tail.Height(),
+			Hash:   tail.Hash()[:],
+			Time:   timestamppb.New(tail.Time()),
+		},
+	}, nil
 }
 
 type ConfigServer struct {
