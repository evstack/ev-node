--- conflicted
+++ resolved
@@ -20,13 +20,9 @@
 	// Create and start the server
 	// Start RPC server
 	rpcAddr := fmt.Sprintf("%s:%d", "localhost", 8080)
-<<<<<<< HEAD
-	cfg := config.DefaultConfig
+
+	cfg := config.DefaultConfig()
 	handler, err := server.NewServiceHandler(s, nil, nil, logger, cfg, nil)
-=======
-	cfg := config.DefaultConfig()
-	handler, err := server.NewServiceHandler(s, nil, nil, logger, cfg)
->>>>>>> 844053c7
 	if err != nil {
 		panic(err)
 	}
@@ -85,13 +81,8 @@
 
 	// Start RPC server
 	rpcAddr := fmt.Sprintf("%s:%d", "localhost", 8080)
-<<<<<<< HEAD
-	cfg := config.DefaultConfig
+	cfg := config.DefaultConfig()
 	handler, err := server.NewServiceHandler(s, nil, nil, logger, cfg, nil)
-=======
-	cfg := config.DefaultConfig()
-	handler, err := server.NewServiceHandler(s, nil, nil, logger, cfg)
->>>>>>> 844053c7
 	if err != nil {
 		panic(err)
 	}
