--- conflicted
+++ resolved
@@ -371,17 +371,10 @@
 // For now, chainID is used.
 func (c *Client) getNamespace() string {
 	return c.chainID
-<<<<<<< HEAD
-=======
-}
-
-func (c *Client) getTxTopic() string {
-	return c.getNamespace() + txTopicSuffix
 }
 
 // -------
 func sumTruncated(bz []byte) []byte {
 	hash := sha256.Sum256(bz)
 	return hash[:20]
->>>>>>> ebfce703
 }