module github.com/evstack/ev-node/tools/da-debug

go 1.24.6

require (
<<<<<<< HEAD
	github.com/evstack/ev-node v0.0.0
	github.com/evstack/ev-node/da v0.0.0
=======
	github.com/evstack/ev-node v1.0.0-beta.6
	github.com/evstack/ev-node/core v1.0.0-beta.5
	github.com/evstack/ev-node/da v1.0.0-beta.6
>>>>>>> 830ae450
	github.com/rs/zerolog v1.34.0
	github.com/spf13/cobra v1.10.1
	google.golang.org/protobuf v1.36.10
)

require (
	github.com/celestiaorg/go-header v0.7.3 // indirect
	github.com/decred/dcrd/dcrec/secp256k1/v4 v4.4.0 // indirect
	github.com/filecoin-project/go-jsonrpc v0.9.0 // indirect
	github.com/gogo/protobuf v1.3.2 // indirect
	github.com/golang/groupcache v0.0.0-20241129210726-2c02b8208cf8 // indirect
	github.com/google/uuid v1.6.0 // indirect
	github.com/gorilla/websocket v1.5.3 // indirect
	github.com/hashicorp/golang-lru/v2 v2.0.7 // indirect
	github.com/inconshreveable/mousetrap v1.1.0 // indirect
	github.com/ipfs/go-cid v0.5.0 // indirect
	github.com/ipfs/go-log/v2 v2.8.1 // indirect
	github.com/klauspost/cpuid/v2 v2.3.0 // indirect
	github.com/libp2p/go-buffer-pool v0.1.0 // indirect
	github.com/libp2p/go-libp2p v0.43.0 // indirect
	github.com/libp2p/go-libp2p-pubsub v0.15.0 // indirect
	github.com/libp2p/go-msgio v0.3.0 // indirect
	github.com/mattn/go-colorable v0.1.13 // indirect
	github.com/mattn/go-isatty v0.0.20 // indirect
	github.com/minio/sha256-simd v1.0.1 // indirect
	github.com/mr-tron/base58 v1.2.0 // indirect
	github.com/multiformats/go-base32 v0.1.0 // indirect
	github.com/multiformats/go-base36 v0.2.0 // indirect
	github.com/multiformats/go-multiaddr v0.16.1 // indirect
	github.com/multiformats/go-multiaddr-fmt v0.1.0 // indirect
	github.com/multiformats/go-multibase v0.2.0 // indirect
	github.com/multiformats/go-multicodec v0.9.2 // indirect
	github.com/multiformats/go-multihash v0.2.3 // indirect
	github.com/multiformats/go-multistream v0.6.1 // indirect
	github.com/multiformats/go-varint v0.1.0 // indirect
	github.com/spaolacci/murmur3 v1.1.0 // indirect
	github.com/spf13/pflag v1.0.10 // indirect
	go.opencensus.io v0.24.0 // indirect
	go.uber.org/multierr v1.11.0 // indirect
	go.uber.org/zap v1.27.0 // indirect
<<<<<<< HEAD
	golang.org/x/crypto v0.43.0 // indirect
	golang.org/x/exp v0.0.0-20250911091902-df9299821621 // indirect
	golang.org/x/sys v0.37.0 // indirect
	golang.org/x/xerrors v0.0.0-20240903120638-7835f813f4da // indirect
	lukechampine.com/blake3 v1.4.1 // indirect
)

replace github.com/evstack/ev-node => ../..

replace github.com/evstack/ev-node/da => ../../da

replace github.com/evstack/ev-node/core => ../../core
=======
	golang.org/x/crypto v0.45.0 // indirect
	golang.org/x/exp v0.0.0-20250811191247-51f88131bc50 // indirect
	golang.org/x/sys v0.38.0 // indirect
	golang.org/x/xerrors v0.0.0-20240903120638-7835f813f4da // indirect
	lukechampine.com/blake3 v1.4.1 // indirect
)
>>>>>>> 830ae450
<|MERGE_RESOLUTION|>--- conflicted
+++ resolved
@@ -3,14 +3,8 @@
 go 1.24.6
 
 require (
-<<<<<<< HEAD
 	github.com/evstack/ev-node v0.0.0
 	github.com/evstack/ev-node/da v0.0.0
-=======
-	github.com/evstack/ev-node v1.0.0-beta.6
-	github.com/evstack/ev-node/core v1.0.0-beta.5
-	github.com/evstack/ev-node/da v1.0.0-beta.6
->>>>>>> 830ae450
 	github.com/rs/zerolog v1.34.0
 	github.com/spf13/cobra v1.10.1
 	google.golang.org/protobuf v1.36.10
@@ -51,10 +45,9 @@
 	go.opencensus.io v0.24.0 // indirect
 	go.uber.org/multierr v1.11.0 // indirect
 	go.uber.org/zap v1.27.0 // indirect
-<<<<<<< HEAD
-	golang.org/x/crypto v0.43.0 // indirect
+	golang.org/x/crypto v0.45.0 // indirect
 	golang.org/x/exp v0.0.0-20250911091902-df9299821621 // indirect
-	golang.org/x/sys v0.37.0 // indirect
+	golang.org/x/sys v0.38.0 // indirect
 	golang.org/x/xerrors v0.0.0-20240903120638-7835f813f4da // indirect
 	lukechampine.com/blake3 v1.4.1 // indirect
 )
@@ -63,12 +56,4 @@
 
 replace github.com/evstack/ev-node/da => ../../da
 
-replace github.com/evstack/ev-node/core => ../../core
-=======
-	golang.org/x/crypto v0.45.0 // indirect
-	golang.org/x/exp v0.0.0-20250811191247-51f88131bc50 // indirect
-	golang.org/x/sys v0.38.0 // indirect
-	golang.org/x/xerrors v0.0.0-20240903120638-7835f813f4da // indirect
-	lukechampine.com/blake3 v1.4.1 // indirect
-)
->>>>>>> 830ae450
+replace github.com/evstack/ev-node/core => ../../core