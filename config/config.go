--- conflicted
+++ resolved
@@ -10,29 +10,19 @@
 )
 
 const (
-<<<<<<< HEAD
 	FlagAggregator     = "rollkit.aggregator"
+	FlagDAAddress      = "rollkit.da_address"
 	FlagDALayer        = "rollkit.da_layer"
 	FlagDAConfig       = "rollkit.da_config"
 	FlagBlockTime      = "rollkit.block_time"
 	FlagDABlockTime    = "rollkit.da_block_time"
+	FlagDAGasPrice     = "rollkit.da_gas_price"
 	FlagDAStartHeight  = "rollkit.da_start_height"
 	FlagNamespaceID    = "rollkit.namespace_id"
 	FlagFraudProofs    = "rollkit.experimental_insecure_fraud_proofs"
 	FlagLight          = "rollkit.light"
 	FlagTrustedHash    = "rollkit.trusted_hash"
 	FlagLazyAggregator = "rollkit.lazy_aggregator"
-=======
-	flagAggregator     = "rollkit.aggregator"
-	flagDAAddress      = "rollkit.da_address"
-	flagBlockTime      = "rollkit.block_time"
-	flagDABlockTime    = "rollkit.da_block_time"
-	flagDAStartHeight  = "rollkit.da_start_height"
-	flagLight          = "rollkit.light"
-	flagTrustedHash    = "rollkit.trusted_hash"
-	flagLazyAggregator = "rollkit.lazy_aggregator"
-	flagDAGasPrice     = "rollkit.da_gas_price"
->>>>>>> b5c85d16
 )
 
 // NodeConfig stores Rollkit node configuration.
@@ -99,10 +89,11 @@
 //
 // This method is called in cosmos-sdk.
 func (nc *NodeConfig) GetViperConfig(v *viper.Viper) error {
-<<<<<<< HEAD
 	nc.Aggregator = v.GetBool(FlagAggregator)
+	nc.DAAddress = v.GetString(FlagDAAddress)
 	nc.DALayer = v.GetString(FlagDALayer)
 	nc.DAConfig = v.GetString(FlagDAConfig)
+	nc.DAGasPrice = v.GetFloat64(FlagDAGasPrice)
 	nc.DAStartHeight = v.GetUint64(FlagDAStartHeight)
 	nc.DABlockTime = v.GetDuration(FlagDABlockTime)
 	nc.BlockTime = v.GetDuration(FlagBlockTime)
@@ -110,23 +101,13 @@
 	nsID := v.GetString(FlagNamespaceID)
 	nc.FraudProofs = v.GetBool(FlagFraudProofs)
 	nc.Light = v.GetBool(FlagLight)
+	nc.TrustedHash = v.GetString(FlagTrustedHash)
 	bytes, err := hex.DecodeString(nsID)
 	if err != nil {
 		return err
 	}
 	copy(nc.NamespaceID[:], bytes)
 	nc.TrustedHash = v.GetString(FlagTrustedHash)
-=======
-	nc.Aggregator = v.GetBool(flagAggregator)
-	nc.DAAddress = v.GetString(flagDAAddress)
-	nc.DAStartHeight = v.GetUint64(flagDAStartHeight)
-	nc.DABlockTime = v.GetDuration(flagDABlockTime)
-	nc.BlockTime = v.GetDuration(flagBlockTime)
-	nc.LazyAggregator = v.GetBool(flagLazyAggregator)
-	nc.Light = v.GetBool(flagLight)
-	nc.TrustedHash = v.GetString(flagTrustedHash)
-	nc.DAGasPrice = v.GetFloat64(flagDAGasPrice)
->>>>>>> b5c85d16
 	return nil
 }
 
@@ -135,27 +116,17 @@
 // This function is called in cosmos-sdk.
 func AddFlags(cmd *cobra.Command) {
 	def := DefaultNodeConfig
-<<<<<<< HEAD
 	cmd.Flags().Bool(FlagAggregator, def.Aggregator, "run node in aggregator mode")
 	cmd.Flags().Bool(FlagLazyAggregator, def.LazyAggregator, "wait for transactions, don't build empty blocks")
+	cmd.Flags().String(FlagDAAddress, def.DAAddress, "DA address (host:port)")
 	cmd.Flags().String(FlagDALayer, def.DALayer, "Data Availability Layer Client name (mock or grpc")
 	cmd.Flags().String(FlagDAConfig, def.DAConfig, "Data Availability Layer Client config")
 	cmd.Flags().Duration(FlagBlockTime, def.BlockTime, "block time (for aggregator mode)")
 	cmd.Flags().Duration(FlagDABlockTime, def.DABlockTime, "DA chain block time (for syncing)")
+	cmd.Flags().Float64(FlagDAGasPrice, def.DAGasPrice, "DA gas price for blob transactions")
 	cmd.Flags().Uint64(FlagDAStartHeight, def.DAStartHeight, "starting DA block height (for syncing)")
 	cmd.Flags().BytesHex(FlagNamespaceID, def.NamespaceID[:], "namespace identifies (8 bytes in hex)")
 	cmd.Flags().Bool(FlagFraudProofs, def.FraudProofs, "enable fraud proofs (experimental & insecure)")
 	cmd.Flags().Bool(FlagLight, def.Light, "run light client")
 	cmd.Flags().String(FlagTrustedHash, def.TrustedHash, "initial trusted hash to start the header exchange service")
-=======
-	cmd.Flags().Bool(flagAggregator, def.Aggregator, "run node in aggregator mode")
-	cmd.Flags().Bool(flagLazyAggregator, def.LazyAggregator, "wait for transactions, don't build empty blocks")
-	cmd.Flags().String(flagDAAddress, def.DAAddress, "DA address (host:port)")
-	cmd.Flags().Duration(flagBlockTime, def.BlockTime, "block time (for aggregator mode)")
-	cmd.Flags().Duration(flagDABlockTime, def.DABlockTime, "DA chain block time (for syncing)")
-	cmd.Flags().Float64(flagDAGasPrice, def.DAGasPrice, "DA gas price for blob transactions")
-	cmd.Flags().Uint64(flagDAStartHeight, def.DAStartHeight, "starting DA block height (for syncing)")
-	cmd.Flags().Bool(flagLight, def.Light, "run light client")
-	cmd.Flags().String(flagTrustedHash, def.TrustedHash, "initial trusted hash to start the header exchange service")
->>>>>>> b5c85d16
 }