package config

import (
	"time"

	cmcfg "github.com/cometbft/cometbft/config"

	"github.com/spf13/cobra"
	"github.com/spf13/viper"
)

const (
	flagAggregator     = "rollkit.aggregator"
	flagDAAddress      = "rollkit.da_address"
	flagBlockTime      = "rollkit.block_time"
	flagDABlockTime    = "rollkit.da_block_time"
	flagDAStartHeight  = "rollkit.da_start_height"
	flagLight          = "rollkit.light"
	flagTrustedHash    = "rollkit.trusted_hash"
	flagLazyAggregator = "rollkit.lazy_aggregator"
	flagDAGasPrice     = "rollkit.da_gas_price"
)

// NodeConfig stores Rollkit node configuration.
type NodeConfig struct {
	// parameters below are translated from existing config
	RootDir string
	DBPath  string
	P2P     P2PConfig
	RPC     RPCConfig
	// parameters below are Rollkit specific and read from config
	Aggregator         bool `mapstructure:"aggregator"`
	BlockManagerConfig `mapstructure:",squash"`
	DAAddress          string `mapstructure:"da_address"`
	Light              bool   `mapstructure:"light"`
	HeaderConfig       `mapstructure:",squash"`
<<<<<<< HEAD
	LazyAggregator     bool                         `mapstructure:"lazy_aggregator"`
	Instrumentation    *cmcfg.InstrumentationConfig `mapstructure:"instrumentation"`
=======
	LazyAggregator     bool    `mapstructure:"lazy_aggregator"`
	DAGasPrice         float64 `mapstructure:"da_gas_price"`
>>>>>>> 9163b34d
}

// HeaderConfig allows node to pass the initial trusted header hash to start the header exchange service
type HeaderConfig struct {
	TrustedHash string `mapstructure:"trusted_hash"`
}

// BlockManagerConfig consists of all parameters required by BlockManagerConfig
type BlockManagerConfig struct {
	// BlockTime defines how often new blocks are produced
	BlockTime time.Duration `mapstructure:"block_time"`
	// DABlockTime informs about block time of underlying data availability layer
	DABlockTime time.Duration `mapstructure:"da_block_time"`
	// DAStartHeight allows skipping first DAStartHeight-1 blocks when querying for blocks.
	DAStartHeight uint64 `mapstructure:"da_start_height"`
}

// GetNodeConfig translates Tendermint's configuration into Rollkit configuration.
//
// This method only translates configuration, and doesn't verify it. If some option is missing in Tendermint's
// config, it's skipped during translation.
func GetNodeConfig(nodeConf *NodeConfig, cmConf *cmcfg.Config) {
	if cmConf != nil {
		nodeConf.RootDir = cmConf.RootDir
		nodeConf.DBPath = cmConf.DBPath
		if cmConf.P2P != nil {
			nodeConf.P2P.ListenAddress = cmConf.P2P.ListenAddress
			nodeConf.P2P.Seeds = cmConf.P2P.Seeds
		}
		if cmConf.RPC != nil {
			nodeConf.RPC.ListenAddress = cmConf.RPC.ListenAddress
			nodeConf.RPC.CORSAllowedOrigins = cmConf.RPC.CORSAllowedOrigins
			nodeConf.RPC.CORSAllowedMethods = cmConf.RPC.CORSAllowedMethods
			nodeConf.RPC.CORSAllowedHeaders = cmConf.RPC.CORSAllowedHeaders
			nodeConf.RPC.MaxOpenConnections = cmConf.RPC.MaxOpenConnections
			nodeConf.RPC.TLSCertFile = cmConf.RPC.TLSCertFile
			nodeConf.RPC.TLSKeyFile = cmConf.RPC.TLSKeyFile
		}
		if cmConf.Instrumentation != nil {
			nodeConf.Instrumentation = cmConf.Instrumentation
		}
	}
}

// GetViperConfig reads configuration parameters from Viper instance.
//
// This method is called in cosmos-sdk.
func (nc *NodeConfig) GetViperConfig(v *viper.Viper) error {
	nc.Aggregator = v.GetBool(flagAggregator)
	nc.DAAddress = v.GetString(flagDAAddress)
	nc.DAStartHeight = v.GetUint64(flagDAStartHeight)
	nc.DABlockTime = v.GetDuration(flagDABlockTime)
	nc.BlockTime = v.GetDuration(flagBlockTime)
	nc.LazyAggregator = v.GetBool(flagLazyAggregator)
	nc.Light = v.GetBool(flagLight)
	nc.TrustedHash = v.GetString(flagTrustedHash)
	nc.DAGasPrice = v.GetFloat64(flagDAGasPrice)
	return nil
}

// AddFlags adds Rollkit specific configuration options to cobra Command.
//
// This function is called in cosmos-sdk.
func AddFlags(cmd *cobra.Command) {
	def := DefaultNodeConfig
	cmd.Flags().Bool(flagAggregator, def.Aggregator, "run node in aggregator mode")
	cmd.Flags().Bool(flagLazyAggregator, def.LazyAggregator, "wait for transactions, don't build empty blocks")
	cmd.Flags().String(flagDAAddress, def.DAAddress, "DA address (host:port)")
	cmd.Flags().Duration(flagBlockTime, def.BlockTime, "block time (for aggregator mode)")
	cmd.Flags().Duration(flagDABlockTime, def.DABlockTime, "DA chain block time (for syncing)")
	cmd.Flags().Float64(flagDAGasPrice, def.DAGasPrice, "DA gas price for blob transactions")
	cmd.Flags().Uint64(flagDAStartHeight, def.DAStartHeight, "starting DA block height (for syncing)")
	cmd.Flags().Bool(flagLight, def.Light, "run light client")
	cmd.Flags().String(flagTrustedHash, def.TrustedHash, "initial trusted hash to start the header exchange service")
}<|MERGE_RESOLUTION|>--- conflicted
+++ resolved
@@ -34,13 +34,9 @@
 	DAAddress          string `mapstructure:"da_address"`
 	Light              bool   `mapstructure:"light"`
 	HeaderConfig       `mapstructure:",squash"`
-<<<<<<< HEAD
 	LazyAggregator     bool                         `mapstructure:"lazy_aggregator"`
 	Instrumentation    *cmcfg.InstrumentationConfig `mapstructure:"instrumentation"`
-=======
-	LazyAggregator     bool    `mapstructure:"lazy_aggregator"`
-	DAGasPrice         float64 `mapstructure:"da_gas_price"`
->>>>>>> 9163b34d
+	DAGasPrice         float64                      `mapstructure:"da_gas_price"`
 }
 
 // HeaderConfig allows node to pass the initial trusted header hash to start the header exchange service
