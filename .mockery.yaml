--- conflicted
+++ resolved
@@ -58,13 +58,13 @@
           filename: broadcaster_mock.go
   github.com/evstack/ev-node/block/internal/da:
     interfaces:
-<<<<<<< HEAD
       Interface:
         config:
           dir: ./test/mocks
           pkgname: mocks
           filename: da.go
-=======
+  github.com/evstack/ev-node/block/internal/da:
+    interfaces:
       BlobAPI:
         config:
           dir: ./block/internal/da
@@ -76,5 +76,4 @@
         config:
           dir: ./pkg/da/jsonrpc/mocks
           pkgname: mocks
-          filename: blob_module_mock.go
->>>>>>> 8b2b8d6d
+          filename: blob_module_mock.go