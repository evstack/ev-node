// Code generated by mockery v2.53.0. DO NOT EDIT.

package mocks

import (
	da "github.com/rollkit/rollkit/core/da"
	context "context"

	mock "github.com/stretchr/testify/mock"
)

// DA is an autogenerated mock type for the DA type
type DA struct {
	mock.Mock
}

// Commit provides a mock function with given fields: ctx, blobs
func (_m *DA) Commit(ctx context.Context, blobs [][]byte) ([][]byte, error) {
	ret := _m.Called(ctx, blobs)

	if len(ret) == 0 {
		panic("no return value specified for Commit")
	}

	var r0 [][]byte
	var r1 error
	if rf, ok := ret.Get(0).(func(context.Context, [][]byte) ([][]byte, error)); ok {
		return rf(ctx, blobs)
	}
	if rf, ok := ret.Get(0).(func(context.Context, [][]byte) [][]byte); ok {
		r0 = rf(ctx, blobs)
	} else {
		if ret.Get(0) != nil {
			r0 = ret.Get(0).([][]byte)
		}
	}

	if rf, ok := ret.Get(1).(func(context.Context, [][]byte) error); ok {
		r1 = rf(ctx, blobs)
	} else {
		r1 = ret.Error(1)
	}

	return r0, r1
}

<<<<<<< HEAD
// Get provides a mock function with given fields: ctx, ids, namespace
func (_m *DA) Get(ctx context.Context, ids [][]byte, namespace []byte) ([][]byte, error) {
	ret := _m.Called(ctx, ids, namespace)
=======
// GasMultiplier provides a mock function with given fields: ctx
func (_m *DA) GasMultiplier(ctx context.Context) (float64, error) {
	ret := _m.Called(ctx)

	if len(ret) == 0 {
		panic("no return value specified for GasMultiplier")
	}

	var r0 float64
	var r1 error
	if rf, ok := ret.Get(0).(func(context.Context) (float64, error)); ok {
		return rf(ctx)
	}
	if rf, ok := ret.Get(0).(func(context.Context) float64); ok {
		r0 = rf(ctx)
	} else {
		r0 = ret.Get(0).(float64)
	}

	if rf, ok := ret.Get(1).(func(context.Context) error); ok {
		r1 = rf(ctx)
	} else {
		r1 = ret.Error(1)
	}

	return r0, r1
}

// GasPrice provides a mock function with given fields: ctx
func (_m *DA) GasPrice(ctx context.Context) (float64, error) {
	ret := _m.Called(ctx)

	if len(ret) == 0 {
		panic("no return value specified for GasPrice")
	}

	var r0 float64
	var r1 error
	if rf, ok := ret.Get(0).(func(context.Context) (float64, error)); ok {
		return rf(ctx)
	}
	if rf, ok := ret.Get(0).(func(context.Context) float64); ok {
		r0 = rf(ctx)
	} else {
		r0 = ret.Get(0).(float64)
	}

	if rf, ok := ret.Get(1).(func(context.Context) error); ok {
		r1 = rf(ctx)
	} else {
		r1 = ret.Error(1)
	}

	return r0, r1
}

// Get provides a mock function with given fields: ctx, ids
func (_m *DA) Get(ctx context.Context, ids [][]byte) ([][]byte, error) {
	ret := _m.Called(ctx, ids)
>>>>>>> e15b1528

	if len(ret) == 0 {
		panic("no return value specified for Get")
	}

	var r0 [][]byte
	var r1 error
	if rf, ok := ret.Get(0).(func(context.Context, [][]byte) ([][]byte, error)); ok {
		return rf(ctx, ids)
	}
	if rf, ok := ret.Get(0).(func(context.Context, [][]byte) [][]byte); ok {
		r0 = rf(ctx, ids)
	} else {
		if ret.Get(0) != nil {
			r0 = ret.Get(0).([][]byte)
		}
	}

	if rf, ok := ret.Get(1).(func(context.Context, [][]byte) error); ok {
		r1 = rf(ctx, ids)
	} else {
		r1 = ret.Error(1)
	}

	return r0, r1
}

// GetIDs provides a mock function with given fields: ctx, height
func (_m *DA) GetIDs(ctx context.Context, height uint64) (*da.GetIDsResult, error) {
	ret := _m.Called(ctx, height)

	if len(ret) == 0 {
		panic("no return value specified for GetIDs")
	}

	var r0 *da.GetIDsResult
	var r1 error
	if rf, ok := ret.Get(0).(func(context.Context, uint64) (*da.GetIDsResult, error)); ok {
		return rf(ctx, height)
	}
	if rf, ok := ret.Get(0).(func(context.Context, uint64) *da.GetIDsResult); ok {
		r0 = rf(ctx, height)
	} else {
		if ret.Get(0) != nil {
			r0 = ret.Get(0).(*da.GetIDsResult)
		}
	}

	if rf, ok := ret.Get(1).(func(context.Context, uint64) error); ok {
		r1 = rf(ctx, height)
	} else {
		r1 = ret.Error(1)
	}

	return r0, r1
}

// GetProofs provides a mock function with given fields: ctx, ids
func (_m *DA) GetProofs(ctx context.Context, ids [][]byte) ([][]byte, error) {
	ret := _m.Called(ctx, ids)

	if len(ret) == 0 {
		panic("no return value specified for GetProofs")
	}

	var r0 [][]byte
	var r1 error
	if rf, ok := ret.Get(0).(func(context.Context, [][]byte) ([][]byte, error)); ok {
		return rf(ctx, ids)
	}
	if rf, ok := ret.Get(0).(func(context.Context, [][]byte) [][]byte); ok {
		r0 = rf(ctx, ids)
	} else {
		if ret.Get(0) != nil {
			r0 = ret.Get(0).([][]byte)
		}
	}

	if rf, ok := ret.Get(1).(func(context.Context, [][]byte) error); ok {
		r1 = rf(ctx, ids)
	} else {
		r1 = ret.Error(1)
	}

	return r0, r1
}

<<<<<<< HEAD
// Submit provides a mock function with given fields: ctx, blobs
func (_m *DA) Submit(ctx context.Context, blobs [][]byte) ([][]byte, error) {
	ret := _m.Called(ctx, blobs)
=======
// Submit provides a mock function with given fields: ctx, blobs, gasPrice, options
func (_m *DA) Submit(ctx context.Context, blobs [][]byte, gasPrice float64, options []byte) ([][]byte, error) {
	ret := _m.Called(ctx, blobs, gasPrice, options)
>>>>>>> e15b1528

	if len(ret) == 0 {
		panic("no return value specified for Submit")
	}

	var r0 [][]byte
	var r1 error
<<<<<<< HEAD
	if rf, ok := ret.Get(0).(func(context.Context, [][]byte) ([][]byte, error)); ok {
		return rf(ctx, blobs)
	}
	if rf, ok := ret.Get(0).(func(context.Context, [][]byte) [][]byte); ok {
		r0 = rf(ctx, blobs)
=======
	if rf, ok := ret.Get(0).(func(context.Context, [][]byte, float64, []byte) ([][]byte, error)); ok {
		return rf(ctx, blobs, gasPrice, options)
	}
	if rf, ok := ret.Get(0).(func(context.Context, [][]byte, float64, []byte) [][]byte); ok {
		r0 = rf(ctx, blobs, gasPrice, options)
>>>>>>> e15b1528
	} else {
		if ret.Get(0) != nil {
			r0 = ret.Get(0).([][]byte)
		}
	}

<<<<<<< HEAD
	if rf, ok := ret.Get(1).(func(context.Context, [][]byte) error); ok {
		r1 = rf(ctx, blobs)
	} else {
		r1 = ret.Error(1)
	}

	return r0, r1
}

// SubmitWithOptions provides a mock function with given fields: ctx, blobs, options
func (_m *DA) SubmitWithOptions(ctx context.Context, blobs [][]byte, options []byte) ([][]byte, error) {
	ret := _m.Called(ctx, blobs, options)

	if len(ret) == 0 {
		panic("no return value specified for SubmitWithOptions")
	}

	var r0 [][]byte
	var r1 error
	if rf, ok := ret.Get(0).(func(context.Context, [][]byte, []byte) ([][]byte, error)); ok {
		return rf(ctx, blobs, options)
	}
	if rf, ok := ret.Get(0).(func(context.Context, [][]byte, []byte) [][]byte); ok {
		r0 = rf(ctx, blobs, options)
	} else {
		if ret.Get(0) != nil {
			r0 = ret.Get(0).([][]byte)
		}
	}

	if rf, ok := ret.Get(1).(func(context.Context, [][]byte, []byte) error); ok {
		r1 = rf(ctx, blobs, options)
=======
	if rf, ok := ret.Get(1).(func(context.Context, [][]byte, float64, []byte) error); ok {
		r1 = rf(ctx, blobs, gasPrice, options)
>>>>>>> e15b1528
	} else {
		r1 = ret.Error(1)
	}

	return r0, r1
}

// Validate provides a mock function with given fields: ctx, ids, proofs
func (_m *DA) Validate(ctx context.Context, ids [][]byte, proofs [][]byte) ([]bool, error) {
	ret := _m.Called(ctx, ids, proofs)

	if len(ret) == 0 {
		panic("no return value specified for Validate")
	}

	var r0 []bool
	var r1 error
	if rf, ok := ret.Get(0).(func(context.Context, [][]byte, [][]byte) ([]bool, error)); ok {
		return rf(ctx, ids, proofs)
	}
	if rf, ok := ret.Get(0).(func(context.Context, [][]byte, [][]byte) []bool); ok {
		r0 = rf(ctx, ids, proofs)
	} else {
		if ret.Get(0) != nil {
			r0 = ret.Get(0).([]bool)
		}
	}

	if rf, ok := ret.Get(1).(func(context.Context, [][]byte, [][]byte) error); ok {
		r1 = rf(ctx, ids, proofs)
	} else {
		r1 = ret.Error(1)
	}

	return r0, r1
}

// NewDA creates a new instance of DA. It also registers a testing interface on the mock and a cleanup function to assert the mocks expectations.
// The first argument is typically a *testing.T value.
func NewDA(t interface {
	mock.TestingT
	Cleanup(func())
}) *DA {
	mock := &DA{}
	mock.Mock.Test(t)

	t.Cleanup(func() { mock.AssertExpectations(t) })

	return mock
}<|MERGE_RESOLUTION|>--- conflicted
+++ resolved
@@ -3,8 +3,9 @@
 package mocks
 
 import (
+	context "context"
+
 	da "github.com/rollkit/rollkit/core/da"
-	context "context"
 
 	mock "github.com/stretchr/testify/mock"
 )
@@ -44,71 +45,9 @@
 	return r0, r1
 }
 
-<<<<<<< HEAD
 // Get provides a mock function with given fields: ctx, ids, namespace
 func (_m *DA) Get(ctx context.Context, ids [][]byte, namespace []byte) ([][]byte, error) {
 	ret := _m.Called(ctx, ids, namespace)
-=======
-// GasMultiplier provides a mock function with given fields: ctx
-func (_m *DA) GasMultiplier(ctx context.Context) (float64, error) {
-	ret := _m.Called(ctx)
-
-	if len(ret) == 0 {
-		panic("no return value specified for GasMultiplier")
-	}
-
-	var r0 float64
-	var r1 error
-	if rf, ok := ret.Get(0).(func(context.Context) (float64, error)); ok {
-		return rf(ctx)
-	}
-	if rf, ok := ret.Get(0).(func(context.Context) float64); ok {
-		r0 = rf(ctx)
-	} else {
-		r0 = ret.Get(0).(float64)
-	}
-
-	if rf, ok := ret.Get(1).(func(context.Context) error); ok {
-		r1 = rf(ctx)
-	} else {
-		r1 = ret.Error(1)
-	}
-
-	return r0, r1
-}
-
-// GasPrice provides a mock function with given fields: ctx
-func (_m *DA) GasPrice(ctx context.Context) (float64, error) {
-	ret := _m.Called(ctx)
-
-	if len(ret) == 0 {
-		panic("no return value specified for GasPrice")
-	}
-
-	var r0 float64
-	var r1 error
-	if rf, ok := ret.Get(0).(func(context.Context) (float64, error)); ok {
-		return rf(ctx)
-	}
-	if rf, ok := ret.Get(0).(func(context.Context) float64); ok {
-		r0 = rf(ctx)
-	} else {
-		r0 = ret.Get(0).(float64)
-	}
-
-	if rf, ok := ret.Get(1).(func(context.Context) error); ok {
-		r1 = rf(ctx)
-	} else {
-		r1 = ret.Error(1)
-	}
-
-	return r0, r1
-}
-
-// Get provides a mock function with given fields: ctx, ids
-func (_m *DA) Get(ctx context.Context, ids [][]byte) ([][]byte, error) {
-	ret := _m.Called(ctx, ids)
->>>>>>> e15b1528
 
 	if len(ret) == 0 {
 		panic("no return value specified for Get")
@@ -196,15 +135,9 @@
 	return r0, r1
 }
 
-<<<<<<< HEAD
 // Submit provides a mock function with given fields: ctx, blobs
 func (_m *DA) Submit(ctx context.Context, blobs [][]byte) ([][]byte, error) {
 	ret := _m.Called(ctx, blobs)
-=======
-// Submit provides a mock function with given fields: ctx, blobs, gasPrice, options
-func (_m *DA) Submit(ctx context.Context, blobs [][]byte, gasPrice float64, options []byte) ([][]byte, error) {
-	ret := _m.Called(ctx, blobs, gasPrice, options)
->>>>>>> e15b1528
 
 	if len(ret) == 0 {
 		panic("no return value specified for Submit")
@@ -212,26 +145,17 @@
 
 	var r0 [][]byte
 	var r1 error
-<<<<<<< HEAD
 	if rf, ok := ret.Get(0).(func(context.Context, [][]byte) ([][]byte, error)); ok {
 		return rf(ctx, blobs)
 	}
 	if rf, ok := ret.Get(0).(func(context.Context, [][]byte) [][]byte); ok {
 		r0 = rf(ctx, blobs)
-=======
-	if rf, ok := ret.Get(0).(func(context.Context, [][]byte, float64, []byte) ([][]byte, error)); ok {
-		return rf(ctx, blobs, gasPrice, options)
-	}
-	if rf, ok := ret.Get(0).(func(context.Context, [][]byte, float64, []byte) [][]byte); ok {
-		r0 = rf(ctx, blobs, gasPrice, options)
->>>>>>> e15b1528
-	} else {
-		if ret.Get(0) != nil {
-			r0 = ret.Get(0).([][]byte)
-		}
-	}
-
-<<<<<<< HEAD
+	} else {
+		if ret.Get(0) != nil {
+			r0 = ret.Get(0).([][]byte)
+		}
+	}
+
 	if rf, ok := ret.Get(1).(func(context.Context, [][]byte) error); ok {
 		r1 = rf(ctx, blobs)
 	} else {
@@ -264,20 +188,16 @@
 
 	if rf, ok := ret.Get(1).(func(context.Context, [][]byte, []byte) error); ok {
 		r1 = rf(ctx, blobs, options)
-=======
-	if rf, ok := ret.Get(1).(func(context.Context, [][]byte, float64, []byte) error); ok {
-		r1 = rf(ctx, blobs, gasPrice, options)
->>>>>>> e15b1528
-	} else {
-		r1 = ret.Error(1)
-	}
-
-	return r0, r1
-}
-
-// Validate provides a mock function with given fields: ctx, ids, proofs
-func (_m *DA) Validate(ctx context.Context, ids [][]byte, proofs [][]byte) ([]bool, error) {
-	ret := _m.Called(ctx, ids, proofs)
+	} else {
+		r1 = ret.Error(1)
+	}
+
+	return r0, r1
+}
+
+// Validate provides a mock function with given fields: ctx, ids, proofs, namespace
+func (_m *DA) Validate(ctx context.Context, ids [][]byte, proofs [][]byte, namespace []byte) ([]bool, error) {
+	ret := _m.Called(ctx, ids, proofs, namespace)
 
 	if len(ret) == 0 {
 		panic("no return value specified for Validate")
