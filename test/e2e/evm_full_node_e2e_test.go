//go:build evm
// +build evm

// Package e2e contains end-to-end tests for Evolve's EVM integration.
//
// This file specifically tests the EVM full node functionality including:
// - Full node synchronization via P2P with sequencer
// - Transaction sync verification between sequencer and full node
// - Multi-node setup and P2P block propagation
// - State root consistency across distributed nodes
// - Block propagation verification with multiple full nodes
// - Distributed node restart and recovery mechanisms
// - Lazy mode sequencer behavior with full node sync
// - DA (Data Availability) inclusion synchronization between nodes
//
// Test Coverage:
// 1. TestEvmSequencerWithFullNodeE2E - Full node P2P sync with sequencer
// 2. TestEvmFullNodeBlockPropagationE2E - Block propagation across multiple nodes
// 3. TestEvmLazyModeSequencerE2E - Lazy mode sequencer with full node P2P sync
// 4. TestEvmSequencerFullNodeRestartE2E - Distributed restart and recovery testing
//   - StandardRestart: Normal start -> Normal restart
//   - LazyModeRestart: Normal start -> Lazy restart
package e2e

import (
	"context"
	"encoding/binary"
	"flag"
	"path/filepath"
	"testing"
	"time"

	"github.com/ethereum/go-ethereum/common"
	"github.com/ethereum/go-ethereum/ethclient"
	"github.com/stretchr/testify/require"

	"github.com/evstack/ev-node/pkg/rpc/client"
	"github.com/evstack/ev-node/pkg/store"
)

// Note: evmSingleBinaryPath is declared in evm_sequencer_e2e_test.go to avoid duplicate declaration

// verifyBlockPropagationAcrossNodes verifies that a specific block exists and matches across all provided node URLs.
// This function ensures that:
// - All nodes have the same block at the specified height
// - Block hashes are identical across all nodes
// - State roots match between all nodes
// - Transaction counts are consistent
//
// Parameters:
// - nodeURLs: List of EVM endpoint URLs to check
// - blockHeight: Height of the block to verify
// - nodeNames: Human-readable names for the nodes (for logging)
//
// This validation ensures that block propagation is working correctly across all full nodes.
func verifyBlockPropagationAcrossNodes(t *testing.T, nodeURLs []string, blockHeight uint64, nodeNames []string) {
	t.Helper()

	var blockHashes []common.Hash
	var stateRoots []common.Hash
	var txCounts []int
	var blockNumbers []uint64

	// Collect block information from all nodes
	for i, nodeURL := range nodeURLs {
		nodeName := nodeNames[i]
		blockHash, stateRoot, txCount, blockNum, err := checkBlockInfoAt(t, nodeURL, &blockHeight)
		require.NoError(t, err, "Should get block info from %s at height %d", nodeName, blockHeight)

		blockHashes = append(blockHashes, blockHash)
		stateRoots = append(stateRoots, stateRoot)
		txCounts = append(txCounts, txCount)
		blockNumbers = append(blockNumbers, blockNum)

		t.Logf("%s block %d: hash=%s, stateRoot=%s, txs=%d",
			nodeName, blockHeight, blockHash.Hex(), stateRoot.Hex(), txCount)
	}

	// Verify all block numbers match the requested height
	for i, blockNum := range blockNumbers {
		require.Equal(t, blockHeight, blockNum,
			"%s block number should match requested height %d", nodeNames[i], blockHeight)
	}

	// Verify all block hashes match (compare each node to the first one)
	referenceHash := blockHashes[0]
	for i := 1; i < len(blockHashes); i++ {
		require.Equal(t, referenceHash.Hex(), blockHashes[i].Hex(),
			"Block hash mismatch at height %d: %s vs %s",
			blockHeight, nodeNames[0], nodeNames[i])
	}

	// Verify all state roots match (compare each node to the first one)
	referenceStateRoot := stateRoots[0]
	for i := 1; i < len(stateRoots); i++ {
		require.Equal(t, referenceStateRoot.Hex(), stateRoots[i].Hex(),
			"State root mismatch at height %d: %s vs %s",
			blockHeight, nodeNames[0], nodeNames[i])
	}

	// Verify all transaction counts match
	referenceTxCount := txCounts[0]
	for i := 1; i < len(txCounts); i++ {
		require.Equal(t, referenceTxCount, txCounts[i],
			"Transaction count mismatch at height %d: %s (%d) vs %s (%d)",
			blockHeight, nodeNames[0], referenceTxCount, nodeNames[i], txCounts[i])
	}

	t.Logf("✅ Block %d propagated correctly to all %d nodes (hash: %s, txs: %d)",
		blockHeight, len(nodeURLs), referenceHash.Hex(), referenceTxCount)
}

// verifyTransactionSync verifies that the transaction syncs to the full node in the same block.
// This function ensures that:
// - The full node reaches or exceeds the block height containing the transaction
// - The transaction exists in the full node with the same block number
// - Both sequencer and full node have identical transaction receipts
// - The transaction status is successful on both nodes
//
// Parameters:
// - sequencerClient: Ethereum client connected to sequencer EVM
// - fullNodeClient: Ethereum client connected to full node EVM
// - txHash: Hash of the transaction to verify
// - expectedBlockNumber: Block number where transaction should be included
//
// This validation ensures that P2P sync is working correctly and that
// full nodes maintain consistency with the sequencer.
func verifyTransactionSync(t *testing.T, sequencerClient, fullNodeClient *ethclient.Client, txHash common.Hash, expectedBlockNumber uint64) {
	t.Helper()

	ctx := context.Background()

	// Wait for full node to sync the specific block containing the transaction
	require.Eventually(t, func() bool {
		// Check if full node has reached the block containing the transaction
		fullNodeHeader, err := fullNodeClient.HeaderByNumber(ctx, nil)
		if err != nil {
			return false
		}

		// If full node has reached or passed the transaction block
		if fullNodeHeader.Number.Uint64() >= expectedBlockNumber {
			// Verify the transaction exists in the full node
			receipt, err := fullNodeClient.TransactionReceipt(ctx, txHash)
			if err == nil && receipt != nil && receipt.Status == 1 {
				return receipt.BlockNumber.Uint64() == expectedBlockNumber
			}
		}
		return false
	}, 45*time.Second, 1*time.Second, "Full node should sync the block containing the transaction")

	// Final verification - both nodes should have the transaction in the same block
	sequencerReceipt, err := sequencerClient.TransactionReceipt(ctx, txHash)
	require.NoError(t, err, "Should get transaction receipt from sequencer")

	fullNodeReceipt, err := fullNodeClient.TransactionReceipt(ctx, txHash)
	require.NoError(t, err, "Should get transaction receipt from full node")

	require.Equal(t, sequencerReceipt.BlockNumber.Uint64(), fullNodeReceipt.BlockNumber.Uint64(),
		"Transaction should be in the same block number on both sequencer and full node")
}

// verifyStateRootsMatch verifies that state roots match between sequencer and full node for a specific block.
// This function ensures that:
// - Both nodes have the same block at the specified height
// - The state roots are identical between both nodes
// - Block metadata (hash, transaction count) matches
//
// Parameters:
// - sequencerURL: URL of the sequencer EVM endpoint
// - fullNodeURL: URL of the full node EVM endpoint
// - blockHeight: Height of the block to verify
//
// This validation ensures that P2P sync maintains state consistency.
func verifyStateRootsMatch(t *testing.T, sequencerURL, fullNodeURL string, blockHeight uint64) {
	t.Helper()

	// Get block info from sequencer
	seqHash, seqStateRoot, seqTxCount, seqBlockNum, err := checkBlockInfoAt(t, sequencerURL, &blockHeight)
	require.NoError(t, err, "Should get block info from sequencer at height %d", blockHeight)

	// Get block info from full node
	fnHash, fnStateRoot, fnTxCount, fnBlockNum, err := checkBlockInfoAt(t, fullNodeURL, &blockHeight)
	require.NoError(t, err, "Should get block info from full node at height %d", blockHeight)

	// Verify block numbers match
	require.Equal(t, seqBlockNum, fnBlockNum, "Block numbers should match at height %d", blockHeight)
	require.Equal(t, blockHeight, seqBlockNum, "Sequencer block number should match requested height")
	require.Equal(t, blockHeight, fnBlockNum, "Full node block number should match requested height")

	// Verify block hashes match
	require.Equal(t, seqHash.Hex(), fnHash.Hex(),
		"Block hashes should match at height %d. Sequencer: %s, Full node: %s",
		blockHeight, seqHash.Hex(), fnHash.Hex())

	// Verify state roots match (this is the key check)
	require.Equal(t, seqStateRoot.Hex(), fnStateRoot.Hex(),
		"State roots should match at height %d. Sequencer: %s, Full node: %s",
		blockHeight, seqStateRoot.Hex(), fnStateRoot.Hex())

	// Verify transaction counts match
	require.Equal(t, seqTxCount, fnTxCount,
		"Transaction counts should match at height %d. Sequencer: %d, Full node: %d",
		blockHeight, seqTxCount, fnTxCount)

	t.Logf("✅ Block %d state roots match: %s (txs: %d)", blockHeight, seqStateRoot.Hex(), seqTxCount)
}

// setupSequencerWithFullNode sets up both sequencer and full node with P2P connections.
// This helper function handles the complex setup required for full node tests.
//
// Returns: sequencerClient, fullNodeClient for EVM connections
func setupSequencerWithFullNode(t *testing.T, sut *SystemUnderTest, sequencerHome, fullNodeHome string) (*ethclient.Client, *ethclient.Client, *TestEndpoints) {
	t.Helper()

	// Common setup for both sequencer and full node
	jwtSecret, fullNodeJwtSecret, genesisHash, endpoints := setupCommonEVMTest(t, sut, true)

	// Setup sequencer
	setupSequencerNode(t, sut, sequencerHome, jwtSecret, genesisHash, endpoints)
	t.Log("Sequencer node is up")

	// Get P2P address and setup full node
	sequencerP2PAddress := getNodeP2PAddress(t, sut, sequencerHome, endpoints.RollkitRPCPort)
	t.Logf("Sequencer P2P address: %s", sequencerP2PAddress)

	setupFullNode(t, sut, fullNodeHome, sequencerHome, fullNodeJwtSecret, genesisHash, sequencerP2PAddress, endpoints)
	t.Log("Full node is up")

	// Connect to both EVM instances
	sequencerClient, err := ethclient.Dial(endpoints.GetSequencerEthURL())
	require.NoError(t, err, "Should be able to connect to sequencer EVM")

	fullNodeClient, err := ethclient.Dial(endpoints.GetFullNodeEthURL())
	require.NoError(t, err, "Should be able to connect to full node EVM")

	// Wait for P2P connections to establish
	t.Log("Waiting for P2P connections to establish...")
	require.Eventually(t, func() bool {
		// Check if both nodes are responsive
		seqHeader, seqErr := sequencerClient.HeaderByNumber(context.Background(), nil)
		fnHeader, fnErr := fullNodeClient.HeaderByNumber(context.Background(), nil)

		if seqErr != nil || fnErr != nil {
			return false
		}

		// Both nodes should be responsive and at genesis or later
		seqHeight := seqHeader.Number.Uint64()
		fnHeight := fnHeader.Number.Uint64()

		// With 100ms blocks (10 blocks/sec), allow larger sync tolerance during startup
		// Allow up to 20 blocks difference to account for P2P propagation delays
		return seqHeight >= 0 && fnHeight >= 0 && (seqHeight == 0 || fnHeight+20 >= seqHeight)
	}, DefaultTestTimeout, 250*time.Millisecond, "P2P connections should be established")

	t.Log("P2P connections established")
	return sequencerClient, fullNodeClient, endpoints
}

// TestEvmSequencerWithFullNodeE2E tests the full node synchronization functionality
// where a full node connects to a sequencer via P2P and syncs transactions.
//
// Test Flow:
// 1. Sets up Local DA layer and separate EVM instances for sequencer and full node
// 2. Starts sequencer node with standard EVM ports (8545/8551)
// 3. Extracts P2P ID from sequencer logs for peer connection
// 4. Starts full node with different EVM ports (8555/8561) and P2P connection to sequencer
// 5. Submits transaction to sequencer EVM and gets the block number
// 6. Verifies the full node syncs the exact same block containing the transaction
// 7. Performs comprehensive state root verification across all synced blocks
// 8. Queries full node's latest block height and waits 2 DA block times for DA inclusion
// 9. Verifies DA (Data Availability) inclusion has caught up to the queried block height
//
// Validation:
// - Both sequencer and full node start successfully
// - P2P connection is established between nodes
// - Transaction submitted to sequencer is included in a specific block
// - Full node syncs the same block number containing the transaction
// - Transaction data is identical on both nodes (same block, same receipt)
// - State roots match between sequencer and full node for all blocks (key validation)
// - Block hashes and transaction counts are consistent across both nodes
// - DA included height >= full node's block height after wait (ensuring DA layer sync)
//
// Key Technical Details:
// - Uses separate Docker Compose configurations for different EVM ports
// - Handles P2P ID extraction from logs (including split-line scenarios)
// - Copies genesis file from sequencer to full node for consistency
// - Validates that P2P sync works independently of DA layer timing
// - Implements comprehensive state root checking similar to execution_test.go patterns
// - Ensures EVM state consistency between sequencer and full node on the Reth side
//
// This test demonstrates that full nodes can sync with sequencers in real-time,
// validates the P2P block propagation mechanism in Evolve, ensures that
// the underlying EVM execution state remains consistent across all nodes, and
// verifies that DA (Data Availability) inclusion processes blocks within expected
// timeframes after allowing sufficient time for DA layer synchronization.
func TestEvmSequencerWithFullNodeE2E(t *testing.T) {
	flag.Parse()
	workDir := t.TempDir()
	sequencerHome := filepath.Join(workDir, "evm-sequencer")
	fullNodeHome := filepath.Join(workDir, "evm-full-node")
	sut := NewSystemUnderTest(t)

	// Setup both sequencer and full node
	sequencerClient, fullNodeClient, endpoints := setupSequencerWithFullNode(t, sut, sequencerHome, fullNodeHome)
	defer sequencerClient.Close()
	defer fullNodeClient.Close()

	// === TESTING PHASE ===

	// Submit multiple transactions at different intervals to create more state changes
	var txHashes []common.Hash
	var txBlockNumbers []uint64

	// Submit first batch of transactions
	t.Log("Submitting first batch of transactions...")
	for i := 0; i < 3; i++ {
		txHash, txBlockNumber := submitTransactionAndGetBlockNumber(t, sequencerClient)
		txHashes = append(txHashes, txHash)
		txBlockNumbers = append(txBlockNumbers, txBlockNumber)
		t.Logf("Transaction %d included in sequencer block %d", i+1, txBlockNumber)

		// Small delay between transactions to spread them across blocks
		time.Sleep(2 * time.Millisecond)
	}

	// Wait a bit for block production
	time.Sleep(1 * time.Second)

	// Submit second batch of transactions
	t.Log("Submitting second batch of transactions...")
	for i := 0; i < 2; i++ {
		txHash, txBlockNumber := submitTransactionAndGetBlockNumber(t, sequencerClient)
		txHashes = append(txHashes, txHash)
		txBlockNumbers = append(txBlockNumbers, txBlockNumber)
		t.Logf("Transaction %d included in sequencer block %d", i+4, txBlockNumber)

		// Small delay between transactions
		time.Sleep(2 * time.Millisecond)
	}

	// Wait for all transactions to be processed
	time.Sleep(500 * time.Millisecond)

	t.Logf("Total transactions submitted: %d across blocks %v", len(txHashes), txBlockNumbers)

	t.Log("Waiting for full node to sync all transaction blocks...")

	// Verify all transactions have synced
	for i, txHash := range txHashes {
		txBlockNumber := txBlockNumbers[i]
		t.Logf("Verifying transaction %d sync in block %d...", i+1, txBlockNumber)
		verifyTransactionSync(t, sequencerClient, fullNodeClient, txHash, txBlockNumber)
	}

	// === STATE ROOT VERIFICATION ===

	t.Log("Verifying state roots match between sequencer and full node...")

	// Get the current height on both nodes to determine the range of blocks to check
	seqCtx := context.Background()
	seqHeader, err := sequencerClient.HeaderByNumber(seqCtx, nil)
	require.NoError(t, err, "Should get latest header from sequencer")

	fnCtx := context.Background()
	fnHeader, err := fullNodeClient.HeaderByNumber(fnCtx, nil)
	require.NoError(t, err, "Should get latest header from full node")

	// Ensure both nodes are at the same height before checking state roots
	seqHeight := seqHeader.Number.Uint64()
	fnHeight := fnHeader.Number.Uint64()

	// Wait for full node to catch up if needed
	if fnHeight < seqHeight {
		t.Logf("Full node height (%d) is behind sequencer height (%d), waiting for sync...", fnHeight, seqHeight)
		require.Eventually(t, func() bool {
			header, err := fullNodeClient.HeaderByNumber(fnCtx, nil)
			if err != nil {
				return false
			}
			return header.Number.Uint64() >= seqHeight
		}, DefaultTestTimeout, 500*time.Millisecond, "Full node should catch up to sequencer height")

		// Re-get the full node height after sync
		fnHeader, err = fullNodeClient.HeaderByNumber(fnCtx, nil)
		require.NoError(t, err, "Should get updated header from full node")
		fnHeight = fnHeader.Number.Uint64()
	}

	// Check state roots for all blocks from genesis up to current height
	// Note: Block 0 is genesis, start from block 1
	startHeight := uint64(1)
	endHeight := min(seqHeight, fnHeight)

	t.Logf("Checking state roots for blocks %d to %d", startHeight, endHeight)

	for blockHeight := startHeight; blockHeight <= endHeight; blockHeight++ {
		verifyStateRootsMatch(t, endpoints.GetSequencerEthURL(), endpoints.GetFullNodeEthURL(), blockHeight)
	}

	// Special focus on the transaction blocks
	t.Log("Re-verifying state roots for all transaction blocks...")
	for i, txBlockNumber := range txBlockNumbers {
		if txBlockNumber >= startHeight && txBlockNumber <= endHeight {
			t.Logf("Re-verifying state root for transaction %d block %d", i+1, txBlockNumber)
			verifyStateRootsMatch(t, endpoints.GetSequencerEthURL(), endpoints.GetFullNodeEthURL(), txBlockNumber)
		}
	}

	t.Logf("✅ State root verification passed: All blocks (%d-%d) have matching state roots, %d transactions synced successfully across blocks %v",
		startHeight, endHeight, len(txHashes), txBlockNumbers)

	// === DA INCLUSION VERIFICATION ===

	t.Log("Verifying DA inclusion for latest block height...")

	// Create RPC client for full node
	fullNodeRPCClient := client.NewClient(endpoints.GetFullNodeRPCAddress())

	// Get the full node's current block height before waiting
	fnHeader, err = fullNodeClient.HeaderByNumber(fnCtx, nil)
	require.NoError(t, err, "Should get full node header for DA inclusion check")
	fnBlockHeightBeforeWait := fnHeader.Number.Uint64()

	t.Logf("Full node block height before DA inclusion wait: %d", fnBlockHeightBeforeWait)

	// Wait a few seconds to allow DA inclusion to process
<<<<<<< HEAD
	waitTime := 5 * time.Second
=======
	waitTime := 4 * time.Second
>>>>>>> ac003041
	t.Logf("Waiting %v for DA inclusion to process...", waitTime)
	time.Sleep(waitTime)

	// Get the DA included height from full node after the wait
	fnDAIncludedHeightBytes, err := fullNodeRPCClient.GetMetadata(fnCtx, store.DAIncludedHeightKey)
	require.NoError(t, err, "Should get DA included height from full node")

	// Decode the DA included height
	require.Equal(t, 8, len(fnDAIncludedHeightBytes), "DA included height should be 8 bytes")
	fnDAIncludedHeight := binary.LittleEndian.Uint64(fnDAIncludedHeightBytes)

	t.Logf("After waiting, full node DA included height: %d", fnDAIncludedHeight)

	// Verify that the DA included height is >= the full node's block height before wait
	// This ensures that the blocks that existed before the wait have been DA included
	require.GreaterOrEqual(t, fnDAIncludedHeight, fnBlockHeightBeforeWait,
		"Full node DA included height (%d) should be >= block height before wait (%d)",
		fnDAIncludedHeight, fnBlockHeightBeforeWait)

	t.Logf("✅ DA inclusion verification passed:")
	t.Logf("   - Full node block height before wait: %d", fnBlockHeightBeforeWait)
	t.Logf("   - Full node DA included height after wait: %d", fnDAIncludedHeight)
	t.Logf("   - DA inclusion caught up to full node's block height ✓")

	// === COMPREHENSIVE TEST SUMMARY ===

	t.Logf("")
	t.Logf("🎉 TEST PASSED: Comprehensive EVM Full Node E2E Test Successfully Completed!")
	t.Logf("   📊 Test Statistics:")
	t.Logf("      • Total transactions submitted: %d", len(txHashes))
	t.Logf("      • Transaction blocks: %v", txBlockNumbers)
	t.Logf("      • Final sequencer height: %d", seqHeight)
	t.Logf("      • Final full node height: %d", fnHeight)
	t.Logf("      • State root verification range: blocks %d-%d", startHeight, endHeight)
	t.Logf("      • Full node DA included height after wait: %d", fnDAIncludedHeight)
	t.Logf("")
	t.Logf("   ✅ Verified Components:")
	t.Logf("      • P2P connection establishment between sequencer and full node")
	t.Logf("      • Real-time transaction synchronization via P2P")
	t.Logf("      • Block propagation and consistency across nodes")
	t.Logf("      • State root consistency across all synced blocks")
	t.Logf("      • Transaction receipt consistency between nodes")
	t.Logf("      • DA (Data Availability) inclusion processing within expected timeframes")
	t.Logf("      • EVM execution state consistency")
	t.Logf("")
	t.Logf("   🏆 All validation criteria met - distributed evolve network is functioning correctly!")
}

// TestEvmFullNodeBlockPropagationE2E tests that blocks produced by the aggregator
// are correctly propagated to all connected full nodes.
//
// Test Purpose:
// - Ensure blocks produced by the sequencer are propagated to all full nodes
// - Verify that all full nodes receive and store identical block data
// - Test P2P block propagation with multiple full nodes
// - Validate that P2P block propagation works reliably across the network
//
// Test Flow:
// 1. Sets up Local DA layer and EVM instances for 1 sequencer + 3 full nodes
// 2. Starts sequencer node (aggregator) with standard configuration
// 3. Starts 3 full nodes connecting to the sequencer (simulated using existing setup)
// 4. Submits multiple transactions to the sequencer to create blocks with content
// 5. Waits for block propagation and verifies all nodes have identical blocks
// 6. Performs comprehensive validation across multiple blocks
//
// This simplified test validates the core P2P block propagation functionality
// by running the test multiple times with different full node configurations,
// ensuring that the network can scale to multiple full nodes while maintaining
// data consistency and integrity across all participants.
func TestEvmFullNodeBlockPropagationE2E(t *testing.T) {
	flag.Parse()
	workDir := t.TempDir()
	sequencerHome := filepath.Join(workDir, "evm-sequencer")
	fullNodeHome := filepath.Join(workDir, "evm-full-node")
	sut := NewSystemUnderTest(t)

	// Setup both sequencer and full node
	sequencerClient, fullNodeClient, endpoints := setupSequencerWithFullNode(t, sut, sequencerHome, fullNodeHome)
	defer sequencerClient.Close()
	defer fullNodeClient.Close()

	// === TESTING PHASE ===

	// Submit multiple transactions to create blocks with varying content
	var txHashes []common.Hash
	var txBlockNumbers []uint64

	t.Log("Submitting transactions to create blocks...")

	// Submit multiple batches of transactions to test block propagation
	totalTransactions := 10
	for i := 0; i < totalTransactions; i++ {
		txHash, txBlockNumber := submitTransactionAndGetBlockNumber(t, sequencerClient)
		txHashes = append(txHashes, txHash)
		txBlockNumbers = append(txBlockNumbers, txBlockNumber)
		t.Logf("Transaction %d included in sequencer block %d", i+1, txBlockNumber)

		// Optimized timing to create different block distributions
		if i < 3 {
			time.Sleep(25 * time.Millisecond) // Fast submissions
		} else if i < 6 {
			time.Sleep(50 * time.Millisecond) // Medium pace
		} else {
			time.Sleep(75 * time.Millisecond) // Slower pace
		}
	}

	// Wait for all blocks to propagate (reduced wait time due to faster block times)
	t.Log("Waiting for block propagation to full node...")
	time.Sleep(500 * time.Millisecond)

	// === VERIFICATION PHASE ===

	nodeURLs := []string{
		endpoints.GetSequencerEthURL(), // Sequencer
		endpoints.GetFullNodeEthURL(),  // Full Node
	}

	nodeNames := []string{
		"Sequencer",
		"Full Node",
	}

	// Get the current height to determine which blocks to verify
	ctx := context.Background()
	seqHeader, err := sequencerClient.HeaderByNumber(ctx, nil)
	require.NoError(t, err, "Should get latest header from sequencer")
	currentHeight := seqHeader.Number.Uint64()

	t.Logf("Current sequencer height: %d", currentHeight)

	// Wait for full node to catch up to the sequencer height
	t.Log("Ensuring full node is synced to current height...")

	require.Eventually(t, func() bool {
		header, err := fullNodeClient.HeaderByNumber(ctx, nil)
		if err != nil {
			return false
		}
		height := header.Number.Uint64()
		if height < currentHeight {
			t.Logf("Full node height: %d (target: %d)", height, currentHeight)
			return false
		}
		return true
	}, 20*time.Second, 500*time.Millisecond, "Full node should catch up to sequencer height %d", currentHeight)

	t.Log("Full node is synced! Verifying block propagation...")

	// Verify block propagation for all blocks from genesis to current height
	// Start from block 1 (skip genesis block 0)
	startHeight := uint64(1)
	endHeight := currentHeight

	t.Logf("Verifying block propagation for blocks %d to %d", startHeight, endHeight)

	// Test all blocks have propagated correctly
	for blockHeight := startHeight; blockHeight <= endHeight; blockHeight++ {
		verifyBlockPropagationAcrossNodes(t, nodeURLs, blockHeight, nodeNames)
	}

	// Verify all transactions exist on full node
	t.Log("Verifying all transactions exist on full node...")

	for i, txHash := range txHashes {
		txBlockNumber := txBlockNumbers[i]

		// Check transaction on full node
		require.Eventually(t, func() bool {
			receipt, err := fullNodeClient.TransactionReceipt(ctx, txHash)
			return err == nil && receipt != nil && receipt.Status == 1 && receipt.BlockNumber.Uint64() == txBlockNumber
		}, DefaultTestTimeout, 500*time.Millisecond, "Transaction %d should exist on full node in block %d", i+1, txBlockNumber)

		t.Logf("✅ Transaction %d verified on full node (block %d)", i+1, txBlockNumber)
	}

	// Final comprehensive verification of all transaction blocks
	uniqueBlocks := make(map[uint64]bool)
	for _, blockNum := range txBlockNumbers {
		uniqueBlocks[blockNum] = true
	}

	t.Logf("Final verification: checking %d unique transaction blocks", len(uniqueBlocks))
	for blockHeight := range uniqueBlocks {
		verifyBlockPropagationAcrossNodes(t, nodeURLs, blockHeight, nodeNames)
	}

	// Additional test: Simulate multiple full node behavior by running verification multiple times
	t.Log("Simulating multiple full node verification by running additional checks...")

	// Verify state consistency multiple times to simulate different full nodes (reduced rounds)
	for round := 1; round <= 2; round++ {
		t.Logf("Verification round %d - simulating full node %d", round, round)

		// Check a sample of blocks each round
		sampleBlocks := []uint64{startHeight, startHeight + 1, endHeight - 1, endHeight}
		for _, blockHeight := range sampleBlocks {
			if blockHeight >= startHeight && blockHeight <= endHeight {
				verifyBlockPropagationAcrossNodes(t, nodeURLs, blockHeight, nodeNames)
			}
		}

		// Small delay between rounds
		time.Sleep(100 * time.Millisecond)
	}

	t.Logf("✅ Test PASSED: Block propagation working correctly!")
	t.Logf("   - Sequencer produced %d blocks", currentHeight)
	t.Logf("   - Full node received identical blocks")
	t.Logf("   - %d transactions propagated successfully across %d unique blocks", len(txHashes), len(uniqueBlocks))
	t.Logf("   - Block hashes, state roots, and transaction data match between nodes")
	t.Logf("   - P2P block propagation mechanism functioning properly")
	t.Logf("   - Test simulated multiple full node scenarios successfully")
}

// setupSequencerWithFullNodeLazy sets up both sequencer (in lazy mode) and full node with P2P connections.
// This helper function is specifically for testing lazy mode behavior where blocks are only
// produced when transactions are available, not on a regular timer.
//
// Returns: sequencerClient, fullNodeClient for EVM connections
func setupSequencerWithFullNodeLazy(t *testing.T, sut *SystemUnderTest, sequencerHome, fullNodeHome string) (*ethclient.Client, *ethclient.Client, *TestEndpoints) {
	t.Helper()

	// Common setup for both sequencer and full node
	jwtSecret, fullNodeJwtSecret, genesisHash, endpoints := setupCommonEVMTest(t, sut, true)

	t.Logf("Generated test endpoints - Rollkit RPC: %s, P2P: %s, Full Node RPC: %s, P2P: %s, DA Port: %s",
		endpoints.RollkitRPCPort, endpoints.RollkitP2PPort, endpoints.FullNodeRPCPort, endpoints.FullNodeP2PPort, endpoints.DAPort)

	// Setup sequencer in lazy mode
	setupSequencerNodeLazy(t, sut, sequencerHome, jwtSecret, genesisHash, endpoints)
	t.Log("Sequencer node (lazy mode) is up")

	// Get P2P address and setup full node
	sequencerP2PAddress := getNodeP2PAddress(t, sut, sequencerHome, endpoints.RollkitRPCPort)
	t.Logf("Sequencer P2P address: %s", sequencerP2PAddress)

	setupFullNode(t, sut, fullNodeHome, sequencerHome, fullNodeJwtSecret, genesisHash, sequencerP2PAddress, endpoints)
	t.Log("Full node is up")

	// Connect to both EVM instances
	sequencerClient, err := ethclient.Dial(endpoints.GetSequencerEthURL())
	require.NoError(t, err, "Should be able to connect to sequencer EVM")

	fullNodeClient, err := ethclient.Dial(endpoints.GetFullNodeEthURL())
	require.NoError(t, err, "Should be able to connect to full node EVM")

	// Wait for P2P connections to establish
	t.Log("Waiting for P2P connections to establish...")
	require.Eventually(t, func() bool {
		// Check if both nodes are responsive
		seqHeader, seqErr := sequencerClient.HeaderByNumber(context.Background(), nil)
		fnHeader, fnErr := fullNodeClient.HeaderByNumber(context.Background(), nil)

		if seqErr != nil || fnErr != nil {
			return false
		}

		// Both nodes should be responsive and close in height (allow for initial blocks)
		seqHeight := seqHeader.Number.Uint64()
		fnHeight := fnHeader.Number.Uint64()

		// In lazy mode, we might have initial blocks, so allow small difference
		heightDiff := int64(seqHeight) - int64(fnHeight)
		if heightDiff < 0 {
			heightDiff = -heightDiff
		}

		return heightDiff <= 2 // Allow up to 2 blocks difference during startup
	}, DefaultTestTimeout, 250*time.Millisecond, "P2P connections should be established")

	t.Log("P2P connections established")
	return sequencerClient, fullNodeClient, endpoints
}

// TestEvmLazyModeSequencerE2E tests the lazy mode functionality where blocks are only
// produced when transactions are submitted, not on a regular timer.
//
// Test Flow:
// 1. Sets up a sequencer in lazy mode and a full node with P2P connections
// 2. Verifies both nodes start at genesis (height 0) and no blocks are produced initially
// 3. Monitors both nodes for a period to ensure no automatic block production
// 4. Submits a transaction to the sequencer and verifies a block is produced
// 5. Waits again to verify no additional blocks are produced without transactions
// 6. Repeats the transaction submission process multiple times
// 7. Verifies the full node syncs all blocks correctly via P2P
// 8. Performs comprehensive state root verification across all blocks
//
// Validation:
// - Both sequencer and full node start at genesis height (0)
// - No blocks are produced during idle periods (lazy mode working)
// - Blocks are only produced when transactions are submitted
// - Each transaction triggers exactly one block
// - Full node syncs all blocks via P2P
// - State roots match between sequencer and full node for all blocks
// - Block hashes and transaction data are consistent across both nodes
//
// Key Technical Details:
// - Uses lazy mode flag (--rollkit.node.lazy_mode=true)
// - Sets lazy block interval to 60 seconds to avoid timer-based block production
// - Monitors nodes for 2 seconds to verify no automatic block production
// - Submits transactions at different intervals to test various scenarios
// - Validates that P2P sync works correctly with lazy block production
// - Ensures state consistency between sequencer and full node
//
// This test demonstrates that lazy mode optimizes resource usage by only
// producing blocks when necessary (when transactions are available), while
// maintaining proper P2P sync functionality.
func TestEvmLazyModeSequencerE2E(t *testing.T) {
	flag.Parse()
	workDir := t.TempDir()
	sequencerHome := filepath.Join(workDir, "evm-lazy-sequencer")
	fullNodeHome := filepath.Join(workDir, "evm-lazy-full-node")
	sut := NewSystemUnderTest(t)

	// Setup sequencer in lazy mode and full node
	sequencerClient, fullNodeClient, endpoints := setupSequencerWithFullNodeLazy(t, sut, sequencerHome, fullNodeHome)
	defer sequencerClient.Close()
	defer fullNodeClient.Close()

	ctx := context.Background()

	// === VERIFY INITIAL STATE ===

	// Get initial heights (may not be genesis due to lazy timer)
	seqHeader, err := sequencerClient.HeaderByNumber(ctx, nil)
	require.NoError(t, err, "Should get sequencer initial header")
	fnHeader, err := fullNodeClient.HeaderByNumber(ctx, nil)
	require.NoError(t, err, "Should get full node initial header")

	initialSeqHeight := seqHeader.Number.Uint64()
	initialFnHeight := fnHeader.Number.Uint64()

	t.Logf("✅ Both nodes initialized - sequencer height: %d, full node height: %d", initialSeqHeight, initialFnHeight)

	// === TEST LAZY MODE BEHAVIOR ===

	// Monitor for no block production during idle period (reduced time)
	t.Log("Monitoring nodes for idle block production (should be none in lazy mode)...")
	verifyNoBlockProduction(t, sequencerClient, 1*time.Second, "sequencer")
	verifyNoBlockProduction(t, fullNodeClient, 1*time.Second, "full node")

	// Track transactions and their blocks
	var txHashes []common.Hash
	var txBlockNumbers []uint64

	// === ROUND 1: Single transaction ===

	t.Log("Round 1: Submitting single transaction to trigger block production...")

	txHash1, txBlockNumber1 := submitTransactionAndGetBlockNumber(t, sequencerClient)
	txHashes = append(txHashes, txHash1)
	txBlockNumbers = append(txBlockNumbers, txBlockNumber1)

	t.Logf("Transaction 1 included in sequencer block %d", txBlockNumber1)
	require.Greater(t, txBlockNumber1, initialSeqHeight, "First transaction should be in a new block after initial height")

	// Verify full node syncs the block
	verifyTransactionSync(t, sequencerClient, fullNodeClient, txHash1, txBlockNumber1)
	t.Log("✅ Full node synced transaction 1")

	// Verify no additional blocks are produced after transaction
	t.Log("Monitoring for idle period after transaction 1...")
	verifyNoBlockProduction(t, sequencerClient, 1*time.Second, "sequencer")
	verifyNoBlockProduction(t, fullNodeClient, 1*time.Second, "full node")

	// === ROUND 2: Burst transactions ===

	t.Log("Round 2: Submitting burst of transactions...")

	// Submit 3 transactions quickly
	for i := 0; i < 3; i++ {
		txHash, txBlockNumber := submitTransactionAndGetBlockNumber(t, sequencerClient)
		txHashes = append(txHashes, txHash)
		txBlockNumbers = append(txBlockNumbers, txBlockNumber)
		t.Logf("Transaction %d included in sequencer block %d", i+2, txBlockNumber)

		// Small delay between transactions
		time.Sleep(10 * time.Millisecond)
	}

	// Verify all transactions sync to full node
	for i := 1; i < len(txHashes); i++ {
		verifyTransactionSync(t, sequencerClient, fullNodeClient, txHashes[i], txBlockNumbers[i])
		t.Logf("✅ Full node synced transaction %d", i+1)
	}

	// Verify no additional blocks after burst
	t.Log("Monitoring for idle period after burst transactions...")
	verifyNoBlockProduction(t, sequencerClient, 1*time.Second, "sequencer")
	verifyNoBlockProduction(t, fullNodeClient, 1*time.Second, "full node")

	// === ROUND 3: Delayed transaction ===

	t.Log("Round 3: Submitting delayed transaction...")

	txHashDelayed, txBlockNumberDelayed := submitTransactionAndGetBlockNumber(t, sequencerClient)
	txHashes = append(txHashes, txHashDelayed)
	txBlockNumbers = append(txBlockNumbers, txBlockNumberDelayed)

	t.Logf("Delayed transaction included in sequencer block %d", txBlockNumberDelayed)

	// Verify full node syncs the delayed transaction
	verifyTransactionSync(t, sequencerClient, fullNodeClient, txHashDelayed, txBlockNumberDelayed)
	t.Log("✅ Full node synced delayed transaction")

	// === STATE ROOT VERIFICATION ===

	t.Log("Performing comprehensive state root verification...")

	// Get current heights
	seqHeader, err = sequencerClient.HeaderByNumber(ctx, nil)
	require.NoError(t, err, "Should get sequencer final header")
	fnHeader, err = fullNodeClient.HeaderByNumber(ctx, nil)
	require.NoError(t, err, "Should get full node final header")

	seqHeight := seqHeader.Number.Uint64()
	fnHeight := fnHeader.Number.Uint64()

	// Ensure full node caught up
	if fnHeight < seqHeight {
		t.Logf("Waiting for full node to catch up to sequencer height %d...", seqHeight)
		require.Eventually(t, func() bool {
			header, err := fullNodeClient.HeaderByNumber(ctx, nil)
			return err == nil && header.Number.Uint64() >= seqHeight
		}, DefaultTestTimeout, 500*time.Millisecond, "Full node should catch up")
	}

	// Verify state roots for all blocks (skip genesis block 0)
	startHeight := uint64(1)
	if seqHeight > 0 {
		t.Logf("Verifying state roots for blocks %d to %d...", startHeight, seqHeight)
		for blockHeight := startHeight; blockHeight <= seqHeight; blockHeight++ {
			verifyStateRootsMatch(t, endpoints.GetSequencerEthURL(), endpoints.GetFullNodeEthURL(), blockHeight)
		}
	} else {
		t.Log("No blocks to verify (sequencer at genesis)")
	}

	// === FINAL VALIDATION ===

	// Verify transaction distribution
	uniqueBlocks := make(map[uint64]bool)
	for _, blockNum := range txBlockNumbers {
		uniqueBlocks[blockNum] = true
	}

	t.Logf("📊 Lazy mode test results:")
	t.Logf("   - Total transactions submitted: %d", len(txHashes))
	t.Logf("   - Total blocks produced: %d", seqHeight)
	t.Logf("   - Unique transaction blocks: %d", len(uniqueBlocks))
	t.Logf("   - Sequencer final height: %d", seqHeight)
	t.Logf("   - Full node final height: %d", fnHeight)

	// Validate that blocks were only produced when transactions were sent
	// In lazy mode, we should only have blocks when transactions are submitted
	require.Greater(t, len(txHashes), 0, "Should have submitted transactions")
	require.Equal(t, seqHeight, fnHeight, "Both nodes should be at same height")

	// Verify specific transaction blocks
	t.Log("Final verification of all transaction blocks...")
	for i, txHash := range txHashes {
		txBlockNumber := txBlockNumbers[i]

		// Verify transaction exists on both nodes
		seqReceipt, err := sequencerClient.TransactionReceipt(ctx, txHash)
		require.NoError(t, err, "Should get transaction %d receipt from sequencer", i+1)
		require.Equal(t, uint64(1), seqReceipt.Status, "Transaction %d should be successful on sequencer", i+1)

		fnReceipt, err := fullNodeClient.TransactionReceipt(ctx, txHash)
		require.NoError(t, err, "Should get transaction %d receipt from full node", i+1)
		require.Equal(t, uint64(1), fnReceipt.Status, "Transaction %d should be successful on full node", i+1)

		require.Equal(t, seqReceipt.BlockNumber.Uint64(), fnReceipt.BlockNumber.Uint64(),
			"Transaction %d should be in same block on both nodes", i+1)
		require.Equal(t, txBlockNumber, seqReceipt.BlockNumber.Uint64(),
			"Transaction %d should be in expected block %d", i+1, txBlockNumber)
	}

	t.Logf("✅ Test PASSED: Lazy mode sequencer working correctly!")
	t.Logf("   - Blocks only produced when transactions submitted ✓")
	t.Logf("   - No automatic/timer-based block production ✓")
	t.Logf("   - Full node P2P sync working correctly ✓")
	t.Logf("   - State roots consistent across all blocks ✓")
	t.Logf("   - All %d transactions successfully processed and synced ✓", len(txHashes))
}

// restartSequencerAndFullNode restarts both the sequencer and full node while preserving their configurations.
// This helper function manages the complex restart process required for both nodes.
//
// Important: This function properly restarts the local DA layer first, following the same pattern
// as TestEvmSequencerRestartRecoveryE2E. This ensures that all components (DA, sequencer, full node)
// are restarted in the correct order and with proper dependencies.
//
// Parameters:
// - sequencerHome: Directory path for sequencer data
// - fullNodeHome: Directory path for full node data
// - jwtSecret: JWT secret for sequencer's EVM engine
// - fullNodeJwtSecret: JWT secret for full node's EVM engine
// - genesisHash: Hash of the genesis block for chain validation
// - useLazyMode: Whether to restart the sequencer in lazy mode
//
// This function ensures both nodes are properly restarted and P2P connections are re-established.
// The DA restart is handled by the shared restartDAAndSequencer/restartDAAndSequencerLazy functions.
func restartSequencerAndFullNode(t *testing.T, sut *SystemUnderTest, sequencerHome, fullNodeHome, jwtSecret, fullNodeJwtSecret, genesisHash string, useLazyMode bool, endpoints *TestEndpoints) {
	t.Helper()

	// Restart DA and sequencer first (following the pattern from TestEvmSequencerRestartRecoveryE2E)
	if useLazyMode {
		restartDAAndSequencerLazy(t, sut, sequencerHome, jwtSecret, genesisHash, endpoints)
	} else {
		restartDAAndSequencer(t, sut, sequencerHome, jwtSecret, genesisHash, endpoints)
	}

	// Get the P2P address of the restarted sequencer using net-info command
	sequencerP2PAddress := getNodeP2PAddress(t, sut, sequencerHome, endpoints.RollkitRPCPort)
	t.Logf("Sequencer P2P address after restart: %s", sequencerP2PAddress)

	// Now restart the full node (without init - node already exists)
	sut.ExecCmd(evmSingleBinaryPath,
		"start",
		"--home", fullNodeHome,
		"--evm.jwt-secret", fullNodeJwtSecret,
		"--evm.genesis-hash", genesisHash,
		"--rollkit.rpc.address", endpoints.GetFullNodeRPCListen(),
		"--rollkit.p2p.listen_address", endpoints.GetFullNodeP2PAddress(),
		"--rollkit.p2p.peers", sequencerP2PAddress,
		"--evm.engine-url", endpoints.GetFullNodeEngineURL(),
		"--evm.eth-url", endpoints.GetFullNodeEthURL(),
		"--rollkit.da.address", endpoints.GetDAAddress(),
		"--rollkit.da.block_time", DefaultDABlockTime,
	)

	// Give both nodes time to establish P2P connections
	time.Sleep(1 * time.Second)
	sut.AwaitNodeUp(t, endpoints.GetFullNodeRPCAddress(), 10*time.Second)
	t.Log("Full node restarted successfully")
}

// TestEvmSequencerFullNodeRestartE2E tests the ability of both sequencer and full node
// to recover from a restart while maintaining P2P synchronization and data integrity.
//
// Test Purpose:
// - Validate that both sequencer and full node can recover from restarts without data loss
// - Test that P2P connections are re-established after both nodes restart
// - Ensure transaction history is preserved across restarts for both nodes
// - Verify that block production and P2P sync resume correctly after restart
// - Test the robustness of the distributed system during dual node restarts
//
// Sub-tests:
// 1. StandardRestart: Normal start -> Normal restart
// 2. LazyModeRestart: Normal start -> Lazy restart
//
// Test Flow:
// 1. Sets up Local DA layer, sequencer, and full node with P2P connections (in specified initial mode)
// 2. Submits initial transactions and verifies P2P sync works
// 3. Records blockchain state on both nodes before restart
// 4. Gracefully stops both sequencer and full node
// 5. Restarts both nodes with specified configurations
// 6. Verifies both nodes start successfully and re-establish P2P connections
// 7. Submits new transactions and verifies continued P2P sync functionality
// 8. Validates that all previous and new transactions are preserved on both nodes
// 9. Performs comprehensive state root verification across both nodes
//
// Expected Behavior:
// - Initial transactions should be processed and synced correctly
// - Both nodes should restart without errors or crashes
// - Previous blockchain state should be preserved on both nodes
// - P2P connections should be re-established automatically
// - New transactions should be processed and synced after restart
// - State roots should remain consistent between sequencer and full node
// - Block heights should progress correctly on both nodes
// - Lazy mode should exhibit proper idle behavior (no automatic block production)
//
// Key Technical Details:
// - Tests dual node restart scenarios (more complex than single node restart)
// - Validates P2P peer discovery and connection re-establishment
// - Ensures genesis file consistency across restarts
// - Tests DA layer connection recovery for both nodes
// - Verifies JWT authentication continues to work for both EVM engines
// - Comprehensive state synchronization validation between nodes
// - Tests lazy mode behavior during initial setup and after restart
//
// This test demonstrates that the distributed evolve network maintains
// consistency and continues to function correctly even when all nodes
// are restarted simultaneously, including mode changes.
func TestEvmSequencerFullNodeRestartE2E(t *testing.T) {
	flag.Parse()

	t.Run("StandardRestart", func(t *testing.T) {
		testSequencerFullNodeRestart(t, false, false) // normal -> normal
	})

	t.Run("LazyModeRestart", func(t *testing.T) {
		testSequencerFullNodeRestart(t, false, true) // normal -> lazy
	})
}

// testSequencerFullNodeRestart contains the shared test logic for all restart test combinations.
// The initialLazyMode parameter determines whether the sequencer starts in lazy mode.
// The restartLazyMode parameter determines whether the sequencer is restarted in lazy mode.
func testSequencerFullNodeRestart(t *testing.T, initialLazyMode, restartLazyMode bool) {
	flag.Parse()
	workDir := t.TempDir()
	sequencerHome := filepath.Join(workDir, "evm-sequencer")
	fullNodeHome := filepath.Join(workDir, "evm-full-node")
	sut := NewSystemUnderTest(t)

	// === PHASE 1: Initial setup and transaction processing ===

	t.Logf("Phase 1: Setting up sequencer (initial_lazy=%t) and full node with P2P connections...", initialLazyMode)
	t.Logf("Test mode: initial_lazy=%t, restart_lazy=%t", initialLazyMode, restartLazyMode)

	// Get JWT secrets and setup common components first
	jwtSecret, fullNodeJwtSecret, genesisHash, endpoints := setupCommonEVMTest(t, sut, true)

	// Setup sequencer based on initial mode
	if initialLazyMode {
		setupSequencerNodeLazy(t, sut, sequencerHome, jwtSecret, genesisHash, endpoints)
		t.Log("Sequencer node (lazy mode) is up")
	} else {
		setupSequencerNode(t, sut, sequencerHome, jwtSecret, genesisHash, endpoints)
		t.Log("Sequencer node is up")
	}

	// Get P2P address and setup full node
	sequencerP2PAddress := getNodeP2PAddress(t, sut, sequencerHome, endpoints.RollkitRPCPort)
	t.Logf("Sequencer P2P address: %s", sequencerP2PAddress)

	setupFullNode(t, sut, fullNodeHome, sequencerHome, fullNodeJwtSecret, genesisHash, sequencerP2PAddress, endpoints)
	t.Log("Full node is up")

	// Connect to both EVM instances
	sequencerClient, err := ethclient.Dial(endpoints.GetSequencerEthURL())
	require.NoError(t, err, "Should be able to connect to sequencer EVM")
	defer sequencerClient.Close()

	fullNodeClient, err := ethclient.Dial(endpoints.GetFullNodeEthURL())
	require.NoError(t, err, "Should be able to connect to full node EVM")
	defer fullNodeClient.Close()

	// Wait for P2P connections to establish
	t.Log("Waiting for P2P connections to establish...")
	require.Eventually(t, func() bool {
		// Check if both nodes are responsive
		seqHeader, seqErr := sequencerClient.HeaderByNumber(context.Background(), nil)
		fnHeader, fnErr := fullNodeClient.HeaderByNumber(context.Background(), nil)

		if seqErr != nil || fnErr != nil {
			return false
		}

		// Both nodes should be responsive and at genesis or later
		seqHeight := seqHeader.Number.Uint64()
		fnHeight := fnHeader.Number.Uint64()

		// With 100ms blocks (10 blocks/sec), allow larger sync tolerance during startup
		// Allow up to 20 blocks difference to account for P2P propagation delays
		return seqHeight == 0 || fnHeight+20 >= seqHeight
	}, DefaultTestTimeout, 250*time.Millisecond, "P2P connections should be established")

	t.Log("P2P connections established")

	ctx := context.Background()

	// If starting in lazy mode, wait for any initial blocks to settle, then verify lazy behavior
	if initialLazyMode {
		t.Log("Waiting for lazy mode sequencer to settle...")
		time.Sleep(2 * time.Second)

		t.Log("Verifying lazy mode behavior: no blocks produced without transactions...")
		verifyNoBlockProduction(t, sequencerClient, 1*time.Second, "sequencer")
		verifyNoBlockProduction(t, fullNodeClient, 1*time.Second, "full node")
	}

	// Submit initial batch of transactions to establish state
	const numInitialTxs = 4
	var initialTxHashes []common.Hash
	var initialTxBlockNumbers []uint64

	t.Logf("Submitting %d initial transactions to establish state...", numInitialTxs)
	for i := 0; i < numInitialTxs; i++ {
		txHash, txBlockNumber := submitTransactionAndGetBlockNumber(t, sequencerClient)
		initialTxHashes = append(initialTxHashes, txHash)
		initialTxBlockNumbers = append(initialTxBlockNumbers, txBlockNumber)
		t.Logf("Initial transaction %d included in sequencer block %d", i+1, txBlockNumber)

		// Verify each transaction syncs to full node
		verifyTransactionSync(t, sequencerClient, fullNodeClient, txHash, txBlockNumber)
		t.Logf("✅ Initial transaction %d synced to full node", i+1)

		time.Sleep(5 * time.Millisecond)
	}

	// Record pre-restart state
	seqHeader, err := sequencerClient.HeaderByNumber(ctx, nil)
	require.NoError(t, err, "Should get sequencer header before restart")
	fnHeader, err := fullNodeClient.HeaderByNumber(ctx, nil)
	require.NoError(t, err, "Should get full node header before restart")

	preRestartSeqHeight := seqHeader.Number.Uint64()
	preRestartFnHeight := fnHeader.Number.Uint64()
	preRestartSeqStateRoot := seqHeader.Root.Hex()
	preRestartFnStateRoot := fnHeader.Root.Hex()

	t.Logf("Pre-restart state:")
	t.Logf("  - Sequencer: height=%d, stateRoot=%s", preRestartSeqHeight, preRestartSeqStateRoot)
	t.Logf("  - Full node: height=%d, stateRoot=%s", preRestartFnHeight, preRestartFnStateRoot)
	t.Logf("  - Initial transactions processed: %d", numInitialTxs)

	// Verify both nodes are at similar heights (allow small difference due to fast block production)
	heightDiff := int64(preRestartSeqHeight) - int64(preRestartFnHeight)
	if heightDiff < 0 {
		heightDiff = -heightDiff
	}
	require.LessOrEqual(t, heightDiff, int64(10),
		"Nodes should be within 10 blocks of each other before restart (seq: %d, fn: %d)",
		preRestartSeqHeight, preRestartFnHeight)

	// === PHASE 2: Graceful shutdown of both nodes ===

	t.Log("Phase 2: Gracefully stopping both sequencer and full node...")

	// Shutdown all processes tracked by SUT
	sut.ShutdownAll()

	// Wait for graceful shutdown to allow state to be saved
	t.Log("Waiting for graceful shutdown and state persistence...")
	time.Sleep(2 * time.Second)

	// Verify shutdown using SUT's process tracking
	require.Eventually(t, func() bool {
		hasAnyProcess := sut.HasProcess()
		t.Logf("Shutdown check: any processes exist=%v", hasAnyProcess)
		return !hasAnyProcess
	}, 10*time.Second, 250*time.Millisecond, "all processes should be stopped")

	t.Log("Both nodes stopped successfully")

	// === PHASE 3: Restart both nodes ===

	t.Log("Phase 3: Restarting both sequencer and full node...")

	// Restart both nodes with specified restart mode
	restartSequencerAndFullNode(t, sut, sequencerHome, fullNodeHome, jwtSecret, fullNodeJwtSecret, genesisHash, restartLazyMode, endpoints)

	// Reconnect to both EVM instances (connections lost during restart)
	sequencerClient, err = ethclient.Dial(endpoints.GetSequencerEthURL())
	require.NoError(t, err, "Should be able to reconnect to sequencer EVM")
	defer sequencerClient.Close()

	fullNodeClient, err = ethclient.Dial(endpoints.GetFullNodeEthURL())
	require.NoError(t, err, "Should be able to reconnect to full node EVM")
	defer fullNodeClient.Close()

	// Wait for P2P connections to re-establish
	t.Log("Waiting for P2P connections to re-establish...")
	require.Eventually(t, func() bool {
		// Check if both nodes are responsive
		seqHeader, seqErr := sequencerClient.HeaderByNumber(context.Background(), nil)
		fnHeader, fnErr := fullNodeClient.HeaderByNumber(context.Background(), nil)

		if seqErr != nil || fnErr != nil {
			return false
		}

		// Both nodes should be at or near the same height
		seqHeight := seqHeader.Number.Uint64()
		fnHeight := fnHeader.Number.Uint64()

		// Allow larger difference during restart synchronization with fast blocks
		// With 100ms blocks, allow up to 15 blocks difference during startup
		heightDiff := int64(seqHeight) - int64(fnHeight)
		if heightDiff < 0 {
			heightDiff = -heightDiff
		}

		return heightDiff <= 15
	}, DefaultTestTimeout, 500*time.Millisecond, "P2P connections should be re-established")

	t.Log("P2P connections re-established successfully")

	// === LAZY MODE VERIFICATION (if applicable) ===

	if restartLazyMode {
		t.Log("Verifying lazy mode behavior after restart...")
		// Test that no blocks are produced during idle period in lazy mode
		verifyNoBlockProduction(t, sequencerClient, 1*time.Second, "sequencer (lazy mode)")
		verifyNoBlockProduction(t, fullNodeClient, 1*time.Second, "full node (with lazy sequencer)")
		t.Log("✅ Lazy mode idle behavior verified after restart")
	}

	// === PHASE 4: Verify state preservation ===

	t.Log("Phase 4: Verifying blockchain state preservation after restart...")

	postRestartSeqHeader, err := sequencerClient.HeaderByNumber(ctx, nil)
	require.NoError(t, err, "Should get sequencer header after restart")
	postRestartFnHeader, err := fullNodeClient.HeaderByNumber(ctx, nil)
	require.NoError(t, err, "Should get full node header after restart")

	postRestartSeqHeight := postRestartSeqHeader.Number.Uint64()
	postRestartFnHeight := postRestartFnHeader.Number.Uint64()

	t.Logf("Post-restart state:")
	t.Logf("  - Sequencer: height=%d", postRestartSeqHeight)
	t.Logf("  - Full node: height=%d", postRestartFnHeight)

	// Heights should be preserved or increased (nodes might produce some blocks during startup)
	require.GreaterOrEqual(t, postRestartSeqHeight, preRestartSeqHeight,
		"Sequencer height should be preserved or increased after restart")
	require.GreaterOrEqual(t, postRestartFnHeight, preRestartFnHeight,
		"Full node height should be preserved or increased after restart")

	// Verify all initial transactions are still accessible on both nodes
	t.Log("Verifying initial transactions are preserved on both nodes...")
	for i, txHash := range initialTxHashes {
		expectedBlockNumber := initialTxBlockNumbers[i]

		// Check sequencer
		seqReceipt, err := sequencerClient.TransactionReceipt(ctx, txHash)
		require.NoError(t, err, "Should get transaction %d receipt from sequencer after restart", i+1)
		require.NotNil(t, seqReceipt, "Transaction %d receipt should exist on sequencer after restart", i+1)
		require.Equal(t, uint64(1), seqReceipt.Status, "Transaction %d should be successful on sequencer after restart", i+1)

		// Check full node
		fnReceipt, err := fullNodeClient.TransactionReceipt(ctx, txHash)
		require.NoError(t, err, "Should get transaction %d receipt from full node after restart", i+1)
		require.NotNil(t, fnReceipt, "Transaction %d receipt should exist on full node after restart", i+1)
		require.Equal(t, uint64(1), fnReceipt.Status, "Transaction %d should be successful on full node after restart", i+1)

		// Verify both nodes have transaction in same block
		require.Equal(t, seqReceipt.BlockNumber.Uint64(), fnReceipt.BlockNumber.Uint64(),
			"Transaction %d should be in same block on both nodes", i+1)
		require.Equal(t, expectedBlockNumber, seqReceipt.BlockNumber.Uint64(),
			"Transaction %d should be in expected block %d", i+1, expectedBlockNumber)

		t.Logf("✅ Initial transaction %d preserved on both nodes", i+1)
	}

	// === PHASE 5: Post-restart functionality verification ===

	t.Log("Phase 5: Verifying post-restart functionality and P2P sync...")

	// Submit new transactions after restart to verify functionality
	const numPostRestartTxs = 3
	var postRestartTxHashes []common.Hash
	var postRestartTxBlockNumbers []uint64

	t.Logf("Submitting %d post-restart transactions...", numPostRestartTxs)
	for i := 0; i < numPostRestartTxs; i++ {
		txHash, txBlockNumber := submitTransactionAndGetBlockNumber(t, sequencerClient)
		postRestartTxHashes = append(postRestartTxHashes, txHash)
		postRestartTxBlockNumbers = append(postRestartTxBlockNumbers, txBlockNumber)
		t.Logf("Post-restart transaction %d included in sequencer block %d", i+1, txBlockNumber)

		// Verify transaction syncs to full node (testing P2P sync functionality)
		verifyTransactionSync(t, sequencerClient, fullNodeClient, txHash, txBlockNumber)
		t.Logf("✅ Post-restart transaction %d synced to full node via P2P", i+1)

		time.Sleep(5 * time.Millisecond)
	}

	// === LAZY MODE POST-TRANSACTION VERIFICATION (if applicable) ===

	if restartLazyMode {
		t.Log("Verifying lazy mode post-transaction idle behavior...")
		// Test that no additional blocks are produced after transactions in lazy mode
		verifyNoBlockProduction(t, sequencerClient, 500*time.Millisecond, "sequencer (lazy mode post-tx)")
		verifyNoBlockProduction(t, fullNodeClient, 500*time.Millisecond, "full node (lazy mode post-tx)")
		t.Log("✅ Lazy mode post-transaction idle behavior verified")
	}

	// === PHASE 6: Final state verification with synchronized shutdown ===

	t.Log("Phase 6: Final comprehensive verification with synchronized shutdown...")

	// Step 1: Wait for both nodes to be closely synchronized
	t.Log("Ensuring both nodes are synchronized before shutdown...")
	require.Eventually(t, func() bool {
		seqHeader, seqErr := sequencerClient.HeaderByNumber(ctx, nil)
		fnHeader, fnErr := fullNodeClient.HeaderByNumber(ctx, nil)

		if seqErr != nil || fnErr != nil {
			return false
		}

		seqHeight := seqHeader.Number.Uint64()
		fnHeight := fnHeader.Number.Uint64()

		heightDiff := int64(seqHeight) - int64(fnHeight)
		if heightDiff < 0 {
			heightDiff = -heightDiff
		}

		t.Logf("Synchronization check - Sequencer: %d, Full node: %d, diff: %d", seqHeight, fnHeight, heightDiff)
		return heightDiff <= 10
	}, DefaultTestTimeout, 250*time.Millisecond, "Nodes should be synchronized before shutdown")

	// Step 2: Get both heights while still running
	finalSeqHeader, err := sequencerClient.HeaderByNumber(ctx, nil)
	require.NoError(t, err, "Should get sequencer header")
	finalFnHeader, err := fullNodeClient.HeaderByNumber(ctx, nil)
	require.NoError(t, err, "Should get full node header")

	finalSeqHeight := finalSeqHeader.Number.Uint64()
	finalFnHeight := finalFnHeader.Number.Uint64()

	t.Logf("Final synchronized state:")
	t.Logf("  - Sequencer: height=%d", finalSeqHeight)
	t.Logf("  - Full node: height=%d", finalFnHeight)
	t.Logf("  - Total transactions processed: %d", numInitialTxs+numPostRestartTxs)

	// Step 3: Verify both nodes are at the same final height (allow small tolerance)
	finalHeightDiff := int64(finalSeqHeight) - int64(finalFnHeight)
	if finalHeightDiff < 0 {
		finalHeightDiff = -finalHeightDiff
	}
	require.LessOrEqual(t, finalHeightDiff, int64(10),
		"Nodes should be within 10 blocks of each other at final state (seq: %d, fn: %d)",
		finalSeqHeight, finalFnHeight)

	// Verify blockchain progressed after restart
	require.Greater(t, finalSeqHeight, preRestartSeqHeight,
		"Blockchain should have progressed after restart")

	// Perform state root verification for key blocks
	t.Log("Performing state root verification...")

	// Verify state roots match for a sample of blocks
	// Use the minimum height between both nodes to avoid missing blocks
	startHeight := uint64(1)
	minEndHeight := min(finalSeqHeight, finalFnHeight)

	// For efficiency, check every block if there are few, or sample if many
	var blocksToCheck []uint64
	if minEndHeight <= 10 {
		// Check all blocks up to the minimum height
		for height := startHeight; height <= minEndHeight; height++ {
			blocksToCheck = append(blocksToCheck, height)
		}
	} else {
		// Sample key blocks: first, middle, and last few (using minimum height)
		blocksToCheck = append(blocksToCheck, startHeight)
		if minEndHeight > 2 {
			blocksToCheck = append(blocksToCheck, minEndHeight/2)
		}
		for height := max(minEndHeight-2, startHeight+1); height <= minEndHeight; height++ {
			blocksToCheck = append(blocksToCheck, height)
		}
	}

	for _, blockHeight := range blocksToCheck {
		verifyStateRootsMatch(t, endpoints.GetSequencerEthURL(), endpoints.GetFullNodeEthURL(), blockHeight)
	}

	// === PHASE 7: Final transaction verification ===

	t.Log("Phase 7: Final verification of all transactions...")

	// Verify all transactions (initial + post-restart) are accessible on both nodes
	allTxHashes := append(initialTxHashes, postRestartTxHashes...)
	allTxBlockNumbers := append(initialTxBlockNumbers, postRestartTxBlockNumbers...)

	for i, txHash := range allTxHashes {
		expectedBlockNumber := allTxBlockNumbers[i]

		// Verify on sequencer
		seqReceipt, err := sequencerClient.TransactionReceipt(ctx, txHash)
		require.NoError(t, err, "Should get transaction %d receipt from sequencer", i+1)
		require.Equal(t, uint64(1), seqReceipt.Status, "Transaction %d should be successful on sequencer", i+1)

		// Verify on full node
		fnReceipt, err := fullNodeClient.TransactionReceipt(ctx, txHash)
		require.NoError(t, err, "Should get transaction %d receipt from full node", i+1)
		require.Equal(t, uint64(1), fnReceipt.Status, "Transaction %d should be successful on full node", i+1)

		// Verify consistency
		require.Equal(t, seqReceipt.BlockNumber.Uint64(), fnReceipt.BlockNumber.Uint64(),
			"Transaction %d should be in same block on both nodes", i+1)
		require.Equal(t, expectedBlockNumber, seqReceipt.BlockNumber.Uint64(),
			"Transaction %d should be in expected block %d", i+1, expectedBlockNumber)

		if i < numInitialTxs {
			t.Logf("✅ Initial transaction %d verified on both nodes", i+1)
		} else {
			t.Logf("✅ Post-restart transaction %d verified on both nodes", i-numInitialTxs+1)
		}
	}

	// Test summary
	initialModeDesc := "Standard"
	if initialLazyMode {
		initialModeDesc = "Lazy"
	}
	restartModeDesc := "Standard"
	if restartLazyMode {
		restartModeDesc = "Lazy"
	}

	t.Logf("✅ Test PASSED: Sequencer and Full Node restart/recovery working correctly (%s -> %s Mode)!", initialModeDesc, restartModeDesc)
	t.Logf("   - Initial setup in %s mode and P2P sync: ✓", initialModeDesc)
	if initialLazyMode {
		t.Logf("   - Initial lazy mode idle behavior verified: ✓")
	}
	t.Logf("   - %d initial transactions processed and synced: ✓", numInitialTxs)
	t.Logf("   - Graceful shutdown of both nodes: ✓")
	t.Logf("   - Successful restart of both nodes in %s mode without crashes: ✓", restartModeDesc)
	if restartLazyMode {
		t.Logf("   - Sequencer restarted in lazy mode: ✓")
		t.Logf("   - Restart lazy mode idle behavior verified: ✓")
	}
	t.Logf("   - P2P connections re-established: ✓")
	t.Logf("   - State preservation on both nodes: ✓")
	t.Logf("   - Previous transactions preserved on both nodes: ✓")
	t.Logf("   - %d post-restart transactions processed and synced: ✓", numPostRestartTxs)
	if restartLazyMode {
		t.Logf("   - Restart lazy mode post-transaction idle behavior verified: ✓")
	}
	t.Logf("   - Continued P2P sync functionality: ✓")
	t.Logf("   - State root consistency across both nodes: ✓")
	t.Logf("   - Blockchain height progressed: %d -> %d: ✓", preRestartSeqHeight, finalSeqHeight)
	t.Logf("   - All %d transactions verified on both nodes: ✓", len(allTxHashes))
	t.Logf("   - Distributed system resilience demonstrated: ✓")
}<|MERGE_RESOLUTION|>--- conflicted
+++ resolved
@@ -426,11 +426,7 @@
 	t.Logf("Full node block height before DA inclusion wait: %d", fnBlockHeightBeforeWait)
 
 	// Wait a few seconds to allow DA inclusion to process
-<<<<<<< HEAD
-	waitTime := 5 * time.Second
-=======
 	waitTime := 4 * time.Second
->>>>>>> ac003041
 	t.Logf("Waiting %v for DA inclusion to process...", waitTime)
 	time.Sleep(waitTime)
 
