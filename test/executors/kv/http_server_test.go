package executor

import (
	"context"
	"encoding/json"
	"errors"
	"fmt"
	"net"
	"net/http"
	"net/http/httptest"
	"reflect"
	"strings"
	"testing"
	"time"
)

func TestHandleTx(t *testing.T) {
	tests := []struct {
		name           string
		method         string
		body           string
		expectedStatus int
		expectedBody   string
	}{
		{
			name:           "Valid transaction",
			method:         http.MethodPost,
			body:           "testkey=testvalue",
			expectedStatus: http.StatusAccepted,
			expectedBody:   "Transaction accepted",
		},
		{
			name:           "Empty transaction",
			method:         http.MethodPost,
			body:           "",
			expectedStatus: http.StatusBadRequest,
			expectedBody:   "Empty transaction\n",
		},
		{
			name:           "Invalid method",
			method:         http.MethodGet,
			body:           "testkey=testvalue",
			expectedStatus: http.StatusMethodNotAllowed,
			expectedBody:   "Method not allowed\n",
		},
	}

	for _, tt := range tests {
		t.Run(tt.name, func(t *testing.T) {
			exec := NewKVExecutor()
			server := NewHTTPServer(exec, ":0")

			req := httptest.NewRequest(tt.method, "/tx", strings.NewReader(tt.body))
			rr := httptest.NewRecorder()

			server.handleTx(rr, req)

			if rr.Code != tt.expectedStatus {
				t.Errorf("expected status %d, got %d", tt.expectedStatus, rr.Code)
			}

			if rr.Body.String() != tt.expectedBody {
				t.Errorf("expected body %q, got %q", tt.expectedBody, rr.Body.String())
			}

			// Verify the transaction was added to mempool if it was a valid POST
			if tt.method == http.MethodPost && tt.body != "" {
				if len(exec.mempool) != 1 {
					t.Errorf("expected 1 transaction in mempool, got %d", len(exec.mempool))
				}
				if string(exec.mempool[0]) != tt.body {
					t.Errorf("expected mempool to contain %q, got %q", tt.body, string(exec.mempool[0]))
				}
			}
		})
	}
}

func TestHandleKV_Get(t *testing.T) {
	tests := []struct {
		name           string
		key            string
		value          string
		queryParam     string
		expectedStatus int
		expectedBody   string
	}{
		{
			name:           "Get existing key",
			key:            "mykey",
			value:          "myvalue",
			queryParam:     "mykey",
			expectedStatus: http.StatusOK,
			expectedBody:   "myvalue",
		},
		{
			name:           "Get non-existent key",
			key:            "mykey",
			value:          "myvalue",
			queryParam:     "nonexistent",
			expectedStatus: http.StatusNotFound,
			expectedBody:   "Key not found\n",
		},
		{
			name:           "Missing key parameter",
			key:            "mykey",
			value:          "myvalue",
			queryParam:     "",
			expectedStatus: http.StatusBadRequest,
			expectedBody:   "Missing key parameter\n",
		},
	}

	for _, tt := range tests {
		t.Run(tt.name, func(t *testing.T) {
			exec := NewKVExecutor()
			server := NewHTTPServer(exec, ":0")

			// Set up initial data if needed
			if tt.key != "" && tt.value != "" {
				exec.SetStoreValue(tt.key, tt.value)
			}

			url := "/kv"
			if tt.queryParam != "" {
				url += "?key=" + tt.queryParam
			}

			req := httptest.NewRequest(http.MethodGet, url, nil)
			rr := httptest.NewRecorder()

			server.handleKV(rr, req)

			if rr.Code != tt.expectedStatus {
				t.Errorf("expected status %d, got %d", tt.expectedStatus, rr.Code)
			}

			if rr.Body.String() != tt.expectedBody {
				t.Errorf("expected body %q, got %q", tt.expectedBody, rr.Body.String())
			}
		})
	}
}

func TestHandleKV_Post(t *testing.T) {
	tests := []struct {
		name           string
		jsonBody       string
		expectedStatus int
		expectedBody   string
		checkKey       string
		expectedValue  string
	}{
		{
			name:           "Set new key-value",
			jsonBody:       `{"key":"newkey","value":"newvalue"}`,
			expectedStatus: http.StatusOK,
			expectedBody:   "Value set",
			checkKey:       "newkey",
			expectedValue:  "newvalue",
		},
		{
			name:           "Update existing key",
			jsonBody:       `{"key":"existing","value":"updated"}`,
			expectedStatus: http.StatusOK,
			expectedBody:   "Value set",
			checkKey:       "existing",
			expectedValue:  "updated",
		},
		{
			name:           "Missing key",
			jsonBody:       `{"value":"somevalue"}`,
			expectedStatus: http.StatusBadRequest,
			expectedBody:   "Missing key\n",
		},
		{
			name:           "Invalid JSON",
			jsonBody:       `{"key":`,
			expectedStatus: http.StatusBadRequest,
			expectedBody:   "Invalid JSON\n",
		},
	}

	for _, tt := range tests {
		t.Run(tt.name, func(t *testing.T) {
			exec := NewKVExecutor()
			server := NewHTTPServer(exec, ":0")

			// Set up initial data if needed
			if tt.name == "Update existing key" {
				exec.SetStoreValue("existing", "original")
			}

			req := httptest.NewRequest(http.MethodPost, "/kv", strings.NewReader(tt.jsonBody))
			rr := httptest.NewRecorder()

			server.handleKV(rr, req)

			if rr.Code != tt.expectedStatus {
				t.Errorf("expected status %d, got %d", tt.expectedStatus, rr.Code)
			}

			if rr.Body.String() != tt.expectedBody {
				t.Errorf("expected body %q, got %q", tt.expectedBody, rr.Body.String())
			}

			// Verify the key-value was actually set
			if tt.checkKey != "" {
				value, exists := exec.GetStoreValue(tt.checkKey)
				if !exists {
					t.Errorf("key %q was not set in store", tt.checkKey)
				}
				if value != tt.expectedValue {
					t.Errorf("expected value %q for key %q, got %q", tt.expectedValue, tt.checkKey, value)
				}
			}
		})
	}
}

func TestHandleStore(t *testing.T) {
	tests := []struct {
		name           string
		method         string
		initialKVs     map[string]string
		expectedStatus int
		expectedStore  map[string]string
	}{
		{
			name:           "Get empty store",
			method:         http.MethodGet,
			initialKVs:     map[string]string{},
			expectedStatus: http.StatusOK,
			expectedStore:  map[string]string{},
		},
		{
			name:   "Get populated store",
			method: http.MethodGet,
			initialKVs: map[string]string{
				"key1": "value1",
				"key2": "value2",
			},
			expectedStatus: http.StatusOK,
			expectedStore: map[string]string{
				"key1": "value1",
				"key2": "value2",
			},
		},
		{
			name:           "Invalid method",
			method:         http.MethodPost,
			initialKVs:     map[string]string{},
			expectedStatus: http.StatusMethodNotAllowed,
		},
	}

	for _, tt := range tests {
		t.Run(tt.name, func(t *testing.T) {
			exec := NewKVExecutor()
			server := NewHTTPServer(exec, ":0")

			// Set up initial data
			for k, v := range tt.initialKVs {
				exec.SetStoreValue(k, v)
			}

			req := httptest.NewRequest(tt.method, "/store", nil)
			rr := httptest.NewRecorder()

			server.handleStore(rr, req)

			if rr.Code != tt.expectedStatus {
				t.Errorf("expected status %d, got %d", tt.expectedStatus, rr.Code)
			}

			// For success cases, verify the JSON response
			if tt.expectedStatus == http.StatusOK {
				var got map[string]string
				err := json.NewDecoder(rr.Body).Decode(&got)
				if err != nil {
					t.Errorf("failed to decode response body: %v", err)
				}

				if !reflect.DeepEqual(got, tt.expectedStore) {
					t.Errorf("expected store %v, got %v", tt.expectedStore, got)
				}
			}
		})
	}
}

func TestHTTPServerStartStop(t *testing.T) {
	// Create a test server that listens on a random port
	exec := NewKVExecutor()
	server := httptest.NewServer(http.HandlerFunc(func(w http.ResponseWriter, r *http.Request) {
		// This is just a placeholder handler
		w.WriteHeader(http.StatusOK)
	}))
	defer server.Close()

	// Test the NewHTTPServer function
	httpServer := NewHTTPServer(exec, server.URL)
	if httpServer == nil {
		t.Fatal("NewHTTPServer returned nil")
	}

	if httpServer.executor != exec {
		t.Error("HTTPServer.executor not set correctly")
	}

	// Note: We don't test Start() and Stop() methods directly
	// as they actually bind to ports, which can be problematic in unit tests.
	// In a real test environment, you might want to use integration tests for these.

	// Test with context (minimal test just to verify it compiles)
	_, cancel := context.WithCancel(context.Background())
	defer cancel()

	// Just create a mock test to ensure the context parameter is accepted
	// Don't actually start the server in the test
	testServer := &HTTPServer{
		server: &http.Server{
<<<<<<< HEAD
			Addr:              ":0",             // Use a random port
			ReadHeaderTimeout: 10 * time.Second, // Add timeout to prevent Slowloris attacks
=======
			Addr:              ":0", // Use a random port
			ReadHeaderTimeout: 1 * time.Second,
>>>>>>> 104787ba
		},
		executor: exec,
	}

	// Just verify the method signature works
	_ = testServer.Start
}

// TestHTTPServerContextCancellation tests that the server shuts down properly when the context is cancelled
func TestHTTPServerContextCancellation(t *testing.T) {
	exec := NewKVExecutor()

	// Use a random available port
	listener, err := net.Listen("tcp", "127.0.0.1:0")
	if err != nil {
		t.Fatalf("Failed to find available port: %v", err)
	}
	port := listener.Addr().(*net.TCPAddr).Port
<<<<<<< HEAD
	if err := listener.Close(); err != nil { // Close the listener to free the port
		t.Logf("Failed to close listener: %v", err)
=======
	if err := listener.Close(); err != nil {
		t.Fatalf("Failed to close listener: %v", err)
>>>>>>> 104787ba
	}

	serverAddr := fmt.Sprintf("127.0.0.1:%d", port)
	server := NewHTTPServer(exec, serverAddr)

	// Create a context with cancel function
	ctx, cancel := context.WithCancel(context.Background())

	// Start the server
	errCh := make(chan error, 1)
	go func() {
		errCh <- server.Start(ctx)
	}()

	// Give it time to start
	time.Sleep(100 * time.Millisecond)

	// Send a request to confirm it's running
	client := &http.Client{Timeout: 1 * time.Second}
	resp, err := client.Get(fmt.Sprintf("http://%s/store", serverAddr))
	if err != nil {
		t.Fatalf("Failed to connect to server: %v", err)
	}
	if err := resp.Body.Close(); err != nil {
<<<<<<< HEAD
		t.Logf("Failed to close response body: %v", err)
=======
		t.Fatalf("Failed to close response body: %v", err)
>>>>>>> 104787ba
	}

	if resp.StatusCode != http.StatusOK {
		t.Fatalf("Expected status 200, got %d", resp.StatusCode)
	}

	// Cancel the context to shut down the server
	cancel()

	// Wait for shutdown to complete with timeout
	select {
	case err := <-errCh:
<<<<<<< HEAD
		if err != nil && !errors.Is(err, http.ErrServerClosed) {
=======
		if err != nil && errors.Is(err, http.ErrServerClosed) {
>>>>>>> 104787ba
			t.Fatalf("Server shutdown error: %v", err)
		}
	case <-time.After(2 * time.Second):
		t.Fatal("Server shutdown timed out")
	}

	// Verify server is actually shutdown by attempting a new connection
	_, err = client.Get(fmt.Sprintf("http://%s/store", serverAddr))
	if err == nil {
		t.Fatal("Expected connection error after shutdown, but got none")
	}
}<|MERGE_RESOLUTION|>--- conflicted
+++ resolved
@@ -320,13 +320,8 @@
 	// Don't actually start the server in the test
 	testServer := &HTTPServer{
 		server: &http.Server{
-<<<<<<< HEAD
 			Addr:              ":0",             // Use a random port
 			ReadHeaderTimeout: 10 * time.Second, // Add timeout to prevent Slowloris attacks
-=======
-			Addr:              ":0", // Use a random port
-			ReadHeaderTimeout: 1 * time.Second,
->>>>>>> 104787ba
 		},
 		executor: exec,
 	}
@@ -345,13 +340,8 @@
 		t.Fatalf("Failed to find available port: %v", err)
 	}
 	port := listener.Addr().(*net.TCPAddr).Port
-<<<<<<< HEAD
-	if err := listener.Close(); err != nil { // Close the listener to free the port
-		t.Logf("Failed to close listener: %v", err)
-=======
 	if err := listener.Close(); err != nil {
 		t.Fatalf("Failed to close listener: %v", err)
->>>>>>> 104787ba
 	}
 
 	serverAddr := fmt.Sprintf("127.0.0.1:%d", port)
@@ -376,11 +366,7 @@
 		t.Fatalf("Failed to connect to server: %v", err)
 	}
 	if err := resp.Body.Close(); err != nil {
-<<<<<<< HEAD
-		t.Logf("Failed to close response body: %v", err)
-=======
 		t.Fatalf("Failed to close response body: %v", err)
->>>>>>> 104787ba
 	}
 
 	if resp.StatusCode != http.StatusOK {
@@ -393,11 +379,7 @@
 	// Wait for shutdown to complete with timeout
 	select {
 	case err := <-errCh:
-<<<<<<< HEAD
-		if err != nil && !errors.Is(err, http.ErrServerClosed) {
-=======
 		if err != nil && errors.Is(err, http.ErrServerClosed) {
->>>>>>> 104787ba
 			t.Fatalf("Server shutdown error: %v", err)
 		}
 	case <-time.After(2 * time.Second):
