--- conflicted
+++ resolved
@@ -8,17 +8,6 @@
 
 // State is the state of the blockchain.
 message State {
-<<<<<<< HEAD
-  evnode.v1.Version         version           = 1;
-  string                    chain_id          = 2;
-  uint64                    initial_height    = 3;
-  uint64                    last_block_height = 4;
-  google.protobuf.Timestamp last_block_time   = 5;
-  uint64                    da_height         = 6;
-  bytes                     last_results_hash = 7;
-  bytes                     app_hash          = 8;
-  bytes                     LastHeaderHash          = 9;
-=======
   evnode.v1.Version version = 1;
   string chain_id = 2;
   uint64 initial_height = 3;
@@ -26,7 +15,7 @@
   google.protobuf.Timestamp last_block_time = 5;
   uint64 da_height = 6;
   bytes app_hash = 8;
+  bytes LastHeaderHash = 9;
 
   reserved 7;
->>>>>>> 0dba4e7d
 }