# ADR 017: Node Pruning

## Changelog

- 2025-03-22: Initial draft

## Context

Rollkit currently stores all historical blocks, headers, and state data in the node's local storage without any mechanism to prune old data. As rollup chains grow, this leads to increasing storage requirements that can become challenging to manage for node operators, especially for long-running chains.

The current storage implementation in Rollkit uses a key-value store (BadgerDB) to persist blockchain data. The `DefaultStore` implementation in the `store` package maintains blocks, headers, signatures, and state with no built-in mechanism for removing old data that may no longer be needed for node operation.

It's worth noting that in the header and data sync service, the store is primarily used for P2P gossiping purposes. Since the retrieved headers and data are already cached in `headerCache` and `dataCache` respectively, the contents in the store can be safely deleted once they have been retrieved and processed.

For rollup chains that have been operational for a significant period or have high transaction throughput, the storage requirements can grow substantially, leading to:

1. Increased disk space requirements for node operators
2. Longer startup times as the node loads and processes more data
3. Potential performance degradation as the database size grows
4. Higher resource requirements for deploying new nodes

A pruning mechanism would allow node operators to reduce storage requirements while maintaining the ability to serve recent chain data and participate in consensus. Additionally, providing support for attaching external volumes for specific block height ranges would allow for more flexible storage management over extended periods of time.

## High-Level Architecture

```mermaid
graph TB
    subgraph Node["Rollkit Node"]
        API[API Layer]
        Store[Store Interface]
        PM[Pruning Manager]
        VM[Volume Manager]
        Cache[Block Cache]
    end

    subgraph Volumes["Storage Volumes"]
        MV[Main Volume<br>Recent Blocks<br>Hot Storage]
        HV[Hot Archive Volume<br>Frequently Accessed<br>SSD]
        WV[Warm Archive Volume<br>Occasional Access<br>HDD]
        CV[Cold Archive Volume<br>Rare Access<br>Object Storage]
    end

    subgraph Config["Configuration"]
        PS[Pruning Strategy]
        VC[Volume Config]
        PC[Performance Config]
    end

    API --> Store
    Store --> PM
    Store --> VM
    Store --> Cache

    PM --> VM
    VM --> MV
    VM --> HV
    VM --> WV
    VM --> CV

    PS --> PM
    VC --> VM
    PC --> VM

    classDef configNode fill:#f9f,stroke:#333,stroke-width:2px,color:black
    classDef volumeNode fill:#bbf,stroke:#333,stroke-width:2px,color:black
    classDef nodeComponent fill:#bfb,stroke:#333,stroke-width:2px,color:black

    class PS,VC,PC configNode
    class MV,HV,WV,CV volumeNode
    class API,Store,PM,VM,Cache nodeComponent
```

## Alternative Approaches

### 1. Full Historical Node / Archive Node (Status Quo)

Continue with the current approach where nodes store the entire history of the blockchain. This approach ensures that any historical data can be queried but requires ever-increasing storage capacity.

### 2. Pruning with Height-Based Retention

Implement a pruning mechanism that retains blocks and associated data only up to a certain number of blocks from the current height. This is the most common approach in blockchain systems and balances storage efficiency with access to recent history.

### 3. Pruning with State Snapshots

Create periodic state snapshots and prune all block data except for the snapshots. This approach dramatically reduces storage requirements but limits the ability to query historical transactions or state transitions.

### 4. External Volume Storage

Store historical blocks in separate external volumes that can be mounted and unmounted as needed. This allows for flexible storage management but adds complexity to the implementation and operation.

### 5. Configurable Pruning Strategies with Volume Support (Chosen)

Implement a flexible pruning system that allows node operators to choose from different pruning strategies based on their needs, with added support for external volume management:

- **None** (default): No pruning, keep all data (archive mode)
- **Default**: Keep recent blocks (configurable, e.g., last 100 blocks) and periodic snapshots
- **Custom**: Allow specifying exact retention policies for blocks, snapshots, and other data
- **Volume-Based**: Allow specifying block height ranges to be stored in separate volumes

## Decision

We will implement a configurable pruning system that allows node operators to choose from different pruning strategies, with added support for external volume storage for specific block height ranges. This approach provides flexibility while addressing the storage concerns for long-running rollup chains and enables efficient long-term data management.

The pruning system will be implemented as an extension to the existing `DefaultStore` in the `store` package, with configuration options available through the node configuration.

## Detailed Design

### Volume Types and Storage Systems

The pruning system is designed to work with various types of storage volumes and systems:

1. **Local Storage Volumes**:
   - **Linux Logical Volumes (LVM)**:
     - Flexible volume management allowing dynamic resizing
     - Ability to stripe data across multiple physical devices
     - Snapshot capabilities for backup purposes
   - **Direct Mount Points**:
     - Traditional filesystem mounts (ext4, xfs, etc.)
     - Direct attached storage devices
     - RAID arrays
   - **Bind Mounts**:
     - Remapping directories to different locations
     - Useful for reorganizing storage without changing physical layout

2. **Network Storage**:
   - **NFS (Network File System)**:
     - Remote filesystem mounts
     - Shared storage across multiple nodes
     - Suitable for warm storage tiers
   - **SAN (Storage Area Network)**:
     - High-performance block storage
     - Suitable for hot storage tiers
     - iSCSI or Fiber Channel connectivity

3. **Cloud Storage Systems**:
   - **Object Storage**:
     - Amazon S3 and compatible systems
     - Google Cloud Storage
     - Azure Blob Storage
     - Suitable for cold storage tiers
   - **Archive Storage**:
     - Amazon S3 Glacier
     - Google Cloud Archive Storage
     - Azure Archive Storage
     - Lowest cost, highest latency
   - **File Storage**:
     - Amazon EFS
     - Google Filestore
     - Azure Files
     - Mountable as network filesystems

4. **Volume Performance Classifications**:
   - **Hot Storage** (Lowest Latency):
     - Local NVMe SSDs
     - High-performance SAN volumes
     - Used for recent blocks and frequently accessed data
   - **Warm Storage** (Medium Latency):
<<<<<<< HEAD
     - Local HDDs
     - NFS mounts
     - Network block storage
     - Used for moderately old or occasionally accessed data
   - **Cold Storage** (High Latency):
     - Object storage
     - Archive storage
     - Used for historical data with infrequent access

5. **Implementation Considerations**:
   - **Local Volumes**:
     - Direct filesystem access
     - Native OS-level caching
     - Immediate consistency
   - **Network Volumes**:
     - Connection management
     - Caching strategies
     - Network latency handling
   - **Cloud Storage**:
     - API-based access
     - Eventual consistency
     - Bandwidth costs
     - Lifecycle management
=======
      - Local HDDs
      - NFS mounts
      - Network block storage
      - Used for moderately old or occasionally accessed data
   - **Cold Storage** (High Latency):
      - Object storage
      - Archive storage
      - Used for historical data with infrequent access

5. **Implementation Considerations**:
   - **Local Volumes**:
      - Direct filesystem access
      - Native OS-level caching
      - Immediate consistency
   - **Network Volumes**:
      - Connection management
      - Caching strategies
      - Network latency handling
   - **Cloud Storage**:
      - API-based access
      - Eventual consistency
      - Bandwidth costs
      - Lifecycle management
>>>>>>> 20fb173e

6. **Volume Interface Requirements**:
   Each volume type must implement:

   ```go
   type VolumeInterface interface {
       // Core operations
       Read(ctx context.Context, key []byte) ([]byte, error)
       Write(ctx context.Context, key []byte, value []byte) error
       Delete(ctx context.Context, key []byte) error

       // Performance metrics
       GetLatency() time.Duration
       GetThroughput() int64

       // Storage type
       GetStorageType() StorageType
       GetTier() StorageTier

       // Lifecycle
       Mount(ctx context.Context) error
       Unmount(ctx context.Context) error
   }
   ```

7. **Storage Type Configuration**:

   ```yaml
   volumes:
     - path: "/data/rollkit/volumes/volume-hot-1"
       type: "local"  # local, nfs, san, s3, glacier, etc.
       storage_class: "nvme"  # nvme, ssd, hdd, etc.
       performance:
         tier: "nvme"
         estimated_latency_ms: 5
     - path: "s3://my-bucket/archive"
       type: "s3"
       storage_class: "standard"
       performance:
         tier: "cold"
         estimated_latency_ms: 500
       credentials:
         profile: "archive-storage"
   ```

This variety of storage options allows node operators to:

- Implement cost-effective tiered storage strategies
- Scale storage capacity independently of compute resources
- Optimize for different performance requirements
- Leverage existing storage infrastructure
- Use cloud storage for long-term archival

### Pruning Configuration

The pruning configuration will be added to the node's configuration file with the following options:

```go
type PruningConfig struct {
    // Strategy determines the pruning approach
    // Options: "none", "default", "custom", "volume-based"
    Strategy string `mapstructure:"strategy"`

    // KeepRecent specifies the number of recent blocks to keep (used in "default" and "custom" strategies)
    KeepRecent uint64 `mapstructure:"keep_recent"`

    // KeepEvery specifies the periodic blocks to keep for historical reference (used in "custom" strategy)
    // For example, if set to 100, every 100th block will be kept
    KeepEvery uint64 `mapstructure:"keep_every"`

    // SnapshotInterval specifies how often to create state snapshots (used in "default" and "custom" strategies)
    // For example, if set to 1000, a snapshot will be created every 1000 blocks
    SnapshotInterval uint64 `mapstructure:"snapshot_interval"`

    // PruneInterval specifies how often (in blocks) the pruning process should run
    PruneInterval uint64 `mapstructure:"prune_interval"`

    // VolumeConfig specifies configuration for volume-based storage
    VolumeConfig *VolumeStorageConfig `mapstructure:"volume_config"`
}

// VolumeStorageConfig defines how block data is distributed across different volumes
type VolumeStorageConfig struct {
    // Enabled indicates whether volume-based storage is enabled
    Enabled bool `mapstructure:"enabled"`

    // MainVolumePath is the path to the main storage volume (for recent blocks)
    MainVolumePath string `mapstructure:"main_volume_path"`

    // Volumes is a list of archive volumes for specific block height ranges
    Volumes []ArchiveVolume `mapstructure:"volumes"`

    // TargetMaxVolumeSize is the target maximum size in bytes for a single volume
    // Used for determining when to create new volumes and calculating max block heights
    TargetMaxVolumeSize int64 `mapstructure:"target_max_volume_size"`

    // SizeMonitoringInterval is how often (in blocks) to recalculate volume statistics
    // and adjust max block heights based on current block sizes
    SizeMonitoringInterval uint64 `mapstructure:"size_monitoring_interval"`

    // AutoCreateVolumes indicates whether new volumes should be created automatically
    // when a volume approaches TargetMaxVolumeSize
    AutoCreateVolumes bool `mapstructure:"auto_create_volumes"`

    // VolumesDirectory is the base directory where new volumes will be created
    // This directory should be managed by the node operator, with different storage devices
    // mounted as subdirectories following a specific pattern (e.g., "volume-*")
    // The application will only create new volumes in empty subdirectories that match this pattern
    VolumesDirectory string `mapstructure:"volumes_directory"`

    // VolumePattern is the pattern used to identify volume directories (e.g., "volume-*")
    VolumePattern string `mapstructure:"volume_pattern"`
}

// ArchiveVolume defines a single archive volume for a specific block height range
type ArchiveVolume struct {
    // Path is the filesystem path to the volume
    Path string `mapstructure:"path"`

    // StartHeight is the inclusive starting block height for this volume
    StartHeight uint64 `mapstructure:"start_height"`

    // EndHeight is the inclusive ending block height for this volume
    // If 0, the volume extends indefinitely
    EndHeight uint64 `mapstructure:"end_height"`

    // ReadOnly indicates whether this volume is read-only
    ReadOnly bool `mapstructure:"read_only"`

    // Performance characteristics of the volume for query optimization
    // This helps the system make intelligent decisions about data placement and retrieval
    Performance VolumePerformance `mapstructure:"performance"`
}

// VolumePerformance defines the performance characteristics of a volume
type VolumePerformance struct {
    // Tier indicates the storage tier of this volume (e.g., "fast", "standard", "cold")
    // Used for optimizing query routing and data placement
    Tier string `mapstructure:"tier"`

    // EstimatedLatencyMs is the estimated average latency for read operations in milliseconds
    // This is calculated based on historical access patterns and updated periodically
    EstimatedLatencyMs int64 `mapstructure:"estimated_latency_ms"`

    // QueryStats tracks query patterns and performance metrics for this volume
    // These statistics are built over time and used for optimization
    QueryStats *VolumeQueryStats `mapstructure:"query_stats"`
}

// VolumeQueryStats tracks query patterns and performance for a volume
type VolumeQueryStats struct {
    // Average query latency over time
    AvgQueryLatencyMs int64 `mapstructure:"avg_query_latency_ms"`

    // Query frequency by block height ranges
    QueryFrequencyByRange map[string]int64 `mapstructure:"query_frequency_by_range"`

    // Last updated timestamp
    LastUpdated int64 `mapstructure:"last_updated"`
}
```

### Volume Directory Management

The volume management system is designed to work in harmony with node operators' disk management practices. Here's how it works:

1. **Base Volume Directory Structure**:
   - Node operators specify a base `VolumesDirectory` in the configuration
   - This directory serves as the root for all volume management operations
   - Subdirectories must follow a specific pattern (e.g., `volume-*`) for automatic discovery
   - A single physical device can host multiple logical volumes

2. **Multi-Tiered Archive System**:
   - Volumes can be flagged with performance characteristics
   - Performance tiers (e.g., "fast" for SSD, "standard" for HDD, "cold" for archival storage)
   - Query statistics are built over time to optimize data placement and retrieval
   - System automatically routes queries to the most appropriate volume based on:
<<<<<<< HEAD
     - Query patterns
     - Data access frequency
     - Volume performance characteristics
     - Historical latency measurements
=======
      - Query patterns
      - Data access frequency
      - Volume performance characteristics
      - Historical latency measurements
>>>>>>> 20fb173e

3. **Node Operator Responsibilities**:
   - Create the base volume directory structure
   - Mount different storage devices as subdirectories under `VolumesDirectory`
   - Ensure subdirectories follow the required naming pattern
   - Manage disk mounts and unmounts at the system level
   - Configure performance characteristics for volumes based on underlying hardware

4. **Volume Discovery and Creation**:
   - The application scans `VolumesDirectory` for subdirectories matching the pattern
   - Only empty subdirectories are considered for new volume creation
   - This ensures the application respects the disk management strategy defined by operators
   - Multiple volumes can be created on the same physical device

5. **Volume Creation Process**:
   When AutoCreateVolumes is enabled:
   - System monitors volume utilization
   - When a new volume is needed, it searches for empty subdirectories matching the pattern
   - Creates new volume only in qualifying empty subdirectories
   - Logs warning if no suitable subdirectory is found
   - Node operator must ensure appropriate devices are mounted before volumes can be created

   Example directory structure with performance tiers:

   ```bash
   /data/rollkit/volumes/  # VolumesDirectory
   ├── volume-main/        # Main volume (fast tier - NVMe SSD)
   ├── volume-hot-1/      # Hot data volume (fast tier - SSD)
   ├── volume-hot-2/      # Hot data volume (fast tier - SSD)
   ├── volume-warm-1/     # Warm data volume (standard tier - HDD)
   ├── volume-warm-2/     # Warm data volume (standard tier - HDD)
   └── volume-cold-1/     # Cold storage volume (cold tier - HDD)
   ```

6. **Configuration Example with Performance Tiers**:

   ```yaml
   pruning:
   volume_config:
      enabled: true
      main_volume_path: "/data/rollkit/volumes/volume-main"
      volumes_directory: "/data/rollkit/volumes"
      volume_pattern: "volume-*"
      auto_create_volumes: true
      target_max_volume_size: 1099511627776  # 1 TB
      size_monitoring_interval: 1000
      volumes:
         - path: "/data/rollkit/volumes/volume-hot-1"
         performance:
            tier: "fast"
            estimated_latency_ms: 5
         - path: "/data/rollkit/volumes/volume-warm-1"
         performance:
            tier: "standard"
            estimated_latency_ms: 20
         - path: "/data/rollkit/volumes/volume-cold-1"
         performance:
            tier: "cold"
            estimated_latency_ms: 100
   ```

7. **Query Optimization**:
   - System maintains statistics about query patterns per volume
   - Frequently accessed data can be automatically migrated to faster volumes
   - Less frequently accessed data can be moved to slower, higher-capacity volumes
   - Query routing takes into account both data location and volume performance
   - Multiple volumes on the same physical device share underlying performance characteristics

This approach ensures:

- Clear separation of concerns between system-level disk management and application-level volume management
- Node operators maintain control over physical storage allocation
- Application remains storage-agnostic while respecting operator's disk management choices
- Predictable and safe volume creation process
- Optimal query performance through intelligent data placement
- Efficient use of storage tiers based on access patterns
- Support for multiple volumes per physical device
- Automatic performance optimization based on real usage patterns

### Store Interface Extension

The `Store` interface in `store/types.go` will be extended to include pruning and volume management functionality:

```go
type Store interface {
    // ... existing methods ...

    // PruneBlocks removes block data up to the specified height based on the pruning strategy
    PruneBlocks(ctx context.Context, height uint64) error

    // SetPruningStrategy sets the pruning strategy for the store
    SetPruningStrategy(strategy PruningStrategy) error

    // GetPruningStrategy returns the current pruning strategy
    GetPruningStrategy() PruningStrategy

    // AddVolume adds a new volume for a specific block height range
    AddVolume(ctx context.Context, volume ArchiveVolume) error

    // RemoveVolume removes a volume from the store configuration
    RemoveVolume(ctx context.Context, volumePath string) error

    // ListVolumes returns a list of all configured volumes
    ListVolumes(ctx context.Context) ([]ArchiveVolume, error)

    // MoveBlocksToVolume moves blocks within specified height range to a target volume
    MoveBlocksToVolume(ctx context.Context, startHeight, endHeight uint64, targetVolume string) error

    // GetVolumeStats returns statistics for a specific volume
    GetVolumeStats(ctx context.Context, volumePath string) (*VolumeStats, error)

    // GetAllVolumeStats returns statistics for all volumes
    GetAllVolumeStats(ctx context.Context) (map[string]*VolumeStats, error)

    // MonitorVolumeSize starts monitoring volume size and triggers volume creation when needed
    MonitorVolumeSize(ctx context.Context) error

    // GetVolumePerformance returns performance metrics for a specific volume
    GetVolumePerformance(ctx context.Context, volumePath string) (*VolumePerformance, error)
}
```

### Multi-Volume Store Implementation

To support external volumes, we will implement a `MultiVolumeStore` that wraps the `DefaultStore`:

```go
type MultiVolumeStore struct {
    // The main store (for recent blocks)
    mainStore *DefaultStore

    // Archive stores mapped by path
    archiveStores map[string]*DefaultStore

    // Volume configuration
    volumeConfig *VolumeStorageConfig

    // Maps block heights to volume paths for quick lookups
    heightToVolume map[uint64]string

    // Mutex for concurrent access
    mu sync.RWMutex
}
```

This implementation will:

1. Route read requests to the appropriate volume based on the requested block height
2. Handle write operations to the main volume
3. Manage opening and closing volumes as needed
4. Implement background processes for moving data between volumes based on the configuration

### Volume Management

The volume management system will include:

1. **Volume Registry**: A component that tracks which block heights are stored in which volumes
2. **Volume Router**: Logic to direct read/write operations to the appropriate volume
3. **Volume Migration**: Tools to move blocks between volumes
4. **Auto-Volume Creation**: Optionally create new volumes when existing ones reach capacity

### Volume Size Monitoring and Dynamic Block Height Calculation

The Volume Registry will implement a size-based monitoring system to manage volume capacity:

1. **Size Monitoring**:
   - Track current volume size and block sizes
   - Calculate average block size over configurable window
   - Monitor growth rate and project volume utilization

2. **Dynamic Block Height Calculation**:

   ```go
   type VolumeStats struct {
       CurrentSize        int64
       AvgBlockSize      int64
       BlockSizeWindow   []int64
       ProjectedMaxHeight uint64
   }
   ```

   The registry will periodically:
   - Calculate remaining capacity: `remainingBytes = targetMaxVolumeSize - currentVolumeSize`
   - Estimate blocks that can fit: `remainingBlocks = remainingBytes / avgBlockSize`
   - Set projected max height: `projectedMaxHeight = currentHeight + remainingBlocks`
   - Apply safety margin to account for block size variance

3. **Volume Transition Planning**:
   - Trigger new volume creation when projected to reach `targetMaxVolumeSize` within configurable threshold
   - Smooth transition by pre-allocating new volumes before current volume is full
   - Consider block size trends when planning transitions

4. **Monitoring Metrics**:
   - Current volume utilization percentage
   - Projected blocks until volume full
   - Block size statistics (min, max, average, trend)
   - Volume growth rate

This approach provides several advantages:

- More accurate capacity planning based on actual data size
- Adaptation to varying block sizes
- Early warning for volume transitions
- Better resource utilization through dynamic adjustment

#### Volume Mounting and Unmounting

The store will support dynamically mounting and unmounting volumes:

```go
// MountVolume mounts a volume for read/write operations
func (s *MultiVolumeStore) MountVolume(ctx context.Context, volume ArchiveVolume) error {
    // Implementation details
}

// UnmountVolume safely unmounts a volume
func (s *MultiVolumeStore) UnmountVolume(ctx context.Context, volumePath string, force bool) error {
    // Implementation details
}
```

This will allow for efficient resource usage by only keeping actively needed volumes mounted.

### Block Lookup and Retrieval

The block lookup process will be updated to check multiple volumes:

1. First, check if the requested block is in the main volume
2. If not, consult the volume registry to determine which archive volume contains the block
3. If the volume is mounted, retrieve the block from there
4. If the volume is not mounted, automatically mount it, retrieve the block, and optionally unmount it after use

### Pruning Implementation With Volume Support

The pruning system will be enhanced to work with the multi-volume setup:

1. **Volume-Aware Pruning**: The pruning process will be aware of volumes and their configuration
2. **Block Migration**: Instead of deletion, blocks can be migrated to archive volumes
3. **Volume Rotation**: Full volumes can be archived and replaced with new volumes
4. **Volume Consolidation**: Multiple sparse volumes can be consolidated into a single volume

The pruning manager will implement these strategies based on the configuration.

### Data Organization Within Volumes

Each volume will have a standardized internal structure:

```bash
/volume_root
    /blocks          # Block data organized by height
    /headers         # Block headers
    /signatures      # Block signatures
    /state           # State snapshots
    /indexes         # Index files for quick lookups
    /metadata.json   # Volume metadata (height range, creation time, etc.)
```

This structure ensures consistency across volumes and simplifies migration operations.

### Volume-Based Pruning Strategy

A new "volume-based" pruning strategy will be implemented with the following behavior:

1. Keep recent blocks (configurable number) in the main volume
2. Automatically migrate older blocks to archive volumes based on the configuration
3. Create new archive volumes when existing ones reach capacity
4. Optionally compress older volumes to save space

This strategy provides a balance between accessibility and storage efficiency.

### API Extensions for Volume Management

The node's API will be extended to include endpoints for volume management:

1. List all configured volumes and their status
2. Add/remove volumes
3. Mount/unmount volumes
4. Move blocks between volumes
5. Query volume statistics (usage, block range, etc.)

These endpoints will enable operators to manage storage resources effectively.

### Performance Considerations

To maintain performance with the multi-volume setup:

1. **Caching**: Frequently accessed blocks will be cached in memory regardless of their source volume
2. **Prefetching**: When retrieving blocks from archive volumes, nearby blocks will be prefetched
3. **Background Processing**: Data migration between volumes will happen in the background to minimize impact on node performance
4. **Index Optimization**: Each volume will maintain optimized indexes for fast lookups

### Migration Path

For existing nodes transitioning to the multi-volume setup:

1. An upgrade procedure will create the initial volume configuration
2. Existing block data will remain in the main volume
3. A migration tool will be provided to redistribute blocks according to the new configuration
4. The migration can be performed online with minimal disruption

### Migration CLI Tool Design

To facilitate the transition of existing nodes to the new pruning system, we will provide a dedicated CLI tool as part of the Rollkit binary. This tool will enable safe and controlled migration while addressing potential challenges.

#### CLI Structure

The migration tool will be accessible through the main Rollkit command:

```bash
rollkit migrate-storage [subcommand] [flags]
```

##### Subcommands

1. **analyze**: Scans existing data and plans migration

   ```bash
   rollkit migrate-storage analyze [--data-dir=<path>]
   ```

   - Estimates storage requirements
   - Generates migration plan with volume configuration
   - Reports potential issues
   - Estimates duration and resource needs

2. **backup**: Creates pre-migration backup

   ```bash
   rollkit migrate-storage backup [--data-dir=<path>] [--backup-dir=<path>]
   ```

   - Full backup with checksums
   - Backup metadata and manifest generation

3. **execute**: Performs migration

   ```bash
   rollkit migrate-storage execute [--config=<path>] [--data-dir=<path>] [--dry-run] [--parallel=<n>]
   ```

   - Supports resumable operations
   - Dry-run mode for testing
   - Configurable parallelism

4. **verify**: Validates migration

   ```bash
   rollkit migrate-storage verify [--data-dir=<path>]
   ```

   - Data integrity checks
   - Block height continuity validation
   - Volume configuration verification

5. **rollback**: Reverts migration

   ```bash
   rollkit migrate-storage rollback [--data-dir=<path>] [--backup-dir=<path>]
   ```

   - Restores from backup
   - Validates restoration

#### Migration Configuration

The tool uses a YAML configuration file:

```yaml
migration:
  source_dir: /path/to/existing/data
  
  target:
    strategy: "volume-based"
    volumes:
      - path: /path/to/main/volume
        type: "main"
        target_max_volume_size: 1099511627776  # 1 TB
        performance:
          tier: "fast"
          estimated_latency_ms: 5
      - path: /path/to/archive/volume1
        type: "archive"
        start_height: 0
        end_height: 0  # Will be dynamically calculated
        target_max_volume_size: 1099511627776  # 1 TB
        performance:
          tier: "cold"
          estimated_latency_ms: 100

  settings:
    parallel_workers: 4
    batch_size: 10000
    checkpoint_interval: 1000
    validate_checksums: true
    size_monitoring_interval: 1000

  backup:
    enabled: true
    path: /path/to/backup
    compress: true

  monitoring:
    log_level: "info"
    metrics_enabled: true
    progress_report_interval: 60
    volume_stats_enabled: true
```

```go
type MigrationConfig struct {
    SourceDir string `mapstructure:"source_dir"`
    Target    TargetConfig `mapstructure:"target"`
    Settings  MigrationSettings `mapstructure:"settings"`
    Backup    BackupConfig `mapstructure:"backup"`
    Monitoring MonitoringConfig `mapstructure:"monitoring"`
}

type TargetConfig struct {
    Strategy string `mapstructure:"strategy"`
    Volumes  []VolumeConfig `mapstructure:"volumes"`
}

type VolumeConfig struct {
    Path               string `mapstructure:"path"`
    Type              string `mapstructure:"type"`
    StartHeight       uint64 `mapstructure:"start_height"`
    EndHeight         uint64 `mapstructure:"end_height"`
    TargetMaxVolumeSize int64 `mapstructure:"target_max_volume_size"`
    Performance       VolumePerformance `mapstructure:"performance"`
}

type MigrationSettings struct {
    ParallelWorkers       int  `mapstructure:"parallel_workers"`
    BatchSize            int  `mapstructure:"batch_size"`
    CheckpointInterval   int  `mapstructure:"checkpoint_interval"`
    ValidateChecksums    bool `mapstructure:"validate_checksums"`
    SizeMonitoringInterval int `mapstructure:"size_monitoring_interval"`
}

type BackupConfig struct {
    Enabled  bool   `mapstructure:"enabled"`
    Path     string `mapstructure:"path"`
    Compress bool   `mapstructure:"compress"`
}

type MonitoringConfig struct {
    LogLevel             string `mapstructure:"log_level"`
    MetricsEnabled       bool   `mapstructure:"metrics_enabled"`
    ProgressReportInterval int  `mapstructure:"progress_report_interval"`
    VolumeStatsEnabled    bool   `mapstructure:"volume_stats_enabled"`
}
```

#### Safety Features

1. **Checkpointing**
   - Progress checkpoints at configurable intervals
   - Resume capability after interruption
   - Transaction logs for all operations

2. **Validation**
   - Data checksums
   - Block height continuity checks
   - State consistency verification
   - Configuration validation

3. **Performance**
   - Parallel data movement
   - Batch processing
   - Progress tracking
   - Resource monitoring

4. **Monitoring**
   - Detailed operation logs
   - Progress metrics
   - Error diagnostics
   - Performance statistics

#### Migration Process Example

1. Pre-migration analysis and backup:

   ```bash
   # Analyze existing data
   rollkit migrate-storage analyze --data-dir=/path/to/node

   # Create backup
   rollkit migrate-storage backup --data-dir=/path/to/node --backup-dir=/path/to/backup
   ```

2. Execute migration and verify:

   ```bash
   # Perform migration
   rollkit migrate-storage execute --config=migration-config.yaml

   # Verify results
   rollkit migrate-storage verify --data-dir=/path/to/node
   ```

3. Rollback if needed:

   ```bash
   # Revert changes
   rollkit migrate-storage rollback --data-dir=/path/to/node --backup-dir=/path/to/backup
   ```

   This CLI-based approach provides a structured and safe way to migrate existing nodes while addressing key challenges:

   - Data integrity through validation
   - Rollback capability via backups
   - Resumable operations for large datasets
   - Progress monitoring and tracking
   - Pre-migration configuration validation
   - Parallel processing for performance

## Status

Proposed

## Consequences

### Positive

1. **Reduced Storage Requirements**: Nodes will require less disk space, especially for long-running chains
2. **Improved Performance**: Database operations may become faster with a smaller dataset and optimized volume management
3. **Lower Barrier to Entry**: New node operators can join with less storage overhead
4. **Flexible Storage Management**:
   - Operators can choose pruning strategies that fit their needs
   - Support for multiple storage tiers (hot, warm, cold)
   - Dynamic volume management based on access patterns
5. **Cost Optimization**:
   - Efficient use of available storage resources
   - Less frequently accessed data can be stored on cheaper storage tiers
   - Automatic data placement based on access patterns
6. **Historical Data Management**:
   - Important historical blocks can be preserved in dedicated volumes
   - Configurable retention policies for different data types
   - Support for external archival storage

### Negative

1. **Limited Historical Queries**:
   - Depending on the pruning strategy, some historical data may not be immediately available
   - Increased latency for accessing archived data
2. **Implementation Complexity**:
   - Added complexity in the storage layer
   - More complex failure recovery scenarios
   - Need for careful coordination between pruning and volume management
3. **Operational Considerations**:
   - Additional operational knowledge required for volume management
   - More complex monitoring and maintenance requirements
   - Need for careful capacity planning
4. **Migration Challenges**:
   - Existing nodes may face challenges during migration to the new system
   - Potential downtime during initial setup
   - Need for careful backup procedures
5. **Resource Overhead**:
   - Additional CPU/memory usage for pruning operations
   - Network bandwidth for data migration between volumes
   - Storage overhead for maintaining multiple volume metadata

### Neutral

1. **Configuration Requirements**:
   - Node operators need to understand and configure pruning options
   - Need to define appropriate storage tiers and volume strategies
   - Regular review and adjustment of configurations may be necessary
2. **Network Diversity**:
   - Network may consist of both archive nodes and pruned nodes
   - Different nodes may implement different pruning strategies
   - Varying data availability across the network
3. **Infrastructure Dependencies**:
   - Success depends on underlying storage infrastructure capabilities
   - May require specific storage hardware for optimal performance
   - Network requirements for distributed storage solutions
4. **Monitoring and Maintenance**:
   - Regular monitoring of pruning operations required
   - Need to track volume usage and performance metrics
   - Periodic review of pruning effectiveness

## References

- [Rollkit Store Implementation](https://github.com/rollkit/rollkit/blob/main/store/store.go)
- [Block Manager](https://github.com/rollkit/rollkit/blob/main/block/manager.go)
- [Store Interface](https://github.com/rollkit/rollkit/blob/main/store/types.go)<|MERGE_RESOLUTION|>--- conflicted
+++ resolved
@@ -155,31 +155,6 @@
      - High-performance SAN volumes
      - Used for recent blocks and frequently accessed data
    - **Warm Storage** (Medium Latency):
-<<<<<<< HEAD
-     - Local HDDs
-     - NFS mounts
-     - Network block storage
-     - Used for moderately old or occasionally accessed data
-   - **Cold Storage** (High Latency):
-     - Object storage
-     - Archive storage
-     - Used for historical data with infrequent access
-
-5. **Implementation Considerations**:
-   - **Local Volumes**:
-     - Direct filesystem access
-     - Native OS-level caching
-     - Immediate consistency
-   - **Network Volumes**:
-     - Connection management
-     - Caching strategies
-     - Network latency handling
-   - **Cloud Storage**:
-     - API-based access
-     - Eventual consistency
-     - Bandwidth costs
-     - Lifecycle management
-=======
       - Local HDDs
       - NFS mounts
       - Network block storage
@@ -203,7 +178,6 @@
       - Eventual consistency
       - Bandwidth costs
       - Lifecycle management
->>>>>>> 20fb173e
 
 6. **Volume Interface Requirements**:
    Each volume type must implement:
@@ -381,17 +355,10 @@
    - Performance tiers (e.g., "fast" for SSD, "standard" for HDD, "cold" for archival storage)
    - Query statistics are built over time to optimize data placement and retrieval
    - System automatically routes queries to the most appropriate volume based on:
-<<<<<<< HEAD
-     - Query patterns
-     - Data access frequency
-     - Volume performance characteristics
-     - Historical latency measurements
-=======
       - Query patterns
       - Data access frequency
       - Volume performance characteristics
       - Historical latency measurements
->>>>>>> 20fb173e
 
 3. **Node Operator Responsibilities**:
    - Create the base volume directory structure
