package test

import (
	"context"
	"encoding/json"
	"fmt"
	"math/rand"
	"net"
	"os"
	"strconv"
	"testing"
	"time"

	"github.com/stretchr/testify/assert"
	"github.com/stretchr/testify/require"
	"google.golang.org/grpc"

	cmlog "github.com/cometbft/cometbft/libs/log"

	"github.com/rollkit/rollkit/da"
	"github.com/rollkit/rollkit/da/celestia"
	cmock "github.com/rollkit/rollkit/da/celestia/mock"
	grpcda "github.com/rollkit/rollkit/da/grpc"
	"github.com/rollkit/rollkit/da/grpc/mockserv"
	"github.com/rollkit/rollkit/da/mock"
	"github.com/rollkit/rollkit/da/registry"
	"github.com/rollkit/rollkit/log/test"
	"github.com/rollkit/rollkit/store"
	"github.com/rollkit/rollkit/types"
)

var (
	testNamespaceID = types.NamespaceID{0, 1, 2, 3, 4, 5, 6, 7}

	testConfig = celestia.Config{
		BaseURL:  "http://localhost:26658",
		Timeout:  30 * time.Second,
		GasLimit: 3000000,
	}
)

func TestMain(m *testing.M) {
	srv := startMockGRPCServ()
	if srv == nil {
		os.Exit(1)
	}

	httpServer := startMockCelestiaNodeServer()
	if httpServer == nil {
		os.Exit(1)
	}

	exitCode := m.Run()

	// teardown servers
	srv.GracefulStop()
	httpServer.Stop()

	os.Exit(exitCode)
}

func TestLifecycle(t *testing.T) {
	for _, dalc := range registry.RegisteredClients() {
		t.Run(dalc, func(t *testing.T) {
			doTestLifecycle(t, registry.GetClient(dalc))
		})
	}
}

func doTestLifecycle(t *testing.T, dalc da.DataAvailabilityLayerClient) {
	require := require.New(t)

	conf := []byte{}
	if _, ok := dalc.(*mock.DataAvailabilityLayerClient); ok {
		conf = []byte(mockDaBlockTime.String())
	}
	if _, ok := dalc.(*celestia.DataAvailabilityLayerClient); ok {
		conf, _ = json.Marshal(testConfig)
	}
	err := dalc.Init(testNamespaceID, conf, nil, test.NewFileLogger(t))
	require.NoError(err)

	err = dalc.Start()
	require.NoError(err)

	defer func() {
		require.NoError(dalc.Stop())
	}()
}

<<<<<<< HEAD
func TestDALC(t *testing.T) {
	for _, dalc := range registry.RegisteredClients() {
		t.Run(dalc, func(t *testing.T) {
			doTestDALC(t, registry.GetClient(dalc))
		})
	}
}

func doTestDALC(t *testing.T, dalc da.DataAvailabilityLayerClient) {
	require := require.New(t)
	assert := assert.New(t)
	ctx, cancel := context.WithCancel(context.Background())
	defer cancel()

	// mock DALC will advance block height every 100ms
	conf := []byte{}
	if _, ok := dalc.(*mock.DataAvailabilityLayerClient); ok {
		conf = []byte(mockDaBlockTime.String())
	}
	if _, ok := dalc.(*celestia.DataAvailabilityLayerClient); ok {
		conf, _ = json.Marshal(testConfig)
	}
	kvStore, _ := store.NewDefaultInMemoryKVStore()
	err := dalc.Init(testNamespaceID, conf, kvStore, test.NewFileLogger(t))
	require.NoError(err)

	err = dalc.Start()
	require.NoError(err)
	defer func() {
		require.NoError(dalc.Stop())
	}()

	// wait a bit more than mockDaBlockTime, so mock can "produce" some blocks
	time.Sleep(mockDaBlockTime + 20*time.Millisecond)

	// only blocks b1 and b2 will be submitted to DA
	b1 := getRandomBlock(1, 10)
	b2 := getRandomBlock(2, 10)

	resp := dalc.SubmitBlock(ctx, b1)
	h1 := resp.DAHeight
	assert.Equal(da.StatusSuccess, resp.Code)

	resp = dalc.SubmitBlock(ctx, b2)
	h2 := resp.DAHeight
	assert.Equal(da.StatusSuccess, resp.Code)

	// wait a bit more than mockDaBlockTime, so Rollkit blocks can be "included" in mock block
	time.Sleep(mockDaBlockTime + 20*time.Millisecond)

	check := dalc.CheckBlockAvailability(ctx, h1)
	assert.Equal(da.StatusSuccess, check.Code)
	assert.True(check.DataAvailable)

	check = dalc.CheckBlockAvailability(ctx, h2)
	assert.Equal(da.StatusSuccess, check.Code)
	assert.True(check.DataAvailable)

	// this height should not be used by DALC
	check = dalc.CheckBlockAvailability(ctx, h1-1)
	assert.Equal(da.StatusSuccess, check.Code)
	assert.False(check.DataAvailable)
}

=======
>>>>>>> c7fdc9e2
func TestRetrieve(t *testing.T) {
	for _, client := range registry.RegisteredClients() {
		t.Run(client, func(t *testing.T) {
			dalc := registry.GetClient(client)
			_, ok := dalc.(da.BlockRetriever)
			if ok {
				doTestRetrieve(t, dalc)
			}
		})
	}
}

func startMockGRPCServ() *grpc.Server {
	conf := grpcda.DefaultConfig
	logger := cmlog.NewTMLogger(os.Stdout)

	kvStore, _ := store.NewDefaultInMemoryKVStore()
	srv := mockserv.GetServer(kvStore, conf, []byte(mockDaBlockTime.String()), logger)
	lis, err := net.Listen("tcp", conf.Host+":"+strconv.Itoa(conf.Port))
	if err != nil {
		fmt.Println(err)
		return nil
	}
	go func() {
		_ = srv.Serve(lis)
	}()
	return srv
}

func startMockCelestiaNodeServer() *cmock.Server {
	httpSrv := cmock.NewServer(mockDaBlockTime, cmlog.NewTMLogger(os.Stdout))
	l, err := net.Listen("tcp4", "127.0.0.1:26658")
	if err != nil {
		fmt.Println("failed to create listener for mock celestia-node RPC server, error: %w", err)
		return nil
	}
	err = httpSrv.Start(l)
	if err != nil {
		fmt.Println("can't start mock celestia-node RPC server")
		return nil
	}
	return httpSrv
}

func doTestRetrieve(t *testing.T, dalc da.DataAvailabilityLayerClient) {
	ctx, cancel := context.WithCancel(context.Background())
	defer cancel()
	require := require.New(t)
	assert := assert.New(t)

	// mock DALC will advance block height every 100ms
	conf := []byte{}
	if _, ok := dalc.(*mock.DataAvailabilityLayerClient); ok {
		conf = []byte(mockDaBlockTime.String())
	}
	if _, ok := dalc.(*celestia.DataAvailabilityLayerClient); ok {
		conf, _ = json.Marshal(testConfig)
	}
	kvStore, _ := store.NewDefaultInMemoryKVStore()
	err := dalc.Init(testNamespaceID, conf, kvStore, test.NewFileLogger(t))
	require.NoError(err)

	err = dalc.Start()
	require.NoError(err)
	defer func() {
		require.NoError(dalc.Stop())
	}()

	// wait a bit more than mockDaBlockTime, so mock can "produce" some blocks
	time.Sleep(mockDaBlockTime + 20*time.Millisecond)

	retriever := dalc.(da.BlockRetriever)
	countAtHeight := make(map[uint64]int)
	blocks := make(map[*types.Block]uint64)

	for i := uint64(0); i < 100; i++ {
		b := getRandomBlock(i, rand.Int()%20) //nolint:gosec
		resp := dalc.SubmitBlocks(ctx, []*types.Block{b})
		assert.Equal(da.StatusSuccess, resp.Code, resp.Message)
		time.Sleep(time.Duration(rand.Int63() % mockDaBlockTime.Milliseconds())) //nolint:gosec

		countAtHeight[resp.DAHeight]++
		blocks[b] = resp.DAHeight
	}

	// wait a bit more than mockDaBlockTime, so mock can "produce" last blocks
	time.Sleep(mockDaBlockTime + 20*time.Millisecond)

	for h, cnt := range countAtHeight {
		t.Log("Retrieving block, DA Height", h)
		ret := retriever.RetrieveBlocks(ctx, h)
		assert.Equal(da.StatusSuccess, ret.Code, ret.Message)
		require.NotEmpty(ret.Blocks, h)
		assert.Len(ret.Blocks, cnt, h)
	}

	for b, h := range blocks {
		ret := retriever.RetrieveBlocks(ctx, h)
		assert.Equal(da.StatusSuccess, ret.Code, h)
		require.NotEmpty(ret.Blocks, h)
		assert.Contains(ret.Blocks, b, h)
	}
}<|MERGE_RESOLUTION|>--- conflicted
+++ resolved
@@ -88,73 +88,6 @@
 	}()
 }
 
-<<<<<<< HEAD
-func TestDALC(t *testing.T) {
-	for _, dalc := range registry.RegisteredClients() {
-		t.Run(dalc, func(t *testing.T) {
-			doTestDALC(t, registry.GetClient(dalc))
-		})
-	}
-}
-
-func doTestDALC(t *testing.T, dalc da.DataAvailabilityLayerClient) {
-	require := require.New(t)
-	assert := assert.New(t)
-	ctx, cancel := context.WithCancel(context.Background())
-	defer cancel()
-
-	// mock DALC will advance block height every 100ms
-	conf := []byte{}
-	if _, ok := dalc.(*mock.DataAvailabilityLayerClient); ok {
-		conf = []byte(mockDaBlockTime.String())
-	}
-	if _, ok := dalc.(*celestia.DataAvailabilityLayerClient); ok {
-		conf, _ = json.Marshal(testConfig)
-	}
-	kvStore, _ := store.NewDefaultInMemoryKVStore()
-	err := dalc.Init(testNamespaceID, conf, kvStore, test.NewFileLogger(t))
-	require.NoError(err)
-
-	err = dalc.Start()
-	require.NoError(err)
-	defer func() {
-		require.NoError(dalc.Stop())
-	}()
-
-	// wait a bit more than mockDaBlockTime, so mock can "produce" some blocks
-	time.Sleep(mockDaBlockTime + 20*time.Millisecond)
-
-	// only blocks b1 and b2 will be submitted to DA
-	b1 := getRandomBlock(1, 10)
-	b2 := getRandomBlock(2, 10)
-
-	resp := dalc.SubmitBlock(ctx, b1)
-	h1 := resp.DAHeight
-	assert.Equal(da.StatusSuccess, resp.Code)
-
-	resp = dalc.SubmitBlock(ctx, b2)
-	h2 := resp.DAHeight
-	assert.Equal(da.StatusSuccess, resp.Code)
-
-	// wait a bit more than mockDaBlockTime, so Rollkit blocks can be "included" in mock block
-	time.Sleep(mockDaBlockTime + 20*time.Millisecond)
-
-	check := dalc.CheckBlockAvailability(ctx, h1)
-	assert.Equal(da.StatusSuccess, check.Code)
-	assert.True(check.DataAvailable)
-
-	check = dalc.CheckBlockAvailability(ctx, h2)
-	assert.Equal(da.StatusSuccess, check.Code)
-	assert.True(check.DataAvailable)
-
-	// this height should not be used by DALC
-	check = dalc.CheckBlockAvailability(ctx, h1-1)
-	assert.Equal(da.StatusSuccess, check.Code)
-	assert.False(check.DataAvailable)
-}
-
-=======
->>>>>>> c7fdc9e2
 func TestRetrieve(t *testing.T) {
 	for _, client := range registry.RegisteredClients() {
 		t.Run(client, func(t *testing.T) {
