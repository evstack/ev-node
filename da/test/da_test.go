--- conflicted
+++ resolved
@@ -10,12 +10,9 @@
 
 	"github.com/stretchr/testify/assert"
 	"github.com/stretchr/testify/require"
-<<<<<<< HEAD
 	"google.golang.org/grpc"
 
 	cmlog "github.com/cometbft/cometbft/libs/log"
-=======
->>>>>>> 4c951e48
 
 	"github.com/rollkit/rollkit/da"
 	"github.com/rollkit/rollkit/da/celestia"
@@ -146,7 +143,6 @@
 	}
 }
 
-<<<<<<< HEAD
 func startMockGRPCServ() *grpc.Server {
 	conf := grpcda.DefaultConfig
 	logger := cmlog.NewTMLogger(os.Stdout)
@@ -179,8 +175,6 @@
 	return httpSrv
 }
 
-=======
->>>>>>> 4c951e48
 func doTestRetrieve(t *testing.T, dalc da.DataAvailabilityLayerClient) {
 	ctx := context.Background()
 	require := require.New(t)
