package jsonrpc

import (
	"context"
	"encoding/hex"
	"fmt"
	"net/http"
	"strings"

	"cosmossdk.io/log"
	"github.com/filecoin-project/go-jsonrpc"

	"github.com/rollkit/rollkit/core/da"
	internal "github.com/rollkit/rollkit/da/jsonrpc/internal"
)

//go:generate mockgen -destination=mocks/api.go -package=mocks . Module
type Module interface {
	da.DA
}

// API defines the jsonrpc service module API
type API struct {
	Logger      log.Logger
	Namespace   []byte
	MaxBlobSize uint64
	Internal    struct {
		Get           func(ctx context.Context, ids []da.ID, ns []byte) ([]da.Blob, error)           `perm:"read"`
		GetIDs        func(ctx context.Context, height uint64, ns []byte) (*da.GetIDsResult, error)  `perm:"read"`
		GetProofs     func(ctx context.Context, ids []da.ID, ns []byte) ([]da.Proof, error)          `perm:"read"`
		Commit        func(ctx context.Context, blobs []da.Blob, ns []byte) ([]da.Commitment, error) `perm:"read"`
		Validate      func(context.Context, []da.ID, []da.Proof, []byte) ([]bool, error)             `perm:"read"`
		Submit        func(context.Context, []da.Blob, float64, []byte, []byte) ([]da.ID, error)     `perm:"write"`
		GasMultiplier func(context.Context) (float64, error)                                         `perm:"read"`
		GasPrice      func(context.Context) (float64, error)                                         `perm:"read"`
	}
}

// Get returns Blob for each given ID, or an error.
func (api *API) Get(ctx context.Context, ids []da.ID) ([]da.Blob, error) {
	api.Logger.Debug("Making RPC call", "method", "Get", "num_ids", len(ids), "namespace", string(api.Namespace))
	res, err := api.Internal.Get(ctx, ids, api.Namespace)
	if err != nil {
		if strings.Contains(err.Error(), context.Canceled.Error()) {
			api.Logger.Debug("RPC call canceled due to context cancellation", "method", "Get")
			return res, context.Canceled
		}
		api.Logger.Error("RPC call failed", "method", "Get", "error", err)
		// Wrap error for context, potentially using the translated error from the RPC library
		return nil, fmt.Errorf("failed to get blobs: %w", err)
	}
	api.Logger.Debug("RPC call successful", "method", "Get", "num_blobs_returned", len(res))
	return res, nil
}

// GetIDs returns IDs of all Blobs located in DA at given height.
func (api *API) GetIDs(ctx context.Context, height uint64) (*da.GetIDsResult, error) {
	api.Logger.Debug("Making RPC call", "method", "GetIDs", "height", height, "namespace", string(api.Namespace))
	res, err := api.Internal.GetIDs(ctx, height, api.Namespace)
	if err != nil {
		// Using strings.contains since JSON RPC serialization doesn't preserve error wrapping
		// Check if the error is specifically BlobNotFound, otherwise log and return
		if strings.Contains(err.Error(), da.ErrBlobNotFound.Error()) { // Use the error variable directly
			api.Logger.Debug("RPC call indicates blobs not found", "method", "GetIDs", "height", height)
			return nil, err // Return the specific ErrBlobNotFound
		}
		if strings.Contains(err.Error(), da.ErrHeightFromFuture.Error()) {
			api.Logger.Debug("RPC call indicates height from future", "method", "GetIDs", "height", height)
			return nil, err // Return the specific ErrHeightFromFuture
		}
		if strings.Contains(err.Error(), context.Canceled.Error()) {
			api.Logger.Debug("RPC call canceled due to context cancellation", "method", "GetIDs")
			return res, context.Canceled
		}
		api.Logger.Error("RPC call failed", "method", "GetIDs", "error", err)
		return nil, err
	}

	// Handle cases where the RPC call succeeds but returns no IDs
	if res == nil || len(res.IDs) == 0 {
		api.Logger.Debug("RPC call successful but no IDs found", "method", "GetIDs", "height", height)
		return nil, da.ErrBlobNotFound // Return specific error for not found (use variable directly)
	}

	api.Logger.Debug("RPC call successful", "method", "GetIDs")
	return res, nil
}

// GetProofs returns inclusion Proofs for Blobs specified by their IDs.
func (api *API) GetProofs(ctx context.Context, ids []da.ID) ([]da.Proof, error) {
	api.Logger.Debug("Making RPC call", "method", "GetProofs", "num_ids", len(ids), "namespace", string(api.Namespace))
	res, err := api.Internal.GetProofs(ctx, ids, api.Namespace)
	if err != nil {
		api.Logger.Error("RPC call failed", "method", "GetProofs", "error", err)
	} else {
		api.Logger.Debug("RPC call successful", "method", "GetProofs", "num_proofs_returned", len(res))
	}
	return res, err
}

// Commit creates a Commitment for each given Blob.
func (api *API) Commit(ctx context.Context, blobs []da.Blob) ([]da.Commitment, error) {
	api.Logger.Debug("Making RPC call", "method", "Commit", "num_blobs", len(blobs), "namespace", string(api.Namespace))
	res, err := api.Internal.Commit(ctx, blobs, api.Namespace)
	if err != nil {
		api.Logger.Error("RPC call failed", "method", "Commit", "error", err)
	} else {
		api.Logger.Debug("RPC call successful", "method", "Commit", "num_commitments_returned", len(res))
	}
	return res, err
}

// Validate validates Commitments against the corresponding Proofs. This should be possible without retrieving the Blobs.
func (api *API) Validate(ctx context.Context, ids []da.ID, proofs []da.Proof) ([]bool, error) {
	api.Logger.Debug("Making RPC call", "method", "Validate", "num_ids", len(ids), "num_proofs", len(proofs), "namespace", string(api.Namespace))
	res, err := api.Internal.Validate(ctx, ids, proofs, api.Namespace)
	if err != nil {
		api.Logger.Error("RPC call failed", "method", "Validate", "error", err)
	} else {
		api.Logger.Debug("RPC call successful", "method", "Validate", "num_results_returned", len(res))
	}
	return res, err
}

<<<<<<< HEAD
// Submit submits the Blobs to Data Availability layer with additional options.
=======
// Submit submits the Blobs to Data Availability layer.
func (api *API) Submit(ctx context.Context, blobs []da.Blob, gasPrice float64, _ []byte) ([]da.ID, error) {
	api.Logger.Debug("Making RPC call", "method", "Submit", "num_blobs", len(blobs), "gas_price", gasPrice, "namespace", string(api.Namespace))
	res, err := api.Internal.Submit(ctx, blobs, gasPrice, api.Namespace)
	if err != nil {
		if strings.Contains(err.Error(), context.Canceled.Error()) {
			api.Logger.Debug("RPC call canceled due to context cancellation", "method", "Submit")
			return res, context.Canceled
		}
		api.Logger.Error("RPC call failed", "method", "Submit", "error", err)
	} else {
		api.Logger.Debug("RPC call successful", "method", "Submit", "num_ids_returned", len(res))
	}
	return res, err
}

// SubmitWithOptions submits the Blobs to Data Availability layer with additional options.
>>>>>>> 2cc7e0b4
// It checks blobs against MaxBlobSize and submits only those that fit.
func (api *API) Submit(ctx context.Context, inputBlobs []da.Blob, gasPrice float64, options []byte) ([]da.ID, error) {
	maxBlobSize := api.MaxBlobSize

	var (
		blobsToSubmit []da.Blob = make([]da.Blob, 0, len(inputBlobs))
		currentSize   uint64
		oversizeBlobs int
	)

	for i, blob := range inputBlobs {
		blobLen := uint64(len(blob))
		if blobLen > maxBlobSize {
			api.Logger.Warn("Individual blob exceeds MaxBlobSize, cannot submit", "index", i, "blobSize", blobLen, "maxBlobSize", maxBlobSize)
			oversizeBlobs++
			continue
		}
		if currentSize+blobLen > maxBlobSize {
			api.Logger.Info("Blob size limit reached for batch", "maxBlobSize", maxBlobSize, "index", i, "currentSize", currentSize, "nextBlobSize", blobLen)
			break
		}
		currentSize += blobLen
		blobsToSubmit = append(blobsToSubmit, blob)
	}

	if oversizeBlobs > 0 {
		api.Logger.Error("Blobs exceeded size limit", "oversize_count", oversizeBlobs, "total_blobs", len(inputBlobs))
		return nil, da.ErrBlobSizeOverLimit
	}

	if len(blobsToSubmit) == 0 {
		api.Logger.Info("No blobs to submit after filtering by size")
		if len(inputBlobs) > 0 {
			return nil, da.ErrBlobSizeOverLimit
		}
		return []da.ID{}, nil
	}

	api.Logger.Debug("Making RPC call", "method", "Submit", "num_blobs_original", len(inputBlobs), "num_blobs_to_submit", len(blobsToSubmit), "gas_price", gasPrice, "namespace", string(api.Namespace))
	res, err := api.Internal.Submit(ctx, blobsToSubmit, gasPrice, api.Namespace, options)
	if err != nil {
<<<<<<< HEAD
		api.Logger.Error("RPC call failed", "method", "Submit", "error", err)
=======
		if strings.Contains(err.Error(), context.Canceled.Error()) {
			api.Logger.Debug("RPC call canceled due to context cancellation", "method", "SubmitWithOptions")
			return res, context.Canceled
		}
		api.Logger.Error("RPC call failed", "method", "SubmitWithOptions", "error", err)
>>>>>>> 2cc7e0b4
	} else {
		api.Logger.Debug("RPC call successful", "method", "Submit", "num_ids_returned", len(res))
	}

	return res, err
}

func (api *API) GasMultiplier(ctx context.Context) (float64, error) {
	api.Logger.Debug("Making RPC call", "method", "GasMultiplier")
	res, err := api.Internal.GasMultiplier(ctx)
	if err != nil {
		api.Logger.Error("RPC call failed", "method", "GasMultiplier", "error", err)
	} else {
		api.Logger.Debug("RPC call successful", "method", "GasMultiplier", "result", res)
	}
	return res, err
}

func (api *API) GasPrice(ctx context.Context) (float64, error) {
	api.Logger.Debug("Making RPC call", "method", "GasPrice")
	res, err := api.Internal.GasPrice(ctx)
	if err != nil {
		api.Logger.Error("RPC call failed", "method", "GasPrice", "error", err)
	} else {
		api.Logger.Debug("RPC call successful", "method", "GasPrice", "result", res)
	}
	return res, err
}

// Client is the jsonrpc client
type Client struct {
	DA     API
	closer multiClientCloser
}

// multiClientCloser is a wrapper struct to close clients across multiple namespaces.
type multiClientCloser struct {
	closers []jsonrpc.ClientCloser
}

// register adds a new closer to the multiClientCloser
func (m *multiClientCloser) register(closer jsonrpc.ClientCloser) {
	m.closers = append(m.closers, closer)
}

// closeAll closes all saved clients.
func (m *multiClientCloser) closeAll() {
	for _, closer := range m.closers {
		closer()
	}
}

// Close closes the connections to all namespaces registered on the staticClient.
func (c *Client) Close() {
	c.closer.closeAll()
}

// NewClient creates a new Client with one connection per namespace with the
// given token as the authorization token.
func NewClient(ctx context.Context, logger log.Logger, addr string, token, ns string) (*Client, error) {
	authHeader := http.Header{"Authorization": []string{fmt.Sprintf("Bearer %s", token)}}
	return newClient(ctx, logger, addr, authHeader, ns)
}

func newClient(ctx context.Context, logger log.Logger, addr string, authHeader http.Header, namespace string) (*Client, error) {
	var multiCloser multiClientCloser
	var client Client
	client.DA.Logger = logger
	client.DA.MaxBlobSize = internal.DefaultMaxBytes
	namespaceBytes, err := hex.DecodeString(namespace)
	if err != nil {
		return nil, fmt.Errorf("failed to decode namespace: %w", err)
	}
	client.DA.Namespace = namespaceBytes
	logger.Info("creating new client", "namespace", namespace)
	errs := getKnownErrorsMapping()
	for name, module := range moduleMap(&client) {
		closer, err := jsonrpc.NewMergeClient(ctx, addr, name, []interface{}{module}, authHeader, jsonrpc.WithErrors(errs))
		if err != nil {
			// If an error occurs, close any previously opened connections
			multiCloser.closeAll()
			return nil, err
		}
		multiCloser.register(closer)
	}

	client.closer = multiCloser // Assign the multiCloser to the client

	return &client, nil
}

func moduleMap(client *Client) map[string]interface{} {
	// TODO: this duplication of strings many times across the codebase can be avoided with issue #1176
	return map[string]interface{}{
		"da": &client.DA.Internal,
	}
}<|MERGE_RESOLUTION|>--- conflicted
+++ resolved
@@ -122,27 +122,7 @@
 	return res, err
 }
 
-<<<<<<< HEAD
 // Submit submits the Blobs to Data Availability layer with additional options.
-=======
-// Submit submits the Blobs to Data Availability layer.
-func (api *API) Submit(ctx context.Context, blobs []da.Blob, gasPrice float64, _ []byte) ([]da.ID, error) {
-	api.Logger.Debug("Making RPC call", "method", "Submit", "num_blobs", len(blobs), "gas_price", gasPrice, "namespace", string(api.Namespace))
-	res, err := api.Internal.Submit(ctx, blobs, gasPrice, api.Namespace)
-	if err != nil {
-		if strings.Contains(err.Error(), context.Canceled.Error()) {
-			api.Logger.Debug("RPC call canceled due to context cancellation", "method", "Submit")
-			return res, context.Canceled
-		}
-		api.Logger.Error("RPC call failed", "method", "Submit", "error", err)
-	} else {
-		api.Logger.Debug("RPC call successful", "method", "Submit", "num_ids_returned", len(res))
-	}
-	return res, err
-}
-
-// SubmitWithOptions submits the Blobs to Data Availability layer with additional options.
->>>>>>> 2cc7e0b4
 // It checks blobs against MaxBlobSize and submits only those that fit.
 func (api *API) Submit(ctx context.Context, inputBlobs []da.Blob, gasPrice float64, options []byte) ([]da.ID, error) {
 	maxBlobSize := api.MaxBlobSize
@@ -184,15 +164,11 @@
 	api.Logger.Debug("Making RPC call", "method", "Submit", "num_blobs_original", len(inputBlobs), "num_blobs_to_submit", len(blobsToSubmit), "gas_price", gasPrice, "namespace", string(api.Namespace))
 	res, err := api.Internal.Submit(ctx, blobsToSubmit, gasPrice, api.Namespace, options)
 	if err != nil {
-<<<<<<< HEAD
+		if strings.Contains(err.Error(), context.Canceled.Error()) {
+			api.Logger.Debug("RPC call canceled due to context cancellation", "method", "Submit")
+			return res, context.Canceled
+		}
 		api.Logger.Error("RPC call failed", "method", "Submit", "error", err)
-=======
-		if strings.Contains(err.Error(), context.Canceled.Error()) {
-			api.Logger.Debug("RPC call canceled due to context cancellation", "method", "SubmitWithOptions")
-			return res, context.Canceled
-		}
-		api.Logger.Error("RPC call failed", "method", "SubmitWithOptions", "error", err)
->>>>>>> 2cc7e0b4
 	} else {
 		api.Logger.Debug("RPC call successful", "method", "Submit", "num_ids_returned", len(res))
 	}
