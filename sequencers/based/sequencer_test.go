package based

import (
	"context"
	"testing"

	ds "github.com/ipfs/go-datastore"
	syncds "github.com/ipfs/go-datastore/sync"
	"github.com/rs/zerolog"
	"github.com/stretchr/testify/assert"
	"github.com/stretchr/testify/require"

	"github.com/evstack/ev-node/block"
	coresequencer "github.com/evstack/ev-node/core/sequencer"
<<<<<<< HEAD
	"github.com/evstack/ev-node/pkg/config"
	datypes "github.com/evstack/ev-node/pkg/da/types"
	"github.com/evstack/ev-node/pkg/genesis"
)

type mockDAClient struct {
	forced map[uint64]datypes.ResultRetrieve
	hasFI  bool
}

func (m mockDAClient) Submit(ctx context.Context, data [][]byte, gasPrice float64, namespace []byte, options []byte) datypes.ResultSubmit {
	return datypes.ResultSubmit{BaseResult: datypes.BaseResult{Code: datypes.StatusSuccess}}
}

func (m mockDAClient) Retrieve(ctx context.Context, height uint64, namespace []byte) datypes.ResultRetrieve {
	return datypes.ResultRetrieve{BaseResult: datypes.BaseResult{Code: datypes.StatusNotFound, Height: height}}
}

func (m mockDAClient) RetrieveHeaders(ctx context.Context, height uint64) datypes.ResultRetrieve {
	return datypes.ResultRetrieve{BaseResult: datypes.BaseResult{Code: datypes.StatusNotFound, Height: height}}
}

func (m mockDAClient) RetrieveData(ctx context.Context, height uint64) datypes.ResultRetrieve {
	return datypes.ResultRetrieve{BaseResult: datypes.BaseResult{Code: datypes.StatusNotFound, Height: height}}
}

func (m mockDAClient) RetrieveForcedInclusion(ctx context.Context, height uint64) datypes.ResultRetrieve {
	if res, ok := m.forced[height]; ok {
		return res
	}
	return datypes.ResultRetrieve{BaseResult: datypes.BaseResult{Code: datypes.StatusNotFound, Height: height}}
}

func (m mockDAClient) Get(ctx context.Context, ids []datypes.ID, namespace []byte) ([]datypes.Blob, error) {
	return nil, nil
}

func (m mockDAClient) GetProofs(ctx context.Context, ids []datypes.ID, namespace []byte) ([]datypes.Proof, error) {
	return nil, nil
}

func (m mockDAClient) Validate(ctx context.Context, ids []datypes.ID, proofs []datypes.Proof, namespace []byte) ([]bool, error) {
	return nil, nil
}

func (m mockDAClient) GetHeaderNamespace() []byte { return []byte("hdr") }
func (m mockDAClient) GetDataNamespace() []byte   { return []byte("data") }
func (m mockDAClient) GetForcedInclusionNamespace() []byte {
	if m.hasFI {
		return []byte("fi")
	}
	return nil
=======
	"github.com/evstack/ev-node/pkg/genesis"
)

// MockForcedInclusionRetriever is a mock implementation of ForcedInclusionRetriever for testing
type MockForcedInclusionRetriever struct {
	mock.Mock
}

func (m *MockForcedInclusionRetriever) RetrieveForcedIncludedTxs(ctx context.Context, daHeight uint64) (*block.ForcedInclusionEvent, error) {
	args := m.Called(ctx, daHeight)
	if args.Get(0) == nil {
		return nil, args.Error(1)
	}
	return args.Get(0).(*block.ForcedInclusionEvent), args.Error(1)
}

// createTestSequencer is a helper function to create a sequencer for testing
func createTestSequencer(t *testing.T, mockRetriever *MockForcedInclusionRetriever, gen genesis.Genesis) *BasedSequencer {
	t.Helper()

	// Create in-memory datastore
	db := syncds.MutexWrap(ds.NewMapDatastore())

	seq, err := NewBasedSequencer(context.Background(), mockRetriever, db, gen, zerolog.Nop())
	require.NoError(t, err)
	return seq
>>>>>>> 8b2b8d6d
}
func (m mockDAClient) HasForcedInclusionNamespace() bool { return m.hasFI }

func TestBasedSequencer_SubmitBatchTxs(t *testing.T) {
<<<<<<< HEAD
=======
	mockRetriever := new(MockForcedInclusionRetriever)
>>>>>>> 8b2b8d6d
	gen := genesis.Genesis{
		ChainID:                "test-chain",
		DAEpochForcedInclusion: 10,
	}

<<<<<<< HEAD
	cfg := config.DefaultConfig()
	cfg.DA.Namespace = "test-ns"
	cfg.DA.DataNamespace = "test-data-ns"
	cfg.DA.ForcedInclusionNamespace = "test-fi-ns"

	daClient := mockDAClient{forced: map[uint64]datypes.ResultRetrieve{}, hasFI: true}
	fiRetriever := block.NewForcedInclusionRetriever(daClient, gen, zerolog.Nop())

	seq := NewBasedSequencer(fiRetriever, cfg, gen, zerolog.Nop())
=======
	seq := createTestSequencer(t, mockRetriever, gen)
>>>>>>> 8b2b8d6d

	// Submit should succeed but be ignored
	req := coresequencer.SubmitBatchTxsRequest{
		Id: []byte("test-chain"),
		Batch: &coresequencer.Batch{
			Transactions: [][]byte{[]byte("tx1"), []byte("tx2")},
		},
	}

	resp, err := seq.SubmitBatchTxs(context.Background(), req)

	require.NoError(t, err)
	require.NotNil(t, resp)
	// Transactions should not be processed for based sequencer
	assert.Equal(t, uint64(0), seq.checkpoint.TxIndex)
}

func TestBasedSequencer_GetNextBatch_WithForcedTxs(t *testing.T) {
	testBlobs := [][]byte{[]byte("tx1"), []byte("tx2")}

<<<<<<< HEAD
=======
	mockRetriever := new(MockForcedInclusionRetriever)
	mockRetriever.On("RetrieveForcedIncludedTxs", mock.Anything, uint64(100)).Return(&block.ForcedInclusionEvent{
		Txs:           testBlobs,
		StartDaHeight: 100,
		EndDaHeight:   100,
	}, nil)

>>>>>>> 8b2b8d6d
	gen := genesis.Genesis{
		ChainID:                "test-chain",
		DAStartHeight:          100,
		DAEpochForcedInclusion: 1,
	}

<<<<<<< HEAD
	cfg := config.DefaultConfig()
	cfg.DA.Namespace = "test-ns"
	cfg.DA.DataNamespace = "test-data-ns"
	cfg.DA.ForcedInclusionNamespace = "test-fi-ns"

	daClient := mockDAClient{
		forced: map[uint64]datypes.ResultRetrieve{
			100: {
				BaseResult: datypes.BaseResult{Code: datypes.StatusSuccess, Height: 100},
				Data:       testBlobs,
			},
		},
		hasFI: true,
	}
	fiRetriever := block.NewForcedInclusionRetriever(daClient, gen, zerolog.Nop())

	seq := NewBasedSequencer(fiRetriever, cfg, gen, zerolog.Nop())
=======
	seq := createTestSequencer(t, mockRetriever, gen)
>>>>>>> 8b2b8d6d

	req := coresequencer.GetNextBatchRequest{
		MaxBytes:      1000000,
		LastBatchData: nil,
	}

	resp, err := seq.GetNextBatch(context.Background(), req)
	require.NoError(t, err)
	require.NotNil(t, resp)
	require.NotNil(t, resp.Batch)
	assert.Equal(t, 2, len(resp.Batch.Transactions))
	assert.Equal(t, []byte("tx1"), resp.Batch.Transactions[0])
	assert.Equal(t, []byte("tx2"), resp.Batch.Transactions[1])

<<<<<<< HEAD
	// DA height should be updated to epochEnd + 1
	assert.Equal(t, uint64(101), seq.GetDAHeight())
}

func TestBasedSequencer_GetNextBatch_EmptyDA(t *testing.T) {
=======
	// Checkpoint should have moved to next DA height
	assert.Equal(t, uint64(101), seq.checkpoint.DAHeight)
	assert.Equal(t, uint64(0), seq.checkpoint.TxIndex)

	mockRetriever.AssertExpectations(t)
}

func TestBasedSequencer_GetNextBatch_EmptyDA(t *testing.T) {
	mockRetriever := new(MockForcedInclusionRetriever)
	mockRetriever.On("RetrieveForcedIncludedTxs", mock.Anything, uint64(100)).Return(&block.ForcedInclusionEvent{
		Txs:           [][]byte{},
		StartDaHeight: 100,
		EndDaHeight:   100,
	}, nil)

>>>>>>> 8b2b8d6d
	gen := genesis.Genesis{
		ChainID:                "test-chain",
		DAStartHeight:          100,
		DAEpochForcedInclusion: 1,
	}

<<<<<<< HEAD
	cfg := config.DefaultConfig()
	cfg.DA.Namespace = "test-ns"
	cfg.DA.DataNamespace = "test-data-ns"
	cfg.DA.ForcedInclusionNamespace = "test-fi-ns"

	daClient := mockDAClient{forced: map[uint64]datypes.ResultRetrieve{}, hasFI: true}
	fiRetriever := block.NewForcedInclusionRetriever(daClient, gen, zerolog.Nop())

	seq := NewBasedSequencer(fiRetriever, cfg, gen, zerolog.Nop())
=======
	seq := createTestSequencer(t, mockRetriever, gen)
>>>>>>> 8b2b8d6d

	req := coresequencer.GetNextBatchRequest{
		MaxBytes:      1000000,
		LastBatchData: nil,
	}

	resp, err := seq.GetNextBatch(context.Background(), req)
	require.NoError(t, err)
	require.NotNil(t, resp)
	require.NotNil(t, resp.Batch)
	// Should return empty batch when DA has no transactions
	assert.Equal(t, 0, len(resp.Batch.Transactions))
<<<<<<< HEAD
}

func TestBasedSequencer_GetNextBatch_NotConfigured(t *testing.T) {
=======

	mockRetriever.AssertExpectations(t)
}

func TestBasedSequencer_GetNextBatch_NotConfigured(t *testing.T) {
	mockRetriever := new(MockForcedInclusionRetriever)
	mockRetriever.On("RetrieveForcedIncludedTxs", mock.Anything, uint64(100)).Return(nil, block.ErrForceInclusionNotConfigured)

>>>>>>> 8b2b8d6d
	gen := genesis.Genesis{
		ChainID:                "test-chain",
		DAStartHeight:          100,
		DAEpochForcedInclusion: 1,
	}

<<<<<<< HEAD
	// Create config without forced inclusion namespace
	cfgNoFI := config.DefaultConfig()
	cfgNoFI.DA.ForcedInclusionNamespace = ""
	daClient := mockDAClient{forced: map[uint64]datypes.ResultRetrieve{}, hasFI: false}
	fiRetriever := block.NewForcedInclusionRetriever(daClient, gen, zerolog.Nop())

	seq := NewBasedSequencer(fiRetriever, cfgNoFI, gen, zerolog.Nop())
=======
	seq := createTestSequencer(t, mockRetriever, gen)
>>>>>>> 8b2b8d6d

	req := coresequencer.GetNextBatchRequest{
		MaxBytes:      1000000,
		LastBatchData: nil,
	}

	resp, err := seq.GetNextBatch(context.Background(), req)
	require.Error(t, err)
	require.Nil(t, resp)
	assert.ErrorIs(t, err, block.ErrForceInclusionNotConfigured)

	mockRetriever.AssertExpectations(t)
}

func TestBasedSequencer_GetNextBatch_WithMaxBytes(t *testing.T) {
<<<<<<< HEAD
	testBlobs := [][]byte{
		make([]byte, 50),  // 50 bytes
		make([]byte, 60),  // 60 bytes
		make([]byte, 100), // 100 bytes
	}
=======
	// Create transactions of known sizes
	tx1 := make([]byte, 100)
	tx2 := make([]byte, 150)
	tx3 := make([]byte, 200)
	testBlobs := [][]byte{tx1, tx2, tx3}

	mockRetriever := new(MockForcedInclusionRetriever)
	mockRetriever.On("RetrieveForcedIncludedTxs", mock.Anything, uint64(100)).Return(&block.ForcedInclusionEvent{
		Txs:           testBlobs,
		StartDaHeight: 100,
		EndDaHeight:   100,
	}, nil)
>>>>>>> 8b2b8d6d

	gen := genesis.Genesis{
		ChainID:                "test-chain",
		DAStartHeight:          100,
		DAEpochForcedInclusion: 1,
	}

	seq := createTestSequencer(t, mockRetriever, gen)

<<<<<<< HEAD
	daClient := mockDAClient{
		forced: map[uint64]datypes.ResultRetrieve{
			100: {
				BaseResult: datypes.BaseResult{Code: datypes.StatusSuccess, Height: 100},
				Data:       testBlobs,
			},
		},
		hasFI: true,
	}
	fiRetriever := block.NewForcedInclusionRetriever(daClient, gen, zerolog.Nop())

	seq := NewBasedSequencer(fiRetriever, cfg, gen, zerolog.Nop())

	// First call with max 100 bytes - should get first tx (50 bytes), second would exceed limit
=======
	// First call with MaxBytes that fits only first 2 transactions
>>>>>>> 8b2b8d6d
	req := coresequencer.GetNextBatchRequest{
		MaxBytes:      250,
		LastBatchData: nil,
	}

	resp, err := seq.GetNextBatch(context.Background(), req)
	require.NoError(t, err)
	require.NotNil(t, resp)
	require.NotNil(t, resp.Batch)
<<<<<<< HEAD
	assert.Equal(t, 1, len(resp.Batch.Transactions))
	assert.Equal(t, 2, len(seq.txQueue)) // 2 remaining in queue
=======
	// Should only get first 2 transactions (100 + 150 = 250 bytes)
	assert.Equal(t, 2, len(resp.Batch.Transactions))
	assert.Equal(t, uint64(100), seq.checkpoint.DAHeight)
	assert.Equal(t, uint64(2), seq.checkpoint.TxIndex)
>>>>>>> 8b2b8d6d

	// Second call should get the remaining transaction
	req = coresequencer.GetNextBatchRequest{
		MaxBytes:      1000,
		LastBatchData: nil,
	}

	resp, err = seq.GetNextBatch(context.Background(), req)
	require.NoError(t, err)
	require.NotNil(t, resp)
	require.NotNil(t, resp.Batch)
	assert.Equal(t, 1, len(resp.Batch.Transactions))
	assert.Equal(t, 200, len(resp.Batch.Transactions[0]))

	// After consuming all transactions, checkpoint should move to next DA height
	assert.Equal(t, uint64(101), seq.checkpoint.DAHeight)
	assert.Equal(t, uint64(0), seq.checkpoint.TxIndex)

<<<<<<< HEAD
}

func TestBasedSequencer_GetNextBatch_FromQueue(t *testing.T) {
=======
	mockRetriever.AssertExpectations(t)
}

func TestBasedSequencer_GetNextBatch_MultipleDABlocks(t *testing.T) {
	testBlobs1 := [][]byte{[]byte("tx1"), []byte("tx2")}
	testBlobs2 := [][]byte{[]byte("tx3"), []byte("tx4")}

	mockRetriever := new(MockForcedInclusionRetriever)
	// First DA block
	mockRetriever.On("RetrieveForcedIncludedTxs", mock.Anything, uint64(100)).Return(&block.ForcedInclusionEvent{
		Txs:           testBlobs1,
		StartDaHeight: 100,
		EndDaHeight:   100,
	}, nil).Once()

	// Second DA block
	mockRetriever.On("RetrieveForcedIncludedTxs", mock.Anything, uint64(101)).Return(&block.ForcedInclusionEvent{
		Txs:           testBlobs2,
		StartDaHeight: 101,
		EndDaHeight:   101,
	}, nil).Once()

>>>>>>> 8b2b8d6d
	gen := genesis.Genesis{
		ChainID:                "test-chain",
		DAStartHeight:          100,
		DAEpochForcedInclusion: 1,
	}

<<<<<<< HEAD
	cfg := config.DefaultConfig()
	cfg.DA.Namespace = "test-ns"
	cfg.DA.DataNamespace = "test-data-ns"
	cfg.DA.ForcedInclusionNamespace = "test-fi-ns"

	daClient := mockDAClient{forced: map[uint64]datypes.ResultRetrieve{}, hasFI: true}
	fiRetriever := block.NewForcedInclusionRetriever(daClient, gen, zerolog.Nop())

	seq := NewBasedSequencer(fiRetriever, cfg, gen, zerolog.Nop())

	// Pre-populate the queue
	seq.txQueue = [][]byte{[]byte("queued_tx1"), []byte("queued_tx2")}
=======
	seq := createTestSequencer(t, mockRetriever, gen)
>>>>>>> 8b2b8d6d

	req := coresequencer.GetNextBatchRequest{
		MaxBytes:      1000000,
		LastBatchData: nil,
	}

	// First batch from first DA block
	resp, err := seq.GetNextBatch(context.Background(), req)
	require.NoError(t, err)
	require.NotNil(t, resp)
	assert.Equal(t, 2, len(resp.Batch.Transactions))
	assert.Equal(t, []byte("tx1"), resp.Batch.Transactions[0])
	assert.Equal(t, []byte("tx2"), resp.Batch.Transactions[1])
	assert.Equal(t, uint64(101), seq.checkpoint.DAHeight)

<<<<<<< HEAD
func TestBasedSequencer_GetNextBatch_AlwaysCheckPendingForcedInclusion(t *testing.T) {
	forcedTx := make([]byte, 150)
=======
	// Second batch from second DA block
	resp, err = seq.GetNextBatch(context.Background(), req)
	require.NoError(t, err)
	require.NotNil(t, resp)
	assert.Equal(t, 2, len(resp.Batch.Transactions))
	assert.Equal(t, []byte("tx3"), resp.Batch.Transactions[0])
	assert.Equal(t, []byte("tx4"), resp.Batch.Transactions[1])
	assert.Equal(t, uint64(102), seq.checkpoint.DAHeight)

	mockRetriever.AssertExpectations(t)
}

func TestBasedSequencer_GetNextBatch_ResumesFromCheckpoint(t *testing.T) {
	testBlobs := [][]byte{[]byte("tx1"), []byte("tx2"), []byte("tx3")}
	mockRetriever := new(MockForcedInclusionRetriever)
>>>>>>> 8b2b8d6d

	gen := genesis.Genesis{
		ChainID:                "test-chain",
		DAStartHeight:          100,
		DAEpochForcedInclusion: 1,
	}

	seq := createTestSequencer(t, mockRetriever, gen)

<<<<<<< HEAD
	daClient := mockDAClient{
		forced: map[uint64]datypes.ResultRetrieve{
			100: {
				BaseResult: datypes.BaseResult{Code: datypes.StatusSuccess, Height: 100},
				Data:       [][]byte{forcedTx},
			},
		},
		hasFI: true,
	}
	fiRetriever := block.NewForcedInclusionRetriever(daClient, gen, zerolog.Nop())

	seq := NewBasedSequencer(fiRetriever, cfg, gen, zerolog.Nop())

	// First call with maxBytes = 100
	// Forced tx (150 bytes) is added to queue, but batch will be empty since it exceeds maxBytes
	req1 := coresequencer.GetNextBatchRequest{
		MaxBytes:      100,
=======
	// Simulate processing first transaction (resuming from checkpoint after restart)
	seq.checkpoint.DAHeight = 100
	seq.checkpoint.TxIndex = 1
	seq.currentBatchTxs = testBlobs

	req := coresequencer.GetNextBatchRequest{
		MaxBytes:      1000000,
>>>>>>> 8b2b8d6d
		LastBatchData: nil,
	}

	// Should resume from index 1, getting tx2 and tx3
	resp, err := seq.GetNextBatch(context.Background(), req)
	require.NoError(t, err)
	require.NotNil(t, resp)
	assert.Equal(t, 2, len(resp.Batch.Transactions))
	assert.Equal(t, []byte("tx2"), resp.Batch.Transactions[0])
	assert.Equal(t, []byte("tx3"), resp.Batch.Transactions[1])

	// Should have moved to next DA height
	assert.Equal(t, uint64(101), seq.checkpoint.DAHeight)
	assert.Equal(t, uint64(0), seq.checkpoint.TxIndex)
}

func TestBasedSequencer_GetNextBatch_ForcedInclusionExceedsMaxBytes(t *testing.T) {
	// Create a transaction that exceeds maxBytes
	largeTx := make([]byte, 2000)
	testBlobs := [][]byte{largeTx}

	mockRetriever := new(MockForcedInclusionRetriever)
	mockRetriever.On("RetrieveForcedIncludedTxs", mock.Anything, uint64(100)).Return(&block.ForcedInclusionEvent{
		Txs:           testBlobs,
		StartDaHeight: 100,
		EndDaHeight:   100,
	}, nil)

	gen := genesis.Genesis{
		ChainID:                "test-chain",
		DAStartHeight:          100,
		DAEpochForcedInclusion: 1,
	}

	seq := createTestSequencer(t, mockRetriever, gen)

	req := coresequencer.GetNextBatchRequest{
		MaxBytes:      1000, // Much smaller than the transaction
		LastBatchData: nil,
	}

	resp, err := seq.GetNextBatch(context.Background(), req)
	require.NoError(t, err)
	require.NotNil(t, resp)
	require.NotNil(t, resp.Batch)
	// Should return empty batch since transaction exceeds max bytes
	assert.Equal(t, 0, len(resp.Batch.Transactions))

<<<<<<< HEAD
	// Queue should now be empty
	assert.Equal(t, 0, len(seq.txQueue), "Queue should be empty")
}

func TestBasedSequencer_GetNextBatch_ForcedInclusionExceedsMaxBytes(t *testing.T) {
	// Return forced txs where combined they exceed maxBytes
	forcedTx1 := make([]byte, 100)
	forcedTx2 := make([]byte, 80)
=======
	mockRetriever.AssertExpectations(t)
}

func TestBasedSequencer_VerifyBatch(t *testing.T) {
	mockRetriever := new(MockForcedInclusionRetriever)
	gen := genesis.Genesis{
		ChainID:                "test-chain",
		DAEpochForcedInclusion: 10,
	}

	seq := createTestSequencer(t, mockRetriever, gen)

	req := coresequencer.VerifyBatchRequest{
		Id:        []byte("test-chain"),
		BatchData: [][]byte{[]byte("tx1"), []byte("tx2")},
	}

	resp, err := seq.VerifyBatch(context.Background(), req)
	require.NoError(t, err)
	require.NotNil(t, resp)
	// Based sequencer always verifies as true since all txs come from DA
	assert.True(t, resp.Status)
}

func TestBasedSequencer_SetDAHeight(t *testing.T) {
	mockRetriever := new(MockForcedInclusionRetriever)
	gen := genesis.Genesis{
		ChainID:                "test-chain",
		DAStartHeight:          100,
		DAEpochForcedInclusion: 10,
	}

	seq := createTestSequencer(t, mockRetriever, gen)

	// Initial height from genesis
	assert.Equal(t, uint64(100), seq.GetDAHeight())

	// Set new height
	seq.SetDAHeight(200)
	assert.Equal(t, uint64(200), seq.GetDAHeight())
}

func TestBasedSequencer_GetNextBatch_ErrorHandling(t *testing.T) {
	mockRetriever := new(MockForcedInclusionRetriever)
	mockRetriever.On("RetrieveForcedIncludedTxs", mock.Anything, uint64(100)).Return(nil, block.ErrForceInclusionNotConfigured)
>>>>>>> 8b2b8d6d

	gen := genesis.Genesis{
		ChainID:                "test-chain",
		DAStartHeight:          100,
		DAEpochForcedInclusion: 1,
	}

	seq := createTestSequencer(t, mockRetriever, gen)

	req := coresequencer.GetNextBatchRequest{
		MaxBytes:      1000000,
		LastBatchData: nil,
	}

	resp, err := seq.GetNextBatch(context.Background(), req)
	require.Error(t, err)
	require.Nil(t, resp)
	assert.ErrorIs(t, err, block.ErrForceInclusionNotConfigured)

<<<<<<< HEAD
	daClient := mockDAClient{
		forced: map[uint64]datypes.ResultRetrieve{
			100: {
				BaseResult: datypes.BaseResult{Code: datypes.StatusSuccess, Height: 100},
				Data:       [][]byte{forcedTx1, forcedTx2},
			},
		},
		hasFI: true,
	}
	fiRetriever := block.NewForcedInclusionRetriever(daClient, gen, zerolog.Nop())

	seq := NewBasedSequencer(fiRetriever, cfg, gen, zerolog.Nop())
=======
	mockRetriever.AssertExpectations(t)
}

func TestBasedSequencer_GetNextBatch_HeightFromFuture(t *testing.T) {
	mockRetriever := new(MockForcedInclusionRetriever)
	mockRetriever.On("RetrieveForcedIncludedTxs", mock.Anything, uint64(100)).Return(nil, coreda.ErrHeightFromFuture)
>>>>>>> 8b2b8d6d

	gen := genesis.Genesis{
		ChainID:                "test-chain",
		DAStartHeight:          100,
		DAEpochForcedInclusion: 1,
	}

	seq := createTestSequencer(t, mockRetriever, gen)

	req := coresequencer.GetNextBatchRequest{
		MaxBytes:      1000000,
		LastBatchData: nil,
	}

	// Should not error, but return empty batch
	resp, err := seq.GetNextBatch(context.Background(), req)
	require.NoError(t, err)
	require.NotNil(t, resp)
	assert.Equal(t, 0, len(resp.Batch.Transactions))

	// DA height should stay the same
	assert.Equal(t, uint64(100), seq.checkpoint.DAHeight)

	mockRetriever.AssertExpectations(t)
}

func TestBasedSequencer_CheckpointPersistence(t *testing.T) {
	testBlobs := [][]byte{[]byte("tx1"), []byte("tx2")}

	mockRetriever := new(MockForcedInclusionRetriever)
	mockRetriever.On("RetrieveForcedIncludedTxs", mock.Anything, uint64(100)).Return(&block.ForcedInclusionEvent{
		Txs:           testBlobs,
		StartDaHeight: 100,
		EndDaHeight:   100,
	}, nil)

	gen := genesis.Genesis{
		ChainID:                "test-chain",
		DAStartHeight:          100,
		DAEpochForcedInclusion: 1,
	}

	// Create persistent datastore
	db := syncds.MutexWrap(ds.NewMapDatastore())

	// Create first sequencer
	seq1, err := NewBasedSequencer(context.Background(), mockRetriever, db, gen, zerolog.Nop())
	require.NoError(t, err)

	req := coresequencer.GetNextBatchRequest{
		MaxBytes:      1000000,
		LastBatchData: nil,
	}

	// Process a batch
	resp, err := seq1.GetNextBatch(context.Background(), req)
	require.NoError(t, err)
	require.NotNil(t, resp)
	assert.Equal(t, 2, len(resp.Batch.Transactions))

	// Create a new sequencer with the same datastore (simulating restart)
	seq2, err := NewBasedSequencer(context.Background(), mockRetriever, db, gen, zerolog.Nop())
	require.NoError(t, err)

<<<<<<< HEAD
	// Queue should now be empty
	assert.Equal(t, 0, len(seq.txQueue), "Queue should be empty")
}

func TestBasedSequencer_VerifyBatch(t *testing.T) {
=======
	// Checkpoint should be loaded from DB
	assert.Equal(t, uint64(101), seq2.checkpoint.DAHeight)
	assert.Equal(t, uint64(0), seq2.checkpoint.TxIndex)

	mockRetriever.AssertExpectations(t)
}

func TestBasedSequencer_GetNextBatch_EmptyDABatch_IncreasesDAHeight(t *testing.T) {
	mockRetriever := new(MockForcedInclusionRetriever)

	// First DA block returns empty transactions
	mockRetriever.On("RetrieveForcedIncludedTxs", mock.Anything, uint64(100)).Return(&block.ForcedInclusionEvent{
		Txs:           [][]byte{},
		StartDaHeight: 100,
		EndDaHeight:   100,
	}, nil).Once()

	// Second DA block also returns empty transactions
	mockRetriever.On("RetrieveForcedIncludedTxs", mock.Anything, uint64(101)).Return(&block.ForcedInclusionEvent{
		Txs:           [][]byte{},
		StartDaHeight: 101,
		EndDaHeight:   101,
	}, nil).Once()

>>>>>>> 8b2b8d6d
	gen := genesis.Genesis{
		ChainID:                "test-chain",
		DAStartHeight:          100,
		DAEpochForcedInclusion: 1,
	}

	seq := createTestSequencer(t, mockRetriever, gen)

<<<<<<< HEAD
	daClient := mockDAClient{forced: map[uint64]datypes.ResultRetrieve{}, hasFI: true}
	fiRetriever := block.NewForcedInclusionRetriever(daClient, gen, zerolog.Nop())

	seq := NewBasedSequencer(fiRetriever, cfg, gen, zerolog.Nop())
=======
	req := coresequencer.GetNextBatchRequest{
		MaxBytes:      1000000,
		LastBatchData: nil,
	}

	// Initial DA height should be 100
	assert.Equal(t, uint64(100), seq.GetDAHeight())
	assert.Equal(t, uint64(100), seq.checkpoint.DAHeight)
>>>>>>> 8b2b8d6d

	// First batch - empty DA block at height 100
	resp, err := seq.GetNextBatch(context.Background(), req)
	require.NoError(t, err)
	require.NotNil(t, resp)
	require.NotNil(t, resp.Batch)
	assert.Equal(t, 0, len(resp.Batch.Transactions))

	// DA height should have increased to 101 even though no transactions were processed
	assert.Equal(t, uint64(101), seq.GetDAHeight())
	assert.Equal(t, uint64(101), seq.checkpoint.DAHeight)
	assert.Equal(t, uint64(0), seq.checkpoint.TxIndex)

	// Second batch - empty DA block at height 101
	resp, err = seq.GetNextBatch(context.Background(), req)
	require.NoError(t, err)
	require.NotNil(t, resp)
	require.NotNil(t, resp.Batch)
	assert.Equal(t, 0, len(resp.Batch.Transactions))

	// DA height should have increased to 102
	assert.Equal(t, uint64(102), seq.GetDAHeight())
	assert.Equal(t, uint64(102), seq.checkpoint.DAHeight)
	assert.Equal(t, uint64(0), seq.checkpoint.TxIndex)

	mockRetriever.AssertExpectations(t)
}

<<<<<<< HEAD
func TestBasedSequencer_SetDAHeight(t *testing.T) {
=======
func TestBasedSequencer_GetNextBatch_TimestampAdjustment(t *testing.T) {
	// Test that timestamp is adjusted based on the number of transactions in the batch
	// The timestamp should be: daEndTime - (len(batch.Transactions) * 1ms)

	testBlobs := [][]byte{[]byte("tx1"), []byte("tx2"), []byte("tx3")}
	daEndTime := time.Date(2024, 1, 1, 12, 0, 0, 0, time.UTC)

	mockRetriever := new(MockForcedInclusionRetriever)
	mockRetriever.On("RetrieveForcedIncludedTxs", mock.Anything, uint64(100)).Return(&block.ForcedInclusionEvent{
		Txs:           testBlobs,
		StartDaHeight: 100,
		EndDaHeight:   100,
		Timestamp:     daEndTime,
	}, nil)

>>>>>>> 8b2b8d6d
	gen := genesis.Genesis{
		ChainID:                "test-chain",
		DAStartHeight:          100,
		DAEpochForcedInclusion: 1,
	}

	seq := createTestSequencer(t, mockRetriever, gen)

<<<<<<< HEAD
	daClient := mockDAClient{forced: map[uint64]datypes.ResultRetrieve{}, hasFI: true}
	fiRetriever := block.NewForcedInclusionRetriever(daClient, gen, zerolog.Nop())

	seq := NewBasedSequencer(fiRetriever, cfg, gen, zerolog.Nop())
=======
	req := coresequencer.GetNextBatchRequest{
		MaxBytes:      1000000,
		LastBatchData: nil,
	}

	resp, err := seq.GetNextBatch(context.Background(), req)
	require.NoError(t, err)
	require.NotNil(t, resp)
	require.NotNil(t, resp.Batch)
	assert.Equal(t, 3, len(resp.Batch.Transactions))
>>>>>>> 8b2b8d6d

	// After taking all 3 txs, there are 0 remaining, so timestamp = daEndTime - 0ms = daEndTime
	expectedTimestamp := daEndTime
	assert.Equal(t, expectedTimestamp, resp.Timestamp)

	mockRetriever.AssertExpectations(t)
}

<<<<<<< HEAD
func TestBasedSequencer_GetNextBatch_ErrorHandling(t *testing.T) {
=======
func TestBasedSequencer_GetNextBatch_TimestampAdjustment_PartialBatch(t *testing.T) {
	// Test timestamp adjustment when MaxBytes limits the batch size
	tx1 := make([]byte, 100)
	tx2 := make([]byte, 150)
	tx3 := make([]byte, 200)
	testBlobs := [][]byte{tx1, tx2, tx3}
	daEndTime := time.Date(2024, 1, 1, 12, 0, 0, 0, time.UTC)

	mockRetriever := new(MockForcedInclusionRetriever)
	mockRetriever.On("RetrieveForcedIncludedTxs", mock.Anything, uint64(100)).Return(&block.ForcedInclusionEvent{
		Txs:           testBlobs,
		StartDaHeight: 100,
		EndDaHeight:   100,
		Timestamp:     daEndTime,
	}, nil)

>>>>>>> 8b2b8d6d
	gen := genesis.Genesis{
		ChainID:                "test-chain",
		DAStartHeight:          100,
		DAEpochForcedInclusion: 1,
	}

	seq := createTestSequencer(t, mockRetriever, gen)

<<<<<<< HEAD
	daClient := mockDAClient{
		forced: map[uint64]datypes.ResultRetrieve{
			100: {BaseResult: datypes.BaseResult{Code: datypes.StatusError, Message: "DA connection error", Height: 100}},
		},
		hasFI: true,
	}
	fiRetriever := block.NewForcedInclusionRetriever(daClient, gen, zerolog.Nop())

	seq := NewBasedSequencer(fiRetriever, cfg, gen, zerolog.Nop())
=======
	// First call with MaxBytes that fits only first 2 transactions
	req := coresequencer.GetNextBatchRequest{
		MaxBytes:      250,
		LastBatchData: nil,
	}

	resp, err := seq.GetNextBatch(context.Background(), req)
	require.NoError(t, err)
	require.NotNil(t, resp)
	require.NotNil(t, resp.Batch)
	assert.Equal(t, 2, len(resp.Batch.Transactions))

	// After taking 2 txs, there is 1 remaining, so timestamp = daEndTime - 1ms
	expectedTimestamp := daEndTime.Add(-1 * time.Millisecond)
	assert.Equal(t, expectedTimestamp, resp.Timestamp)

	// Second call should get the remaining transaction
	req = coresequencer.GetNextBatchRequest{
		MaxBytes:      1000,
		LastBatchData: nil,
	}

	// The second call uses cached transactions - timestamp should be based on remaining txs
	resp, err = seq.GetNextBatch(context.Background(), req)
	require.NoError(t, err)
	require.NotNil(t, resp)
	require.NotNil(t, resp.Batch)
	assert.Equal(t, 1, len(resp.Batch.Transactions))

	// After taking this 1 tx, there are 0 remaining, so timestamp = daEndTime - 0ms = daEndTime
	expectedTimestamp2 := daEndTime
	assert.Equal(t, expectedTimestamp2, resp.Timestamp)

	mockRetriever.AssertExpectations(t)
}

func TestBasedSequencer_GetNextBatch_TimestampAdjustment_EmptyBatch(t *testing.T) {
	// Test that timestamp is zero when batch is empty
	daEndTime := time.Date(2024, 1, 1, 12, 0, 0, 0, time.UTC)

	mockRetriever := new(MockForcedInclusionRetriever)
	mockRetriever.On("RetrieveForcedIncludedTxs", mock.Anything, uint64(100)).Return(&block.ForcedInclusionEvent{
		Txs:           [][]byte{},
		StartDaHeight: 100,
		EndDaHeight:   100,
		Timestamp:     daEndTime,
	}, nil)

	gen := genesis.Genesis{
		ChainID:                "test-chain",
		DAStartHeight:          100,
		DAEpochForcedInclusion: 1,
	}

	seq := createTestSequencer(t, mockRetriever, gen)
>>>>>>> 8b2b8d6d

	req := coresequencer.GetNextBatchRequest{
		MaxBytes:      1000000,
		LastBatchData: nil,
	}

	resp, err := seq.GetNextBatch(context.Background(), req)
	require.NoError(t, err)
	require.NotNil(t, resp)
	require.NotNil(t, resp.Batch)
	assert.Equal(t, 0, len(resp.Batch.Transactions))

	// When batch is empty, there are 0 remaining txs, so timestamp = daEndTime
	expectedTimestamp := daEndTime
	assert.Equal(t, expectedTimestamp, resp.Timestamp)

<<<<<<< HEAD
=======
	mockRetriever.AssertExpectations(t)
>>>>>>> 8b2b8d6d
}<|MERGE_RESOLUTION|>--- conflicted
+++ resolved
@@ -3,69 +3,18 @@
 import (
 	"context"
 	"testing"
+	"time"
 
 	ds "github.com/ipfs/go-datastore"
 	syncds "github.com/ipfs/go-datastore/sync"
 	"github.com/rs/zerolog"
 	"github.com/stretchr/testify/assert"
+	"github.com/stretchr/testify/mock"
 	"github.com/stretchr/testify/require"
 
 	"github.com/evstack/ev-node/block"
+	coreda "github.com/evstack/ev-node/core/da"
 	coresequencer "github.com/evstack/ev-node/core/sequencer"
-<<<<<<< HEAD
-	"github.com/evstack/ev-node/pkg/config"
-	datypes "github.com/evstack/ev-node/pkg/da/types"
-	"github.com/evstack/ev-node/pkg/genesis"
-)
-
-type mockDAClient struct {
-	forced map[uint64]datypes.ResultRetrieve
-	hasFI  bool
-}
-
-func (m mockDAClient) Submit(ctx context.Context, data [][]byte, gasPrice float64, namespace []byte, options []byte) datypes.ResultSubmit {
-	return datypes.ResultSubmit{BaseResult: datypes.BaseResult{Code: datypes.StatusSuccess}}
-}
-
-func (m mockDAClient) Retrieve(ctx context.Context, height uint64, namespace []byte) datypes.ResultRetrieve {
-	return datypes.ResultRetrieve{BaseResult: datypes.BaseResult{Code: datypes.StatusNotFound, Height: height}}
-}
-
-func (m mockDAClient) RetrieveHeaders(ctx context.Context, height uint64) datypes.ResultRetrieve {
-	return datypes.ResultRetrieve{BaseResult: datypes.BaseResult{Code: datypes.StatusNotFound, Height: height}}
-}
-
-func (m mockDAClient) RetrieveData(ctx context.Context, height uint64) datypes.ResultRetrieve {
-	return datypes.ResultRetrieve{BaseResult: datypes.BaseResult{Code: datypes.StatusNotFound, Height: height}}
-}
-
-func (m mockDAClient) RetrieveForcedInclusion(ctx context.Context, height uint64) datypes.ResultRetrieve {
-	if res, ok := m.forced[height]; ok {
-		return res
-	}
-	return datypes.ResultRetrieve{BaseResult: datypes.BaseResult{Code: datypes.StatusNotFound, Height: height}}
-}
-
-func (m mockDAClient) Get(ctx context.Context, ids []datypes.ID, namespace []byte) ([]datypes.Blob, error) {
-	return nil, nil
-}
-
-func (m mockDAClient) GetProofs(ctx context.Context, ids []datypes.ID, namespace []byte) ([]datypes.Proof, error) {
-	return nil, nil
-}
-
-func (m mockDAClient) Validate(ctx context.Context, ids []datypes.ID, proofs []datypes.Proof, namespace []byte) ([]bool, error) {
-	return nil, nil
-}
-
-func (m mockDAClient) GetHeaderNamespace() []byte { return []byte("hdr") }
-func (m mockDAClient) GetDataNamespace() []byte   { return []byte("data") }
-func (m mockDAClient) GetForcedInclusionNamespace() []byte {
-	if m.hasFI {
-		return []byte("fi")
-	}
-	return nil
-=======
 	"github.com/evstack/ev-node/pkg/genesis"
 )
 
@@ -92,33 +41,16 @@
 	seq, err := NewBasedSequencer(context.Background(), mockRetriever, db, gen, zerolog.Nop())
 	require.NoError(t, err)
 	return seq
->>>>>>> 8b2b8d6d
-}
-func (m mockDAClient) HasForcedInclusionNamespace() bool { return m.hasFI }
+}
 
 func TestBasedSequencer_SubmitBatchTxs(t *testing.T) {
-<<<<<<< HEAD
-=======
-	mockRetriever := new(MockForcedInclusionRetriever)
->>>>>>> 8b2b8d6d
+	mockRetriever := new(MockForcedInclusionRetriever)
 	gen := genesis.Genesis{
 		ChainID:                "test-chain",
 		DAEpochForcedInclusion: 10,
 	}
 
-<<<<<<< HEAD
-	cfg := config.DefaultConfig()
-	cfg.DA.Namespace = "test-ns"
-	cfg.DA.DataNamespace = "test-data-ns"
-	cfg.DA.ForcedInclusionNamespace = "test-fi-ns"
-
-	daClient := mockDAClient{forced: map[uint64]datypes.ResultRetrieve{}, hasFI: true}
-	fiRetriever := block.NewForcedInclusionRetriever(daClient, gen, zerolog.Nop())
-
-	seq := NewBasedSequencer(fiRetriever, cfg, gen, zerolog.Nop())
-=======
-	seq := createTestSequencer(t, mockRetriever, gen)
->>>>>>> 8b2b8d6d
+	seq := createTestSequencer(t, mockRetriever, gen)
 
 	// Submit should succeed but be ignored
 	req := coresequencer.SubmitBatchTxsRequest{
@@ -139,8 +71,6 @@
 func TestBasedSequencer_GetNextBatch_WithForcedTxs(t *testing.T) {
 	testBlobs := [][]byte{[]byte("tx1"), []byte("tx2")}
 
-<<<<<<< HEAD
-=======
 	mockRetriever := new(MockForcedInclusionRetriever)
 	mockRetriever.On("RetrieveForcedIncludedTxs", mock.Anything, uint64(100)).Return(&block.ForcedInclusionEvent{
 		Txs:           testBlobs,
@@ -148,34 +78,13 @@
 		EndDaHeight:   100,
 	}, nil)
 
->>>>>>> 8b2b8d6d
-	gen := genesis.Genesis{
-		ChainID:                "test-chain",
-		DAStartHeight:          100,
-		DAEpochForcedInclusion: 1,
-	}
-
-<<<<<<< HEAD
-	cfg := config.DefaultConfig()
-	cfg.DA.Namespace = "test-ns"
-	cfg.DA.DataNamespace = "test-data-ns"
-	cfg.DA.ForcedInclusionNamespace = "test-fi-ns"
-
-	daClient := mockDAClient{
-		forced: map[uint64]datypes.ResultRetrieve{
-			100: {
-				BaseResult: datypes.BaseResult{Code: datypes.StatusSuccess, Height: 100},
-				Data:       testBlobs,
-			},
-		},
-		hasFI: true,
-	}
-	fiRetriever := block.NewForcedInclusionRetriever(daClient, gen, zerolog.Nop())
-
-	seq := NewBasedSequencer(fiRetriever, cfg, gen, zerolog.Nop())
-=======
-	seq := createTestSequencer(t, mockRetriever, gen)
->>>>>>> 8b2b8d6d
+	gen := genesis.Genesis{
+		ChainID:                "test-chain",
+		DAStartHeight:          100,
+		DAEpochForcedInclusion: 1,
+	}
+
+	seq := createTestSequencer(t, mockRetriever, gen)
 
 	req := coresequencer.GetNextBatchRequest{
 		MaxBytes:      1000000,
@@ -190,13 +99,6 @@
 	assert.Equal(t, []byte("tx1"), resp.Batch.Transactions[0])
 	assert.Equal(t, []byte("tx2"), resp.Batch.Transactions[1])
 
-<<<<<<< HEAD
-	// DA height should be updated to epochEnd + 1
-	assert.Equal(t, uint64(101), seq.GetDAHeight())
-}
-
-func TestBasedSequencer_GetNextBatch_EmptyDA(t *testing.T) {
-=======
 	// Checkpoint should have moved to next DA height
 	assert.Equal(t, uint64(101), seq.checkpoint.DAHeight)
 	assert.Equal(t, uint64(0), seq.checkpoint.TxIndex)
@@ -212,26 +114,13 @@
 		EndDaHeight:   100,
 	}, nil)
 
->>>>>>> 8b2b8d6d
-	gen := genesis.Genesis{
-		ChainID:                "test-chain",
-		DAStartHeight:          100,
-		DAEpochForcedInclusion: 1,
-	}
-
-<<<<<<< HEAD
-	cfg := config.DefaultConfig()
-	cfg.DA.Namespace = "test-ns"
-	cfg.DA.DataNamespace = "test-data-ns"
-	cfg.DA.ForcedInclusionNamespace = "test-fi-ns"
-
-	daClient := mockDAClient{forced: map[uint64]datypes.ResultRetrieve{}, hasFI: true}
-	fiRetriever := block.NewForcedInclusionRetriever(daClient, gen, zerolog.Nop())
-
-	seq := NewBasedSequencer(fiRetriever, cfg, gen, zerolog.Nop())
-=======
-	seq := createTestSequencer(t, mockRetriever, gen)
->>>>>>> 8b2b8d6d
+	gen := genesis.Genesis{
+		ChainID:                "test-chain",
+		DAStartHeight:          100,
+		DAEpochForcedInclusion: 1,
+	}
+
+	seq := createTestSequencer(t, mockRetriever, gen)
 
 	req := coresequencer.GetNextBatchRequest{
 		MaxBytes:      1000000,
@@ -244,37 +133,21 @@
 	require.NotNil(t, resp.Batch)
 	// Should return empty batch when DA has no transactions
 	assert.Equal(t, 0, len(resp.Batch.Transactions))
-<<<<<<< HEAD
+
+	mockRetriever.AssertExpectations(t)
 }
 
 func TestBasedSequencer_GetNextBatch_NotConfigured(t *testing.T) {
-=======
-
-	mockRetriever.AssertExpectations(t)
-}
-
-func TestBasedSequencer_GetNextBatch_NotConfigured(t *testing.T) {
 	mockRetriever := new(MockForcedInclusionRetriever)
 	mockRetriever.On("RetrieveForcedIncludedTxs", mock.Anything, uint64(100)).Return(nil, block.ErrForceInclusionNotConfigured)
 
->>>>>>> 8b2b8d6d
-	gen := genesis.Genesis{
-		ChainID:                "test-chain",
-		DAStartHeight:          100,
-		DAEpochForcedInclusion: 1,
-	}
-
-<<<<<<< HEAD
-	// Create config without forced inclusion namespace
-	cfgNoFI := config.DefaultConfig()
-	cfgNoFI.DA.ForcedInclusionNamespace = ""
-	daClient := mockDAClient{forced: map[uint64]datypes.ResultRetrieve{}, hasFI: false}
-	fiRetriever := block.NewForcedInclusionRetriever(daClient, gen, zerolog.Nop())
-
-	seq := NewBasedSequencer(fiRetriever, cfgNoFI, gen, zerolog.Nop())
-=======
-	seq := createTestSequencer(t, mockRetriever, gen)
->>>>>>> 8b2b8d6d
+	gen := genesis.Genesis{
+		ChainID:                "test-chain",
+		DAStartHeight:          100,
+		DAEpochForcedInclusion: 1,
+	}
+
+	seq := createTestSequencer(t, mockRetriever, gen)
 
 	req := coresequencer.GetNextBatchRequest{
 		MaxBytes:      1000000,
@@ -290,13 +163,6 @@
 }
 
 func TestBasedSequencer_GetNextBatch_WithMaxBytes(t *testing.T) {
-<<<<<<< HEAD
-	testBlobs := [][]byte{
-		make([]byte, 50),  // 50 bytes
-		make([]byte, 60),  // 60 bytes
-		make([]byte, 100), // 100 bytes
-	}
-=======
 	// Create transactions of known sizes
 	tx1 := make([]byte, 100)
 	tx2 := make([]byte, 150)
@@ -309,34 +175,16 @@
 		StartDaHeight: 100,
 		EndDaHeight:   100,
 	}, nil)
->>>>>>> 8b2b8d6d
-
-	gen := genesis.Genesis{
-		ChainID:                "test-chain",
-		DAStartHeight:          100,
-		DAEpochForcedInclusion: 1,
-	}
-
-	seq := createTestSequencer(t, mockRetriever, gen)
-
-<<<<<<< HEAD
-	daClient := mockDAClient{
-		forced: map[uint64]datypes.ResultRetrieve{
-			100: {
-				BaseResult: datypes.BaseResult{Code: datypes.StatusSuccess, Height: 100},
-				Data:       testBlobs,
-			},
-		},
-		hasFI: true,
-	}
-	fiRetriever := block.NewForcedInclusionRetriever(daClient, gen, zerolog.Nop())
-
-	seq := NewBasedSequencer(fiRetriever, cfg, gen, zerolog.Nop())
-
-	// First call with max 100 bytes - should get first tx (50 bytes), second would exceed limit
-=======
+
+	gen := genesis.Genesis{
+		ChainID:                "test-chain",
+		DAStartHeight:          100,
+		DAEpochForcedInclusion: 1,
+	}
+
+	seq := createTestSequencer(t, mockRetriever, gen)
+
 	// First call with MaxBytes that fits only first 2 transactions
->>>>>>> 8b2b8d6d
 	req := coresequencer.GetNextBatchRequest{
 		MaxBytes:      250,
 		LastBatchData: nil,
@@ -346,15 +194,10 @@
 	require.NoError(t, err)
 	require.NotNil(t, resp)
 	require.NotNil(t, resp.Batch)
-<<<<<<< HEAD
-	assert.Equal(t, 1, len(resp.Batch.Transactions))
-	assert.Equal(t, 2, len(seq.txQueue)) // 2 remaining in queue
-=======
 	// Should only get first 2 transactions (100 + 150 = 250 bytes)
 	assert.Equal(t, 2, len(resp.Batch.Transactions))
 	assert.Equal(t, uint64(100), seq.checkpoint.DAHeight)
 	assert.Equal(t, uint64(2), seq.checkpoint.TxIndex)
->>>>>>> 8b2b8d6d
 
 	// Second call should get the remaining transaction
 	req = coresequencer.GetNextBatchRequest{
@@ -373,11 +216,6 @@
 	assert.Equal(t, uint64(101), seq.checkpoint.DAHeight)
 	assert.Equal(t, uint64(0), seq.checkpoint.TxIndex)
 
-<<<<<<< HEAD
-}
-
-func TestBasedSequencer_GetNextBatch_FromQueue(t *testing.T) {
-=======
 	mockRetriever.AssertExpectations(t)
 }
 
@@ -400,29 +238,13 @@
 		EndDaHeight:   101,
 	}, nil).Once()
 
->>>>>>> 8b2b8d6d
-	gen := genesis.Genesis{
-		ChainID:                "test-chain",
-		DAStartHeight:          100,
-		DAEpochForcedInclusion: 1,
-	}
-
-<<<<<<< HEAD
-	cfg := config.DefaultConfig()
-	cfg.DA.Namespace = "test-ns"
-	cfg.DA.DataNamespace = "test-data-ns"
-	cfg.DA.ForcedInclusionNamespace = "test-fi-ns"
-
-	daClient := mockDAClient{forced: map[uint64]datypes.ResultRetrieve{}, hasFI: true}
-	fiRetriever := block.NewForcedInclusionRetriever(daClient, gen, zerolog.Nop())
-
-	seq := NewBasedSequencer(fiRetriever, cfg, gen, zerolog.Nop())
-
-	// Pre-populate the queue
-	seq.txQueue = [][]byte{[]byte("queued_tx1"), []byte("queued_tx2")}
-=======
-	seq := createTestSequencer(t, mockRetriever, gen)
->>>>>>> 8b2b8d6d
+	gen := genesis.Genesis{
+		ChainID:                "test-chain",
+		DAStartHeight:          100,
+		DAEpochForcedInclusion: 1,
+	}
+
+	seq := createTestSequencer(t, mockRetriever, gen)
 
 	req := coresequencer.GetNextBatchRequest{
 		MaxBytes:      1000000,
@@ -438,10 +260,6 @@
 	assert.Equal(t, []byte("tx2"), resp.Batch.Transactions[1])
 	assert.Equal(t, uint64(101), seq.checkpoint.DAHeight)
 
-<<<<<<< HEAD
-func TestBasedSequencer_GetNextBatch_AlwaysCheckPendingForcedInclusion(t *testing.T) {
-	forcedTx := make([]byte, 150)
-=======
 	// Second batch from second DA block
 	resp, err = seq.GetNextBatch(context.Background(), req)
 	require.NoError(t, err)
@@ -457,35 +275,15 @@
 func TestBasedSequencer_GetNextBatch_ResumesFromCheckpoint(t *testing.T) {
 	testBlobs := [][]byte{[]byte("tx1"), []byte("tx2"), []byte("tx3")}
 	mockRetriever := new(MockForcedInclusionRetriever)
->>>>>>> 8b2b8d6d
-
-	gen := genesis.Genesis{
-		ChainID:                "test-chain",
-		DAStartHeight:          100,
-		DAEpochForcedInclusion: 1,
-	}
-
-	seq := createTestSequencer(t, mockRetriever, gen)
-
-<<<<<<< HEAD
-	daClient := mockDAClient{
-		forced: map[uint64]datypes.ResultRetrieve{
-			100: {
-				BaseResult: datypes.BaseResult{Code: datypes.StatusSuccess, Height: 100},
-				Data:       [][]byte{forcedTx},
-			},
-		},
-		hasFI: true,
-	}
-	fiRetriever := block.NewForcedInclusionRetriever(daClient, gen, zerolog.Nop())
-
-	seq := NewBasedSequencer(fiRetriever, cfg, gen, zerolog.Nop())
-
-	// First call with maxBytes = 100
-	// Forced tx (150 bytes) is added to queue, but batch will be empty since it exceeds maxBytes
-	req1 := coresequencer.GetNextBatchRequest{
-		MaxBytes:      100,
-=======
+
+	gen := genesis.Genesis{
+		ChainID:                "test-chain",
+		DAStartHeight:          100,
+		DAEpochForcedInclusion: 1,
+	}
+
+	seq := createTestSequencer(t, mockRetriever, gen)
+
 	// Simulate processing first transaction (resuming from checkpoint after restart)
 	seq.checkpoint.DAHeight = 100
 	seq.checkpoint.TxIndex = 1
@@ -493,7 +291,6 @@
 
 	req := coresequencer.GetNextBatchRequest{
 		MaxBytes:      1000000,
->>>>>>> 8b2b8d6d
 		LastBatchData: nil,
 	}
 
@@ -542,16 +339,6 @@
 	// Should return empty batch since transaction exceeds max bytes
 	assert.Equal(t, 0, len(resp.Batch.Transactions))
 
-<<<<<<< HEAD
-	// Queue should now be empty
-	assert.Equal(t, 0, len(seq.txQueue), "Queue should be empty")
-}
-
-func TestBasedSequencer_GetNextBatch_ForcedInclusionExceedsMaxBytes(t *testing.T) {
-	// Return forced txs where combined they exceed maxBytes
-	forcedTx1 := make([]byte, 100)
-	forcedTx2 := make([]byte, 80)
-=======
 	mockRetriever.AssertExpectations(t)
 }
 
@@ -597,7 +384,6 @@
 func TestBasedSequencer_GetNextBatch_ErrorHandling(t *testing.T) {
 	mockRetriever := new(MockForcedInclusionRetriever)
 	mockRetriever.On("RetrieveForcedIncludedTxs", mock.Anything, uint64(100)).Return(nil, block.ErrForceInclusionNotConfigured)
->>>>>>> 8b2b8d6d
 
 	gen := genesis.Genesis{
 		ChainID:                "test-chain",
@@ -617,27 +403,12 @@
 	require.Nil(t, resp)
 	assert.ErrorIs(t, err, block.ErrForceInclusionNotConfigured)
 
-<<<<<<< HEAD
-	daClient := mockDAClient{
-		forced: map[uint64]datypes.ResultRetrieve{
-			100: {
-				BaseResult: datypes.BaseResult{Code: datypes.StatusSuccess, Height: 100},
-				Data:       [][]byte{forcedTx1, forcedTx2},
-			},
-		},
-		hasFI: true,
-	}
-	fiRetriever := block.NewForcedInclusionRetriever(daClient, gen, zerolog.Nop())
-
-	seq := NewBasedSequencer(fiRetriever, cfg, gen, zerolog.Nop())
-=======
 	mockRetriever.AssertExpectations(t)
 }
 
 func TestBasedSequencer_GetNextBatch_HeightFromFuture(t *testing.T) {
 	mockRetriever := new(MockForcedInclusionRetriever)
 	mockRetriever.On("RetrieveForcedIncludedTxs", mock.Anything, uint64(100)).Return(nil, coreda.ErrHeightFromFuture)
->>>>>>> 8b2b8d6d
 
 	gen := genesis.Genesis{
 		ChainID:                "test-chain",
@@ -702,13 +473,6 @@
 	seq2, err := NewBasedSequencer(context.Background(), mockRetriever, db, gen, zerolog.Nop())
 	require.NoError(t, err)
 
-<<<<<<< HEAD
-	// Queue should now be empty
-	assert.Equal(t, 0, len(seq.txQueue), "Queue should be empty")
-}
-
-func TestBasedSequencer_VerifyBatch(t *testing.T) {
-=======
 	// Checkpoint should be loaded from DB
 	assert.Equal(t, uint64(101), seq2.checkpoint.DAHeight)
 	assert.Equal(t, uint64(0), seq2.checkpoint.TxIndex)
@@ -733,21 +497,14 @@
 		EndDaHeight:   101,
 	}, nil).Once()
 
->>>>>>> 8b2b8d6d
-	gen := genesis.Genesis{
-		ChainID:                "test-chain",
-		DAStartHeight:          100,
-		DAEpochForcedInclusion: 1,
-	}
-
-	seq := createTestSequencer(t, mockRetriever, gen)
-
-<<<<<<< HEAD
-	daClient := mockDAClient{forced: map[uint64]datypes.ResultRetrieve{}, hasFI: true}
-	fiRetriever := block.NewForcedInclusionRetriever(daClient, gen, zerolog.Nop())
-
-	seq := NewBasedSequencer(fiRetriever, cfg, gen, zerolog.Nop())
-=======
+	gen := genesis.Genesis{
+		ChainID:                "test-chain",
+		DAStartHeight:          100,
+		DAEpochForcedInclusion: 1,
+	}
+
+	seq := createTestSequencer(t, mockRetriever, gen)
+
 	req := coresequencer.GetNextBatchRequest{
 		MaxBytes:      1000000,
 		LastBatchData: nil,
@@ -756,7 +513,6 @@
 	// Initial DA height should be 100
 	assert.Equal(t, uint64(100), seq.GetDAHeight())
 	assert.Equal(t, uint64(100), seq.checkpoint.DAHeight)
->>>>>>> 8b2b8d6d
 
 	// First batch - empty DA block at height 100
 	resp, err := seq.GetNextBatch(context.Background(), req)
@@ -785,9 +541,6 @@
 	mockRetriever.AssertExpectations(t)
 }
 
-<<<<<<< HEAD
-func TestBasedSequencer_SetDAHeight(t *testing.T) {
-=======
 func TestBasedSequencer_GetNextBatch_TimestampAdjustment(t *testing.T) {
 	// Test that timestamp is adjusted based on the number of transactions in the batch
 	// The timestamp should be: daEndTime - (len(batch.Transactions) * 1ms)
@@ -803,21 +556,14 @@
 		Timestamp:     daEndTime,
 	}, nil)
 
->>>>>>> 8b2b8d6d
-	gen := genesis.Genesis{
-		ChainID:                "test-chain",
-		DAStartHeight:          100,
-		DAEpochForcedInclusion: 1,
-	}
-
-	seq := createTestSequencer(t, mockRetriever, gen)
-
-<<<<<<< HEAD
-	daClient := mockDAClient{forced: map[uint64]datypes.ResultRetrieve{}, hasFI: true}
-	fiRetriever := block.NewForcedInclusionRetriever(daClient, gen, zerolog.Nop())
-
-	seq := NewBasedSequencer(fiRetriever, cfg, gen, zerolog.Nop())
-=======
+	gen := genesis.Genesis{
+		ChainID:                "test-chain",
+		DAStartHeight:          100,
+		DAEpochForcedInclusion: 1,
+	}
+
+	seq := createTestSequencer(t, mockRetriever, gen)
+
 	req := coresequencer.GetNextBatchRequest{
 		MaxBytes:      1000000,
 		LastBatchData: nil,
@@ -828,7 +574,6 @@
 	require.NotNil(t, resp)
 	require.NotNil(t, resp.Batch)
 	assert.Equal(t, 3, len(resp.Batch.Transactions))
->>>>>>> 8b2b8d6d
 
 	// After taking all 3 txs, there are 0 remaining, so timestamp = daEndTime - 0ms = daEndTime
 	expectedTimestamp := daEndTime
@@ -837,9 +582,6 @@
 	mockRetriever.AssertExpectations(t)
 }
 
-<<<<<<< HEAD
-func TestBasedSequencer_GetNextBatch_ErrorHandling(t *testing.T) {
-=======
 func TestBasedSequencer_GetNextBatch_TimestampAdjustment_PartialBatch(t *testing.T) {
 	// Test timestamp adjustment when MaxBytes limits the batch size
 	tx1 := make([]byte, 100)
@@ -856,26 +598,14 @@
 		Timestamp:     daEndTime,
 	}, nil)
 
->>>>>>> 8b2b8d6d
-	gen := genesis.Genesis{
-		ChainID:                "test-chain",
-		DAStartHeight:          100,
-		DAEpochForcedInclusion: 1,
-	}
-
-	seq := createTestSequencer(t, mockRetriever, gen)
-
-<<<<<<< HEAD
-	daClient := mockDAClient{
-		forced: map[uint64]datypes.ResultRetrieve{
-			100: {BaseResult: datypes.BaseResult{Code: datypes.StatusError, Message: "DA connection error", Height: 100}},
-		},
-		hasFI: true,
-	}
-	fiRetriever := block.NewForcedInclusionRetriever(daClient, gen, zerolog.Nop())
-
-	seq := NewBasedSequencer(fiRetriever, cfg, gen, zerolog.Nop())
-=======
+	gen := genesis.Genesis{
+		ChainID:                "test-chain",
+		DAStartHeight:          100,
+		DAEpochForcedInclusion: 1,
+	}
+
+	seq := createTestSequencer(t, mockRetriever, gen)
+
 	// First call with MaxBytes that fits only first 2 transactions
 	req := coresequencer.GetNextBatchRequest{
 		MaxBytes:      250,
@@ -931,7 +661,6 @@
 	}
 
 	seq := createTestSequencer(t, mockRetriever, gen)
->>>>>>> 8b2b8d6d
 
 	req := coresequencer.GetNextBatchRequest{
 		MaxBytes:      1000000,
@@ -948,8 +677,5 @@
 	expectedTimestamp := daEndTime
 	assert.Equal(t, expectedTimestamp, resp.Timestamp)
 
-<<<<<<< HEAD
-=======
-	mockRetriever.AssertExpectations(t)
->>>>>>> 8b2b8d6d
+	mockRetriever.AssertExpectations(t)
 }