package based

import (
	"context"
	"errors"
	"fmt"
	"sync/atomic"
	"time"

	ds "github.com/ipfs/go-datastore"
	"github.com/rs/zerolog"

	"github.com/evstack/ev-node/block"
	coreda "github.com/evstack/ev-node/core/da"
	coresequencer "github.com/evstack/ev-node/core/sequencer"
	"github.com/evstack/ev-node/pkg/config"
	"github.com/evstack/ev-node/pkg/genesis"
	seqcommon "github.com/evstack/ev-node/sequencers/common"
)

// ForcedInclusionRetriever defines the interface for retrieving forced inclusion transactions from DA
type ForcedInclusionRetriever interface {
	RetrieveForcedIncludedTxs(ctx context.Context, daHeight uint64) (*block.ForcedInclusionEvent, error)
}

var _ coresequencer.Sequencer = (*BasedSequencer)(nil)

// BasedSequencer is a sequencer that only retrieves transactions from the DA layer
// via the forced inclusion mechanism. It does not accept transactions from the reaper.
// It uses DA as a queue and only persists a checkpoint of where it is in processing.
type BasedSequencer struct {
	fiRetriever ForcedInclusionRetriever
	da          coreda.DA
	config      config.Config
	genesis     genesis.Genesis
	logger      zerolog.Logger

	daHeight        atomic.Uint64
	checkpointStore *CheckpointStore
	checkpoint      *Checkpoint

	// Cached transactions from the current DA block being processed
	currentBatchTxs [][]byte
	currentBatchDA  *block.ForcedInclusionEvent
}

// NewBasedSequencer creates a new based sequencer instance
func NewBasedSequencer(
	ctx context.Context,
	fiRetriever ForcedInclusionRetriever,
	da coreda.DA,
	db ds.Batching,
	config config.Config,
	genesis genesis.Genesis,
	logger zerolog.Logger,
) (*BasedSequencer, error) {
	bs := &BasedSequencer{
		fiRetriever:     fiRetriever,
		da:              da,
		config:          config,
		genesis:         genesis,
		logger:          logger.With().Str("component", "based_sequencer").Logger(),
		checkpointStore: NewCheckpointStore(db),
	}
	bs.SetDAHeight(genesis.DAStartHeight) // will be overridden by the executor

	// Load checkpoint from DB, or initialize if none exists
	loadCtx, cancel := context.WithTimeout(context.Background(), 10*time.Second)
	defer cancel()

	checkpoint, err := bs.checkpointStore.Load(loadCtx)
	if err != nil {
		if errors.Is(err, ErrCheckpointNotFound) {
			// No checkpoint exists, initialize with genesis DA height
			bs.checkpoint = &Checkpoint{
				DAHeight: genesis.DAStartHeight,
				TxIndex:  0,
			}
			bs.logger.Info().
				Uint64("da_height", genesis.DAStartHeight).
				Msg("initialized checkpoint from genesis")
		} else {
			return nil, fmt.Errorf("failed to load checkpoint from DB: %w", err)
		}
	} else {
		bs.checkpoint = checkpoint
		bs.logger.Info().
			Uint64("da_height", checkpoint.DAHeight).
			Uint64("tx_index", checkpoint.TxIndex).
			Msg("loaded checkpoint from DB")
	}

	// Clean up any legacy queue data from previous implementation
	if err := bs.checkpointStore.CleanupLegacyQueue(loadCtx); err != nil {
		bs.logger.Warn().Err(err).Msg("failed to cleanup legacy queue data, continuing anyway")
	}

	return bs, nil
}

// SubmitBatchTxs does nothing for a based sequencer as it only pulls from DA
// This satisfies the Sequencer interface but transactions submitted here are ignored
func (s *BasedSequencer) SubmitBatchTxs(ctx context.Context, req coresequencer.SubmitBatchTxsRequest) (*coresequencer.SubmitBatchTxsResponse, error) {
	s.logger.Debug().Msg("based sequencer ignores submitted transactions - only DA transactions are processed")
	return &coresequencer.SubmitBatchTxsResponse{}, nil
}

// GetNextBatch retrieves the next batch of transactions from the DA layer using the checkpoint
// It treats DA as a queue and only persists where it is in processing
func (s *BasedSequencer) GetNextBatch(ctx context.Context, req coresequencer.GetNextBatchRequest) (*coresequencer.GetNextBatchResponse, error) {
	// If we have no cached transactions or we've consumed all from the current DA block,
	// fetch the next DA block
	if len(s.currentBatchTxs) == 0 || s.checkpoint.TxIndex >= uint64(len(s.currentBatchTxs)) {
		if err := s.fetchNextDABatch(ctx); err != nil {
			return nil, err
		}
	}

	// Create batch from current position up to MaxBytes
	batch := s.createBatchFromCheckpoint(req.MaxBytes)

	// Update checkpoint with how many transactions we consumed
	txCount := uint64(len(batch.Transactions))
	if txCount > 0 {
		s.checkpoint.TxIndex += txCount

		// If we've consumed all transactions from this DA block, move to next
		if s.checkpoint.TxIndex >= uint64(len(s.currentBatchTxs)) {
			s.checkpoint.DAHeight++
			s.checkpoint.TxIndex = 0
			s.currentBatchTxs = nil
			s.currentBatchDA = nil

			// Update the global DA height
			s.SetDAHeight(s.checkpoint.DAHeight)
		}

		// Persist checkpoint
		if err := s.checkpointStore.Save(ctx, s.checkpoint); err != nil {
			s.logger.Error().Err(err).Msg("failed to save checkpoint")
			return nil, fmt.Errorf("failed to save checkpoint: %w", err)
		}
	}

	return &coresequencer.GetNextBatchResponse{
		Batch:     batch,
		Timestamp: time.Time{}, // TODO(@julienrbrt): we need to use DA block timestamp for determinism
		BatchData: req.LastBatchData,
	}, nil
}

// fetchNextDABatch fetches transactions from the next DA block
func (s *BasedSequencer) fetchNextDABatch(ctx context.Context) error {
	currentDAHeight := s.checkpoint.DAHeight

	s.logger.Debug().
		Uint64("da_height", currentDAHeight).
		Uint64("tx_index", s.checkpoint.TxIndex).
		Msg("fetching forced inclusion transactions from DA")

	forcedTxsEvent, err := s.fiRetriever.RetrieveForcedIncludedTxs(ctx, currentDAHeight)
	if err != nil {
		// Check if forced inclusion is not configured
		if errors.Is(err, block.ErrForceInclusionNotConfigured) {
			return errors.New("forced inclusion not configured")
		} else if errors.Is(err, coreda.ErrHeightFromFuture) {
			// If we get a height from future error, stay at current position
			// We'll retry the same height on the next call until DA produces that block
			s.logger.Debug().
				Uint64("da_height", currentDAHeight).
				Msg("DA height from future, waiting for DA to produce block")
			return nil
		}
		s.logger.Error().Err(err).Uint64("da_height", currentDAHeight).Msg("failed to retrieve forced inclusion transactions")
		return err
	}

	// Validate and filter transactions
	validTxs := make([][]byte, 0, len(forcedTxsEvent.Txs))
	skippedTxs := 0
	for _, tx := range forcedTxsEvent.Txs {
		// Validate blob size against absolute maximum
		if !seqcommon.ValidateBlobSize(tx) {
			s.logger.Warn().
				Uint64("da_height", forcedTxsEvent.StartDaHeight).
				Int("blob_size", len(tx)).
				Msg("forced inclusion blob exceeds absolute maximum size - skipping")
			skippedTxs++
			continue
		}
		validTxs = append(validTxs, tx)
	}

	s.logger.Info().
		Int("valid_tx_count", len(validTxs)).
		Int("skipped_tx_count", skippedTxs).
		Uint64("da_height_start", forcedTxsEvent.StartDaHeight).
		Uint64("da_height_end", forcedTxsEvent.EndDaHeight).
		Msg("fetched forced inclusion transactions from DA")

	// Cache the transactions for this DA block
	s.currentBatchTxs = validTxs
	s.currentBatchDA = forcedTxsEvent

	// If we had a non-zero tx index, we're resuming from a crash mid-block
	// The transactions starting from that index are what we need
	if s.checkpoint.TxIndex > 0 {
		s.logger.Info().
			Uint64("tx_index", s.checkpoint.TxIndex).
			Msg("resuming from checkpoint within DA block")
	}

	return nil
}

// createBatchFromCheckpoint creates a batch from the current checkpoint position respecting MaxBytes
func (s *BasedSequencer) createBatchFromCheckpoint(maxBytes uint64) *coresequencer.Batch {
	if len(s.currentBatchTxs) == 0 || s.checkpoint.TxIndex >= uint64(len(s.currentBatchTxs)) {
		return &coresequencer.Batch{Transactions: nil}
	}

	var result [][]byte
	var totalBytes uint64

	// Start from the checkpoint index
	for i := s.checkpoint.TxIndex; i < uint64(len(s.currentBatchTxs)); i++ {
		tx := s.currentBatchTxs[i]
		txSize := uint64(len(tx))

		if totalBytes+txSize > maxBytes {
			break
		}

		result = append(result, tx)
		totalBytes += txSize
	}

<<<<<<< HEAD
	return &coresequencer.Batch{Transactions: result}
=======
	// Mark all transactions as force-included since based sequencer only pulls from DA
	forceIncludedMask := make([]bool, len(batch))
	for i := range forceIncludedMask {
		forceIncludedMask[i] = true
	}

	return &coresequencer.Batch{
		Transactions:      batch,
		ForceIncludedMask: forceIncludedMask,
	}
>>>>>>> 79310d07
}

// VerifyBatch verifies a batch of transactions
// For a based sequencer, we always return true as all transactions come from DA
func (s *BasedSequencer) VerifyBatch(ctx context.Context, req coresequencer.VerifyBatchRequest) (*coresequencer.VerifyBatchResponse, error) {
	return &coresequencer.VerifyBatchResponse{
		Status: true,
	}, nil
}

// SetDAHeight sets the current DA height for the sequencer
// This should be called when the sequencer needs to sync to a specific DA height
func (s *BasedSequencer) SetDAHeight(height uint64) {
	s.daHeight.Store(height)
	s.logger.Debug().Uint64("da_height", height).Msg("DA height updated")
}

// GetDAHeight returns the current DA height
func (s *BasedSequencer) GetDAHeight() uint64 {
	return s.daHeight.Load()
}<|MERGE_RESOLUTION|>--- conflicted
+++ resolved
@@ -235,20 +235,16 @@
 		totalBytes += txSize
 	}
 
-<<<<<<< HEAD
-	return &coresequencer.Batch{Transactions: result}
-=======
 	// Mark all transactions as force-included since based sequencer only pulls from DA
-	forceIncludedMask := make([]bool, len(batch))
+	forceIncludedMask := make([]bool, len(result))
 	for i := range forceIncludedMask {
 		forceIncludedMask[i] = true
 	}
 
 	return &coresequencer.Batch{
-		Transactions:      batch,
+		Transactions:      result,
 		ForceIncludedMask: forceIncludedMask,
 	}
->>>>>>> 79310d07
 }
 
 // VerifyBatch verifies a batch of transactions
