package single

import (
	"bytes"
	"context"
	"errors"
	"fmt"
	"sync/atomic"
	"time"

	ds "github.com/ipfs/go-datastore"
	"github.com/rs/zerolog"

	"github.com/evstack/ev-node/block"
	coreda "github.com/evstack/ev-node/core/da"
	coresequencer "github.com/evstack/ev-node/core/sequencer"
	"github.com/evstack/ev-node/pkg/genesis"
	seqcommon "github.com/evstack/ev-node/sequencers/common"
)

var (
	// ErrInvalidId is returned when the chain id is invalid
	ErrInvalidId = errors.New("invalid chain id")
)

// ForcedInclusionRetriever defines the interface for retrieving forced inclusion transactions from DA
type ForcedInclusionRetriever interface {
	RetrieveForcedIncludedTxs(ctx context.Context, daHeight uint64) (*block.ForcedInclusionEvent, error)
}

// pendingForcedInclusionTx represents a forced inclusion transaction that couldn't fit in the current epoch
type pendingForcedInclusionTx struct {
	Data           []byte
	OriginalHeight uint64
}

var _ coresequencer.Sequencer = (*Sequencer)(nil)

// Sequencer implements core sequencing interface
type Sequencer struct {
	logger zerolog.Logger

	proposer bool

	Id []byte
	da coreda.DA

	batchTime time.Duration

	queue *BatchQueue // single queue for immediate availability

<<<<<<< HEAD
	metrics *Metrics

=======
>>>>>>> 5ee785f9
	// Forced inclusion support
	fiRetriever               ForcedInclusionRetriever
	genesis                   genesis.Genesis
	daHeight                  atomic.Uint64
	pendingForcedInclusionTxs []pendingForcedInclusionTx
}

// NewSequencer creates a new Single Sequencer
func NewSequencer(
	ctx context.Context,
	logger zerolog.Logger,
	db ds.Batching,
	da coreda.DA,
	id []byte,
	batchTime time.Duration,
<<<<<<< HEAD
	metrics *Metrics,
=======
>>>>>>> 5ee785f9
	proposer bool,
	maxQueueSize int,
	fiRetriever ForcedInclusionRetriever,
	gen genesis.Genesis,
) (*Sequencer, error) {
	s := &Sequencer{
		logger:                    logger,
		da:                        da,
		batchTime:                 batchTime,
		Id:                        id,
		queue:                     NewBatchQueue(db, "batches", maxQueueSize),
<<<<<<< HEAD
		metrics:                   metrics,
=======
>>>>>>> 5ee785f9
		proposer:                  proposer,
		fiRetriever:               fiRetriever,
		genesis:                   gen,
		pendingForcedInclusionTxs: make([]pendingForcedInclusionTx, 0),
	}
	s.SetDAHeight(gen.DAStartHeight) // will be overridden by the executor

	loadCtx, cancel := context.WithTimeout(context.Background(), 10*time.Second)
	defer cancel()
	if err := s.queue.Load(loadCtx); err != nil {
		return nil, fmt.Errorf("failed to load batch queue from DB: %w", err)
	}

	// No DA submission loop here; handled by central manager
	return s, nil
}

// SubmitBatchTxs implements sequencing.Sequencer.
func (c *Sequencer) SubmitBatchTxs(ctx context.Context, req coresequencer.SubmitBatchTxsRequest) (*coresequencer.SubmitBatchTxsResponse, error) {
	if !c.isValid(req.Id) {
		return nil, ErrInvalidId
	}

	if req.Batch == nil || len(req.Batch.Transactions) == 0 {
		c.logger.Info().Str("Id", string(req.Id)).Msg("Skipping submission of empty batch")
		return &coresequencer.SubmitBatchTxsResponse{}, nil
	}

	batch := coresequencer.Batch{Transactions: req.Batch.Transactions}

	err := c.queue.AddBatch(ctx, batch)
	if err != nil {
		if errors.Is(err, ErrQueueFull) {
			c.logger.Warn().
				Int("txCount", len(batch.Transactions)).
				Str("chainId", string(req.Id)).
				Msg("Batch queue is full, rejecting batch submission")
			return nil, fmt.Errorf("batch queue is full, cannot accept more batches: %w", err)
		}
		return nil, fmt.Errorf("failed to add batch: %w", err)
	}

	return &coresequencer.SubmitBatchTxsResponse{}, nil
}

// GetNextBatch implements sequencing.Sequencer.
func (c *Sequencer) GetNextBatch(ctx context.Context, req coresequencer.GetNextBatchRequest) (*coresequencer.GetNextBatchResponse, error) {
	if !c.isValid(req.Id) {
		return nil, ErrInvalidId
	}

<<<<<<< HEAD
	currentDAHeight := c.daHeight.Load()

	forcedEvent, err := c.fiRetriever.RetrieveForcedIncludedTxs(ctx, currentDAHeight)
=======
	currentDAHeight := c.GetDAHeight()

	forcedTxsEvent, err := c.fiRetriever.RetrieveForcedIncludedTxs(ctx, currentDAHeight)
>>>>>>> 5ee785f9
	if err != nil {
		if errors.Is(err, coreda.ErrHeightFromFuture) {
			c.logger.Debug().
				Uint64("da_height", currentDAHeight).
				Msg("DA height from future, waiting for DA to produce block")
		} else if !errors.Is(err, block.ErrForceInclusionNotConfigured) {
			c.logger.Error().Err(err).Uint64("da_height", currentDAHeight).Msg("failed to retrieve forced inclusion transactions")
		}

		// Still create an empty forced inclusion event
<<<<<<< HEAD
		forcedEvent = &block.ForcedInclusionEvent{
=======
		forcedTxsEvent = &block.ForcedInclusionEvent{
>>>>>>> 5ee785f9
			Txs:           [][]byte{},
			StartDaHeight: currentDAHeight,
			EndDaHeight:   currentDAHeight,
		}
<<<<<<< HEAD
	}

	// Always try to process forced inclusion transactions (including pending from previous epochs)
	forcedTxs := c.processForcedInclusionTxs(forcedEvent, req.MaxBytes)
	if forcedEvent.EndDaHeight > currentDAHeight {
		c.SetDAHeight(forcedEvent.EndDaHeight)
	} else if forcedEvent.StartDaHeight > currentDAHeight {
		c.SetDAHeight(forcedEvent.StartDaHeight)
	}

	c.logger.Debug().
		Int("tx_count", len(forcedTxs)).
		Uint64("da_height_start", forcedEvent.StartDaHeight).
		Uint64("da_height_end", forcedEvent.EndDaHeight).
=======
	} else {
		// Update DA height.
		// If we are in between epochs, we still need to bump the da height.
		// At the end of an epoch, we need to bump to go to the next epoch.
		if forcedTxsEvent.EndDaHeight >= currentDAHeight {
			c.SetDAHeight(forcedTxsEvent.EndDaHeight + 1)
		}
	}

	// Always try to process forced inclusion transactions (including pending from previous epochs)
	forcedTxs := c.processForcedInclusionTxs(forcedTxsEvent, req.MaxBytes)

	c.logger.Debug().
		Int("tx_count", len(forcedTxs)).
		Uint64("da_height_start", forcedTxsEvent.StartDaHeight).
		Uint64("da_height_end", forcedTxsEvent.EndDaHeight).
>>>>>>> 5ee785f9
		Msg("retrieved forced inclusion transactions from DA")

	// Calculate size used by forced inclusion transactions
	forcedTxsSize := 0
	for _, tx := range forcedTxs {
		forcedTxsSize += len(tx)
	}

	batch, err := c.queue.Next(ctx)
	if err != nil {
		return nil, err
	}

	// Prepend forced inclusion transactions to the batch
	// and ensure total size doesn't exceed maxBytes
	if len(forcedTxs) > 0 {
		// Trim batch transactions to fit within maxBytes
		remainingBytes := int(req.MaxBytes) - forcedTxsSize
		trimmedBatchTxs := make([][]byte, 0, len(batch.Transactions))
		currentBatchSize := 0

		for i, tx := range batch.Transactions {
			txSize := len(tx)
			if currentBatchSize+txSize > remainingBytes {
				// Would exceed limit, return remaining txs to the front of the queue
				excludedBatch := coresequencer.Batch{Transactions: batch.Transactions[i:]}
				if err := c.queue.Prepend(ctx, excludedBatch); err != nil {
					c.logger.Error().Err(err).
						Int("excluded_count", len(batch.Transactions)-i).
						Msg("failed to prepend excluded transactions back to queue")
				} else {
					c.logger.Debug().
						Int("excluded_count", len(batch.Transactions)-i).
						Msg("returned excluded batch transactions to front of queue")
				}
				break
			}
			trimmedBatchTxs = append(trimmedBatchTxs, tx)
			currentBatchSize += txSize
		}

		batch.Transactions = append(forcedTxs, trimmedBatchTxs...)

		c.logger.Debug().
			Int("forced_tx_count", len(forcedTxs)).
			Int("forced_txs_size", forcedTxsSize).
			Int("batch_tx_count", len(trimmedBatchTxs)).
			Int("batch_size", currentBatchSize).
			Int("total_tx_count", len(batch.Transactions)).
			Int("total_size", forcedTxsSize+currentBatchSize).
			Msg("combined forced inclusion and batch transactions")
	}

	return &coresequencer.GetNextBatchResponse{
		Batch:     batch,
		Timestamp: time.Now(),
		BatchData: req.LastBatchData,
	}, nil
}

// VerifyBatch implements sequencing.Sequencer.
func (c *Sequencer) VerifyBatch(ctx context.Context, req coresequencer.VerifyBatchRequest) (*coresequencer.VerifyBatchResponse, error) {
	if !c.isValid(req.Id) {
		return nil, ErrInvalidId
	}

	if !c.proposer {

		proofs, err := c.da.GetProofs(ctx, req.BatchData, c.Id)
		if err != nil {
			return nil, fmt.Errorf("failed to get proofs: %w", err)
		}

		valid, err := c.da.Validate(ctx, req.BatchData, proofs, c.Id)
		if err != nil {
			return nil, fmt.Errorf("failed to validate proof: %w", err)
		}

		for _, v := range valid {
			if !v {
				return &coresequencer.VerifyBatchResponse{Status: false}, nil
			}
		}
		return &coresequencer.VerifyBatchResponse{Status: true}, nil
	}
	return &coresequencer.VerifyBatchResponse{Status: true}, nil
}

func (c *Sequencer) isValid(Id []byte) bool {
	return bytes.Equal(c.Id, Id)
}

// SetDAHeight sets the current DA height for the sequencer
// This should be called when the sequencer needs to sync to a specific DA height
func (c *Sequencer) SetDAHeight(height uint64) {
	c.daHeight.Store(height)
	c.logger.Debug().Uint64("da_height", height).Msg("DA height updated")
}

// GetDAHeight returns the current DA height
func (c *Sequencer) GetDAHeight() uint64 {
	return c.daHeight.Load()
}

// processForcedInclusionTxs processes forced inclusion transactions with size validation and pending queue management
func (c *Sequencer) processForcedInclusionTxs(event *block.ForcedInclusionEvent, maxBytes uint64) [][]byte {
	currentSize := 0
	var newPendingTxs []pendingForcedInclusionTx
	var validatedTxs [][]byte

	// First, process any pending transactions from previous epochs
	for _, pendingTx := range c.pendingForcedInclusionTxs {
		txSize := seqcommon.GetBlobSize(pendingTx.Data)

		if !seqcommon.ValidateBlobSize(pendingTx.Data) {
			c.logger.Warn().
				Uint64("original_height", pendingTx.OriginalHeight).
				Int("blob_size", txSize).
				Msg("pending forced inclusion blob exceeds absolute maximum size - skipping")
			continue
		}

		if seqcommon.WouldExceedCumulativeSize(currentSize, txSize, maxBytes) {
			c.logger.Debug().
				Uint64("original_height", pendingTx.OriginalHeight).
				Int("current_size", currentSize).
				Int("blob_size", txSize).
				Msg("pending blob would exceed max size for this epoch - deferring again")
			newPendingTxs = append(newPendingTxs, pendingTx)
			continue
		}

		validatedTxs = append(validatedTxs, pendingTx.Data)
		currentSize += txSize

		c.logger.Debug().
			Uint64("original_height", pendingTx.OriginalHeight).
			Int("blob_size", txSize).
			Int("current_size", currentSize).
			Msg("processed pending forced inclusion transaction")
	}

	// Now process new transactions from this epoch
	for _, tx := range event.Txs {
		txSize := seqcommon.GetBlobSize(tx)

		if !seqcommon.ValidateBlobSize(tx) {
			c.logger.Warn().
				Uint64("da_height", event.StartDaHeight).
				Int("blob_size", txSize).
				Msg("forced inclusion blob exceeds absolute maximum size - skipping")
			continue
		}

		if seqcommon.WouldExceedCumulativeSize(currentSize, txSize, maxBytes) {
			c.logger.Debug().
				Uint64("da_height", event.StartDaHeight).
				Int("current_size", currentSize).
				Int("blob_size", txSize).
				Msg("blob would exceed max size for this epoch - deferring to pending queue")

			// Store for next call
			newPendingTxs = append(newPendingTxs, pendingForcedInclusionTx{
				Data:           tx,
				OriginalHeight: event.StartDaHeight,
			})
			continue
		}

		validatedTxs = append(validatedTxs, tx)
		currentSize += txSize

		c.logger.Debug().
			Int("blob_size", txSize).
			Int("current_size", currentSize).
			Msg("processed forced inclusion transaction")
	}

	// Update pending queue
	c.pendingForcedInclusionTxs = newPendingTxs
	if len(newPendingTxs) > 0 {
		c.logger.Info().
			Int("new_pending_count", len(newPendingTxs)).
			Msg("stored pending forced inclusion transactions for next epoch")
	}

	if len(validatedTxs) > 0 {
		c.logger.Info().
			Int("processed_tx_count", len(validatedTxs)).
			Int("pending_tx_count", len(newPendingTxs)).
			Int("current_size", currentSize).
			Msg("completed processing forced inclusion transactions")
	}

	return validatedTxs
}<|MERGE_RESOLUTION|>--- conflicted
+++ resolved
@@ -49,11 +49,6 @@
 
 	queue *BatchQueue // single queue for immediate availability
 
-<<<<<<< HEAD
-	metrics *Metrics
-
-=======
->>>>>>> 5ee785f9
 	// Forced inclusion support
 	fiRetriever               ForcedInclusionRetriever
 	genesis                   genesis.Genesis
@@ -69,10 +64,6 @@
 	da coreda.DA,
 	id []byte,
 	batchTime time.Duration,
-<<<<<<< HEAD
-	metrics *Metrics,
-=======
->>>>>>> 5ee785f9
 	proposer bool,
 	maxQueueSize int,
 	fiRetriever ForcedInclusionRetriever,
@@ -84,10 +75,6 @@
 		batchTime:                 batchTime,
 		Id:                        id,
 		queue:                     NewBatchQueue(db, "batches", maxQueueSize),
-<<<<<<< HEAD
-		metrics:                   metrics,
-=======
->>>>>>> 5ee785f9
 		proposer:                  proposer,
 		fiRetriever:               fiRetriever,
 		genesis:                   gen,
@@ -139,15 +126,9 @@
 		return nil, ErrInvalidId
 	}
 
-<<<<<<< HEAD
-	currentDAHeight := c.daHeight.Load()
-
-	forcedEvent, err := c.fiRetriever.RetrieveForcedIncludedTxs(ctx, currentDAHeight)
-=======
 	currentDAHeight := c.GetDAHeight()
 
 	forcedTxsEvent, err := c.fiRetriever.RetrieveForcedIncludedTxs(ctx, currentDAHeight)
->>>>>>> 5ee785f9
 	if err != nil {
 		if errors.Is(err, coreda.ErrHeightFromFuture) {
 			c.logger.Debug().
@@ -158,31 +139,11 @@
 		}
 
 		// Still create an empty forced inclusion event
-<<<<<<< HEAD
-		forcedEvent = &block.ForcedInclusionEvent{
-=======
 		forcedTxsEvent = &block.ForcedInclusionEvent{
->>>>>>> 5ee785f9
 			Txs:           [][]byte{},
 			StartDaHeight: currentDAHeight,
 			EndDaHeight:   currentDAHeight,
 		}
-<<<<<<< HEAD
-	}
-
-	// Always try to process forced inclusion transactions (including pending from previous epochs)
-	forcedTxs := c.processForcedInclusionTxs(forcedEvent, req.MaxBytes)
-	if forcedEvent.EndDaHeight > currentDAHeight {
-		c.SetDAHeight(forcedEvent.EndDaHeight)
-	} else if forcedEvent.StartDaHeight > currentDAHeight {
-		c.SetDAHeight(forcedEvent.StartDaHeight)
-	}
-
-	c.logger.Debug().
-		Int("tx_count", len(forcedTxs)).
-		Uint64("da_height_start", forcedEvent.StartDaHeight).
-		Uint64("da_height_end", forcedEvent.EndDaHeight).
-=======
 	} else {
 		// Update DA height.
 		// If we are in between epochs, we still need to bump the da height.
@@ -199,7 +160,6 @@
 		Int("tx_count", len(forcedTxs)).
 		Uint64("da_height_start", forcedTxsEvent.StartDaHeight).
 		Uint64("da_height_end", forcedTxsEvent.EndDaHeight).
->>>>>>> 5ee785f9
 		Msg("retrieved forced inclusion transactions from DA")
 
 	// Calculate size used by forced inclusion transactions
