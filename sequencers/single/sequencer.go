package single

import (
	"bytes"
	"context"
	"errors"
	"fmt"
	"sync/atomic"
	"time"

	ds "github.com/ipfs/go-datastore"
	"github.com/rs/zerolog"

	"github.com/evstack/ev-node/block"
	coreda "github.com/evstack/ev-node/core/da"
	coresequencer "github.com/evstack/ev-node/core/sequencer"
	"github.com/evstack/ev-node/pkg/genesis"
	seqcommon "github.com/evstack/ev-node/sequencers/common"
)

var (
	// ErrInvalidId is returned when the chain id is invalid
	ErrInvalidId = errors.New("invalid chain id")
)

// ForcedInclusionRetriever defines the interface for retrieving forced inclusion transactions from DA
type ForcedInclusionRetriever interface {
	RetrieveForcedIncludedTxs(ctx context.Context, daHeight uint64) (*block.ForcedInclusionEvent, error)
}

<<<<<<< HEAD
// DARetriever defines the interface for retrieving forced inclusion transactions from DA
type DARetriever interface {
	RetrieveForcedIncludedTxsFromDA(ctx context.Context, daHeight uint64) (*ForcedInclusionEvent, error)
	SetDAHeight(height uint64)
=======
// pendingForcedInclusionTx represents a forced inclusion transaction that couldn't fit in the current epoch
type pendingForcedInclusionTx struct {
	Data           []byte
	OriginalHeight uint64
>>>>>>> c65c330a
}

var _ coresequencer.Sequencer = (*Sequencer)(nil)

// Sequencer implements core sequencing interface
type Sequencer struct {
	logger zerolog.Logger

	proposer bool

	Id []byte
	da coreda.DA

	batchTime time.Duration

	queue *BatchQueue // single queue for immediate availability

	metrics *Metrics

	// Forced inclusion support
	fiRetriever               ForcedInclusionRetriever
	genesis                   genesis.Genesis
	daHeight                  atomic.Uint64
	pendingForcedInclusionTxs []pendingForcedInclusionTx
}

// NewSequencer creates a new Single Sequencer
func NewSequencer(
	ctx context.Context,
	logger zerolog.Logger,
	db ds.Batching,
	da coreda.DA,
	id []byte,
	batchTime time.Duration,
	metrics *Metrics,
	proposer bool,
	maxQueueSize int,
	fiRetriever ForcedInclusionRetriever,
	gen genesis.Genesis,
) (*Sequencer, error) {
	s := &Sequencer{
		logger:                    logger,
		da:                        da,
		batchTime:                 batchTime,
		Id:                        id,
		queue:                     NewBatchQueue(db, "batches", maxQueueSize),
		metrics:                   metrics,
		proposer:                  proposer,
		fiRetriever:               fiRetriever,
		genesis:                   gen,
		pendingForcedInclusionTxs: make([]pendingForcedInclusionTx, 0),
	}
	s.SetDAHeight(gen.DAStartHeight) // will be overridden by the executor

	loadCtx, cancel := context.WithTimeout(context.Background(), 10*time.Second)
	defer cancel()
	if err := s.queue.Load(loadCtx); err != nil {
		return nil, fmt.Errorf("failed to load batch queue from DB: %w", err)
	}

	// No DA submission loop here; handled by central manager
	return s, nil
}

// SubmitBatchTxs implements sequencing.Sequencer.
func (c *Sequencer) SubmitBatchTxs(ctx context.Context, req coresequencer.SubmitBatchTxsRequest) (*coresequencer.SubmitBatchTxsResponse, error) {
	if !c.isValid(req.Id) {
		return nil, ErrInvalidId
	}

	if req.Batch == nil || len(req.Batch.Transactions) == 0 {
		c.logger.Info().Str("Id", string(req.Id)).Msg("Skipping submission of empty batch")
		return &coresequencer.SubmitBatchTxsResponse{}, nil
	}

	batch := coresequencer.Batch{Transactions: req.Batch.Transactions}

	err := c.queue.AddBatch(ctx, batch)
	if err != nil {
		if errors.Is(err, ErrQueueFull) {
			c.logger.Warn().
				Int("txCount", len(batch.Transactions)).
				Str("chainId", string(req.Id)).
				Msg("Batch queue is full, rejecting batch submission")
			return nil, fmt.Errorf("batch queue is full, cannot accept more batches: %w", err)
		}
		return nil, fmt.Errorf("failed to add batch: %w", err)
	}

	return &coresequencer.SubmitBatchTxsResponse{}, nil
}

// GetNextBatch implements sequencing.Sequencer.
func (c *Sequencer) GetNextBatch(ctx context.Context, req coresequencer.GetNextBatchRequest) (*coresequencer.GetNextBatchResponse, error) {
	if !c.isValid(req.Id) {
		return nil, ErrInvalidId
	}

	currentDAHeight := c.daHeight.Load()

	forcedEvent, err := c.fiRetriever.RetrieveForcedIncludedTxs(ctx, currentDAHeight)
	if err != nil {
		// Continue without forced txs. Add logging for clarity.

		if errors.Is(err, coreda.ErrHeightFromFuture) {
			c.logger.Debug().
				Uint64("da_height", currentDAHeight).
				Msg("DA height from future, waiting for DA to produce block")
		} else if !errors.Is(err, block.ErrForceInclusionNotConfigured) {
			c.logger.Error().Err(err).Uint64("da_height", currentDAHeight).Msg("failed to retrieve forced inclusion transactions")
		}

		// Still create an empty forced inclusion event
		forcedEvent = &block.ForcedInclusionEvent{
			Txs:           [][]byte{},
			StartDaHeight: currentDAHeight,
			EndDaHeight:   currentDAHeight,
		}
	}

	// Always try to process forced inclusion transactions (including pending from previous epochs)
	forcedTxs := c.processForcedInclusionTxs(forcedEvent, req.MaxBytes)
	if forcedEvent.EndDaHeight > currentDAHeight {
		c.SetDAHeight(forcedEvent.EndDaHeight)
	} else if forcedEvent.StartDaHeight > currentDAHeight {
		c.SetDAHeight(forcedEvent.StartDaHeight)
	}

	c.logger.Debug().
		Int("tx_count", len(forcedTxs)).
		Uint64("da_height_start", forcedEvent.StartDaHeight).
		Uint64("da_height_end", forcedEvent.EndDaHeight).
		Msg("retrieved forced inclusion transactions from DA")

	// Calculate size used by forced inclusion transactions
	forcedTxsSize := 0
	for _, tx := range forcedTxs {
		forcedTxsSize += len(tx)
	}

	batch, err := c.queue.Next(ctx)
	if err != nil {
		return nil, err
	}

	// Prepend forced inclusion transactions to the batch
	// and ensure total size doesn't exceed maxBytes
	if len(forcedTxs) > 0 {
		// Trim batch transactions to fit within maxBytes
		remainingBytes := int(req.MaxBytes) - forcedTxsSize
		trimmedBatchTxs := make([][]byte, 0, len(batch.Transactions))
		currentBatchSize := 0

		for i, tx := range batch.Transactions {
			txSize := len(tx)
			if currentBatchSize+txSize > remainingBytes {
				// Would exceed limit, return remaining txs to the front of the queue
				excludedBatch := coresequencer.Batch{Transactions: batch.Transactions[i:]}
				if err := c.queue.Prepend(ctx, excludedBatch); err != nil {
					c.logger.Error().Err(err).
						Int("excluded_count", len(batch.Transactions)-i).
						Msg("failed to prepend excluded transactions back to queue")
				} else {
					c.logger.Debug().
						Int("excluded_count", len(batch.Transactions)-i).
						Msg("returned excluded batch transactions to front of queue")
				}
				break
			}
			trimmedBatchTxs = append(trimmedBatchTxs, tx)
			currentBatchSize += txSize
		}

		batch.Transactions = append(forcedTxs, trimmedBatchTxs...)

		c.logger.Debug().
			Int("forced_tx_count", len(forcedTxs)).
			Int("forced_txs_size", forcedTxsSize).
			Int("batch_tx_count", len(trimmedBatchTxs)).
			Int("batch_size", currentBatchSize).
			Int("total_tx_count", len(batch.Transactions)).
			Int("total_size", forcedTxsSize+currentBatchSize).
			Msg("combined forced inclusion and batch transactions")
	}

	return &coresequencer.GetNextBatchResponse{
		Batch:     batch,
		Timestamp: time.Now(),
		BatchData: req.LastBatchData,
	}, nil
}

// RecordMetrics updates the metrics with the given values.
// This method is intended to be called by the block manager after submitting data to the DA layer.
func (c *Sequencer) RecordMetrics(gasPrice float64, blobSize uint64, statusCode coreda.StatusCode, numPendingBlocks uint64, includedBlockHeight uint64) {
	if c.metrics != nil {
		c.metrics.GasPrice.Set(gasPrice)
		c.metrics.LastBlobSize.Set(float64(blobSize))
		c.metrics.TransactionStatus.With("status", fmt.Sprintf("%d", statusCode)).Add(1)
		c.metrics.NumPendingBlocks.Set(float64(numPendingBlocks))
		c.metrics.IncludedBlockHeight.Set(float64(includedBlockHeight))
	}
}

// VerifyBatch implements sequencing.Sequencer.
func (c *Sequencer) VerifyBatch(ctx context.Context, req coresequencer.VerifyBatchRequest) (*coresequencer.VerifyBatchResponse, error) {
	if !c.isValid(req.Id) {
		return nil, ErrInvalidId
	}

	if !c.proposer {

		proofs, err := c.da.GetProofs(ctx, req.BatchData, c.Id)
		if err != nil {
			return nil, fmt.Errorf("failed to get proofs: %w", err)
		}

		valid, err := c.da.Validate(ctx, req.BatchData, proofs, c.Id)
		if err != nil {
			return nil, fmt.Errorf("failed to validate proof: %w", err)
		}

		for _, v := range valid {
			if !v {
				return &coresequencer.VerifyBatchResponse{Status: false}, nil
			}
		}
		return &coresequencer.VerifyBatchResponse{Status: true}, nil
	}
	return &coresequencer.VerifyBatchResponse{Status: true}, nil
}

func (c *Sequencer) isValid(Id []byte) bool {
	return bytes.Equal(c.Id, Id)
}

// SetDAHeight sets the current DA height for the sequencer
// This should be called when the sequencer needs to sync to a specific DA height
func (c *Sequencer) SetDAHeight(height uint64) {
	c.daHeight.Store(height)
	if c.daRetriever != nil {
		c.daRetriever.SetDAHeight(height)
	}
	c.logger.Debug().Uint64("da_height", height).Msg("DA height updated")
}

// GetDAHeight returns the current DA height
func (c *Sequencer) GetDAHeight() uint64 {
	return c.daHeight.Load()
}

// processForcedInclusionTxs processes forced inclusion transactions with size validation and pending queue management
func (c *Sequencer) processForcedInclusionTxs(event *block.ForcedInclusionEvent, maxBytes uint64) [][]byte {
	currentSize := 0
	var newPendingTxs []pendingForcedInclusionTx
	var validatedTxs [][]byte

	// First, process any pending transactions from previous epochs
	for _, pendingTx := range c.pendingForcedInclusionTxs {
		txSize := seqcommon.GetBlobSize(pendingTx.Data)

		if !seqcommon.ValidateBlobSize(pendingTx.Data) {
			c.logger.Warn().
				Uint64("original_height", pendingTx.OriginalHeight).
				Int("blob_size", txSize).
				Msg("pending forced inclusion blob exceeds absolute maximum size - skipping")
			continue
		}

		if seqcommon.WouldExceedCumulativeSize(currentSize, txSize, maxBytes) {
			c.logger.Debug().
				Uint64("original_height", pendingTx.OriginalHeight).
				Int("current_size", currentSize).
				Int("blob_size", txSize).
				Msg("pending blob would exceed max size for this epoch - deferring again")
			newPendingTxs = append(newPendingTxs, pendingTx)
			continue
		}

		validatedTxs = append(validatedTxs, pendingTx.Data)
		currentSize += txSize

		c.logger.Debug().
			Uint64("original_height", pendingTx.OriginalHeight).
			Int("blob_size", txSize).
			Int("current_size", currentSize).
			Msg("processed pending forced inclusion transaction")
	}

	// Now process new transactions from this epoch
	for _, tx := range event.Txs {
		txSize := seqcommon.GetBlobSize(tx)

		if !seqcommon.ValidateBlobSize(tx) {
			c.logger.Warn().
				Uint64("da_height", event.StartDaHeight).
				Int("blob_size", txSize).
				Msg("forced inclusion blob exceeds absolute maximum size - skipping")
			continue
		}

		if seqcommon.WouldExceedCumulativeSize(currentSize, txSize, maxBytes) {
			c.logger.Debug().
				Uint64("da_height", event.StartDaHeight).
				Int("current_size", currentSize).
				Int("blob_size", txSize).
				Msg("blob would exceed max size for this epoch - deferring to pending queue")

			// Store for next call
			newPendingTxs = append(newPendingTxs, pendingForcedInclusionTx{
				Data:           tx,
				OriginalHeight: event.StartDaHeight,
			})
			continue
		}

		validatedTxs = append(validatedTxs, tx)
		currentSize += txSize

		c.logger.Debug().
			Int("blob_size", txSize).
			Int("current_size", currentSize).
			Msg("processed forced inclusion transaction")
	}

	// Update pending queue
	c.pendingForcedInclusionTxs = newPendingTxs
	if len(newPendingTxs) > 0 {
		c.logger.Info().
			Int("new_pending_count", len(newPendingTxs)).
			Msg("stored pending forced inclusion transactions for next epoch")
	}

	c.logger.Info().
		Int("processed_tx_count", len(validatedTxs)).
		Int("pending_tx_count", len(newPendingTxs)).
		Int("current_size", currentSize).
		Msg("completed processing forced inclusion transactions")

	return validatedTxs
}<|MERGE_RESOLUTION|>--- conflicted
+++ resolved
@@ -28,17 +28,10 @@
 	RetrieveForcedIncludedTxs(ctx context.Context, daHeight uint64) (*block.ForcedInclusionEvent, error)
 }
 
-<<<<<<< HEAD
-// DARetriever defines the interface for retrieving forced inclusion transactions from DA
-type DARetriever interface {
-	RetrieveForcedIncludedTxsFromDA(ctx context.Context, daHeight uint64) (*ForcedInclusionEvent, error)
-	SetDAHeight(height uint64)
-=======
 // pendingForcedInclusionTx represents a forced inclusion transaction that couldn't fit in the current epoch
 type pendingForcedInclusionTx struct {
 	Data           []byte
 	OriginalHeight uint64
->>>>>>> c65c330a
 }
 
 var _ coresequencer.Sequencer = (*Sequencer)(nil)
@@ -279,9 +272,6 @@
 // This should be called when the sequencer needs to sync to a specific DA height
 func (c *Sequencer) SetDAHeight(height uint64) {
 	c.daHeight.Store(height)
-	if c.daRetriever != nil {
-		c.daRetriever.SetDAHeight(height)
-	}
 	c.logger.Debug().Uint64("da_height", height).Msg("DA height updated")
 }
 
