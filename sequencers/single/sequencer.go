--- conflicted
+++ resolved
@@ -106,8 +106,6 @@
 	}, nil
 }
 
-<<<<<<< HEAD
-=======
 // RecordMetrics updates the metrics with the given values.
 // This method is intended to be called by the block manager after submitting data to the DA layer.
 func (c *Sequencer) RecordMetrics(gasPrice float64, blobSize uint64, statusCode coreda.StatusCode, numPendingBlocks uint64, includedBlockHeight uint64) {
@@ -131,7 +129,6 @@
 	return backoff
 }
 
->>>>>>> 4ee6b803
 // VerifyBatch implements sequencing.Sequencer.
 func (c *Sequencer) VerifyBatch(ctx context.Context, req coresequencer.VerifyBatchRequest) (*coresequencer.VerifyBatchResponse, error) {
 	if !c.isValid(req.Id) {
