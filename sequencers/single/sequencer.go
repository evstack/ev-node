package single

import (
	"bytes"
	"context"
	"errors"
	"fmt"
	"sync/atomic"
	"time"

	ds "github.com/ipfs/go-datastore"
	"github.com/rs/zerolog"

	"github.com/evstack/ev-node/block"
	coreda "github.com/evstack/ev-node/core/da"
	coresequencer "github.com/evstack/ev-node/core/sequencer"
	"github.com/evstack/ev-node/pkg/genesis"
	seqcommon "github.com/evstack/ev-node/sequencers/common"
)

var (
	// ErrInvalidId is returned when the chain id is invalid
	ErrInvalidId = errors.New("invalid chain id")
)

// ForcedInclusionRetriever defines the interface for retrieving forced inclusion transactions from DA
type ForcedInclusionRetriever interface {
	RetrieveForcedIncludedTxs(ctx context.Context, daHeight uint64) (*block.ForcedInclusionEvent, error)
}

// pendingForcedInclusionTx represents a forced inclusion transaction that couldn't fit in the current epoch
type pendingForcedInclusionTx struct {
	Data           []byte
	OriginalHeight uint64
}

var _ coresequencer.Sequencer = (*Sequencer)(nil)

// Sequencer implements core sequencing interface
type Sequencer struct {
	logger zerolog.Logger

	proposer bool

	Id []byte
	da coreda.DA

	batchTime time.Duration
<<<<<<< HEAD

	queue *BatchQueue // single queue for immediate availability

	metrics *Metrics

	// Forced inclusion support
	fiRetriever               ForcedInclusionRetriever
	genesis                   genesis.Genesis
	daHeight                  atomic.Uint64
	pendingForcedInclusionTxs []pendingForcedInclusionTx
=======
	queue     *BatchQueue // single queue for immediate availability
>>>>>>> f1e677d4
}

// NewSequencer creates a new Single Sequencer
func NewSequencer(
	ctx context.Context,
	logger zerolog.Logger,
	db ds.Batching,
	da coreda.DA,
	id []byte,
	batchTime time.Duration,
	proposer bool,
<<<<<<< HEAD
=======
) (*Sequencer, error) {
	return NewSequencerWithQueueSize(ctx, logger, db, da, id, batchTime, proposer, 1000)
}

// NewSequencerWithQueueSize creates a new Single Sequencer with configurable queue size
func NewSequencerWithQueueSize(
	ctx context.Context,
	logger zerolog.Logger,
	db ds.Batching,
	da coreda.DA,
	id []byte,
	batchTime time.Duration,
	proposer bool,
>>>>>>> f1e677d4
	maxQueueSize int,
	fiRetriever ForcedInclusionRetriever,
	gen genesis.Genesis,
) (*Sequencer, error) {
	s := &Sequencer{
<<<<<<< HEAD
		logger:                    logger,
		da:                        da,
		batchTime:                 batchTime,
		Id:                        id,
		queue:                     NewBatchQueue(db, "batches", maxQueueSize),
		metrics:                   metrics,
		proposer:                  proposer,
		fiRetriever:               fiRetriever,
		genesis:                   gen,
		pendingForcedInclusionTxs: make([]pendingForcedInclusionTx, 0),
=======
		logger:    logger,
		da:        da,
		batchTime: batchTime,
		Id:        id,
		queue:     NewBatchQueue(db, "batches", maxQueueSize),
		proposer:  proposer,
>>>>>>> f1e677d4
	}
	s.SetDAHeight(gen.DAStartHeight) // will be overridden by the executor

	loadCtx, cancel := context.WithTimeout(context.Background(), 10*time.Second)
	defer cancel()
	if err := s.queue.Load(loadCtx); err != nil {
		return nil, fmt.Errorf("failed to load batch queue from DB: %w", err)
	}

	// No DA submission loop here; handled by central manager
	return s, nil
}

// SubmitBatchTxs implements sequencing.Sequencer.
func (c *Sequencer) SubmitBatchTxs(ctx context.Context, req coresequencer.SubmitBatchTxsRequest) (*coresequencer.SubmitBatchTxsResponse, error) {
	if !c.isValid(req.Id) {
		return nil, ErrInvalidId
	}

	if req.Batch == nil || len(req.Batch.Transactions) == 0 {
		c.logger.Info().Str("Id", string(req.Id)).Msg("Skipping submission of empty batch")
		return &coresequencer.SubmitBatchTxsResponse{}, nil
	}

	batch := coresequencer.Batch{Transactions: req.Batch.Transactions}

	err := c.queue.AddBatch(ctx, batch)
	if err != nil {
		if errors.Is(err, ErrQueueFull) {
			c.logger.Warn().
				Int("txCount", len(batch.Transactions)).
				Str("chainId", string(req.Id)).
				Msg("Batch queue is full, rejecting batch submission")
			return nil, fmt.Errorf("batch queue is full, cannot accept more batches: %w", err)
		}
		return nil, fmt.Errorf("failed to add batch: %w", err)
	}

	return &coresequencer.SubmitBatchTxsResponse{}, nil
}

// GetNextBatch implements sequencing.Sequencer.
func (c *Sequencer) GetNextBatch(ctx context.Context, req coresequencer.GetNextBatchRequest) (*coresequencer.GetNextBatchResponse, error) {
	if !c.isValid(req.Id) {
		return nil, ErrInvalidId
	}

	currentDAHeight := c.GetDAHeight()

	forcedTxsEvent, err := c.fiRetriever.RetrieveForcedIncludedTxs(ctx, currentDAHeight)
	if err != nil {
		if errors.Is(err, coreda.ErrHeightFromFuture) {
			c.logger.Debug().
				Uint64("da_height", currentDAHeight).
				Msg("DA height from future, waiting for DA to produce block")
		} else if !errors.Is(err, block.ErrForceInclusionNotConfigured) {
			c.logger.Error().Err(err).Uint64("da_height", currentDAHeight).Msg("failed to retrieve forced inclusion transactions")
		}

		// Still create an empty forced inclusion event
		forcedTxsEvent = &block.ForcedInclusionEvent{
			Txs:           [][]byte{},
			StartDaHeight: currentDAHeight,
			EndDaHeight:   currentDAHeight,
		}
	} else {
		// Update DA height.
		// If we are in between epochs, we still need to bump the da height.
		// At the end of an epoch, we need to bump to go to the next epoch.
		if forcedTxsEvent.EndDaHeight >= currentDAHeight {
			c.SetDAHeight(forcedTxsEvent.EndDaHeight + 1)
		}
	}

	// Always try to process forced inclusion transactions (including pending from previous epochs)
	forcedTxs := c.processForcedInclusionTxs(forcedTxsEvent, req.MaxBytes)

	c.logger.Debug().
		Int("tx_count", len(forcedTxs)).
		Uint64("da_height_start", forcedTxsEvent.StartDaHeight).
		Uint64("da_height_end", forcedTxsEvent.EndDaHeight).
		Msg("retrieved forced inclusion transactions from DA")

	// Calculate size used by forced inclusion transactions
	forcedTxsSize := 0
	for _, tx := range forcedTxs {
		forcedTxsSize += len(tx)
	}

	batch, err := c.queue.Next(ctx)
	if err != nil {
		return nil, err
	}

	// Prepend forced inclusion transactions to the batch
	// and ensure total size doesn't exceed maxBytes
	if len(forcedTxs) > 0 {
		// Trim batch transactions to fit within maxBytes
		remainingBytes := int(req.MaxBytes) - forcedTxsSize
		trimmedBatchTxs := make([][]byte, 0, len(batch.Transactions))
		currentBatchSize := 0

		for i, tx := range batch.Transactions {
			txSize := len(tx)
			if currentBatchSize+txSize > remainingBytes {
				// Would exceed limit, return remaining txs to the front of the queue
				excludedBatch := coresequencer.Batch{Transactions: batch.Transactions[i:]}
				if err := c.queue.Prepend(ctx, excludedBatch); err != nil {
					c.logger.Error().Err(err).
						Int("excluded_count", len(batch.Transactions)-i).
						Msg("failed to prepend excluded transactions back to queue")
				} else {
					c.logger.Debug().
						Int("excluded_count", len(batch.Transactions)-i).
						Msg("returned excluded batch transactions to front of queue")
				}
				break
			}
			trimmedBatchTxs = append(trimmedBatchTxs, tx)
			currentBatchSize += txSize
		}

		batch.Transactions = append(forcedTxs, trimmedBatchTxs...)

		c.logger.Debug().
			Int("forced_tx_count", len(forcedTxs)).
			Int("forced_txs_size", forcedTxsSize).
			Int("batch_tx_count", len(trimmedBatchTxs)).
			Int("batch_size", currentBatchSize).
			Int("total_tx_count", len(batch.Transactions)).
			Int("total_size", forcedTxsSize+currentBatchSize).
			Msg("combined forced inclusion and batch transactions")
	}

	return &coresequencer.GetNextBatchResponse{
		Batch:     batch,
		Timestamp: time.Now(),
		BatchData: req.LastBatchData,
	}, nil
}

// VerifyBatch implements sequencing.Sequencer.
func (c *Sequencer) VerifyBatch(ctx context.Context, req coresequencer.VerifyBatchRequest) (*coresequencer.VerifyBatchResponse, error) {
	if !c.isValid(req.Id) {
		return nil, ErrInvalidId
	}

	if !c.proposer {

		proofs, err := c.da.GetProofs(ctx, req.BatchData, c.Id)
		if err != nil {
			return nil, fmt.Errorf("failed to get proofs: %w", err)
		}

		valid, err := c.da.Validate(ctx, req.BatchData, proofs, c.Id)
		if err != nil {
			return nil, fmt.Errorf("failed to validate proof: %w", err)
		}

		for _, v := range valid {
			if !v {
				return &coresequencer.VerifyBatchResponse{Status: false}, nil
			}
		}
		return &coresequencer.VerifyBatchResponse{Status: true}, nil
	}
	return &coresequencer.VerifyBatchResponse{Status: true}, nil
}

func (c *Sequencer) isValid(Id []byte) bool {
	return bytes.Equal(c.Id, Id)
}

// SetDAHeight sets the current DA height for the sequencer
// This should be called when the sequencer needs to sync to a specific DA height
func (c *Sequencer) SetDAHeight(height uint64) {
	c.daHeight.Store(height)
	c.logger.Debug().Uint64("da_height", height).Msg("DA height updated")
}

// GetDAHeight returns the current DA height
func (c *Sequencer) GetDAHeight() uint64 {
	return c.daHeight.Load()
}

// processForcedInclusionTxs processes forced inclusion transactions with size validation and pending queue management
func (c *Sequencer) processForcedInclusionTxs(event *block.ForcedInclusionEvent, maxBytes uint64) [][]byte {
	currentSize := 0
	var newPendingTxs []pendingForcedInclusionTx
	var validatedTxs [][]byte

	// First, process any pending transactions from previous epochs
	for _, pendingTx := range c.pendingForcedInclusionTxs {
		txSize := seqcommon.GetBlobSize(pendingTx.Data)

		if !seqcommon.ValidateBlobSize(pendingTx.Data) {
			c.logger.Warn().
				Uint64("original_height", pendingTx.OriginalHeight).
				Int("blob_size", txSize).
				Msg("pending forced inclusion blob exceeds absolute maximum size - skipping")
			continue
		}

		if seqcommon.WouldExceedCumulativeSize(currentSize, txSize, maxBytes) {
			c.logger.Debug().
				Uint64("original_height", pendingTx.OriginalHeight).
				Int("current_size", currentSize).
				Int("blob_size", txSize).
				Msg("pending blob would exceed max size for this epoch - deferring again")
			newPendingTxs = append(newPendingTxs, pendingTx)
			continue
		}

		validatedTxs = append(validatedTxs, pendingTx.Data)
		currentSize += txSize

		c.logger.Debug().
			Uint64("original_height", pendingTx.OriginalHeight).
			Int("blob_size", txSize).
			Int("current_size", currentSize).
			Msg("processed pending forced inclusion transaction")
	}

	// Now process new transactions from this epoch
	for _, tx := range event.Txs {
		txSize := seqcommon.GetBlobSize(tx)

		if !seqcommon.ValidateBlobSize(tx) {
			c.logger.Warn().
				Uint64("da_height", event.StartDaHeight).
				Int("blob_size", txSize).
				Msg("forced inclusion blob exceeds absolute maximum size - skipping")
			continue
		}

		if seqcommon.WouldExceedCumulativeSize(currentSize, txSize, maxBytes) {
			c.logger.Debug().
				Uint64("da_height", event.StartDaHeight).
				Int("current_size", currentSize).
				Int("blob_size", txSize).
				Msg("blob would exceed max size for this epoch - deferring to pending queue")

			// Store for next call
			newPendingTxs = append(newPendingTxs, pendingForcedInclusionTx{
				Data:           tx,
				OriginalHeight: event.StartDaHeight,
			})
			continue
		}

		validatedTxs = append(validatedTxs, tx)
		currentSize += txSize

		c.logger.Debug().
			Int("blob_size", txSize).
			Int("current_size", currentSize).
			Msg("processed forced inclusion transaction")
	}

	// Update pending queue
	c.pendingForcedInclusionTxs = newPendingTxs
	if len(newPendingTxs) > 0 {
		c.logger.Info().
			Int("new_pending_count", len(newPendingTxs)).
			Msg("stored pending forced inclusion transactions for next epoch")
	}

	if len(validatedTxs) > 0 {
		c.logger.Info().
			Int("processed_tx_count", len(validatedTxs)).
			Int("pending_tx_count", len(newPendingTxs)).
			Int("current_size", currentSize).
			Msg("completed processing forced inclusion transactions")
	}

	return validatedTxs
}<|MERGE_RESOLUTION|>--- conflicted
+++ resolved
@@ -46,20 +46,14 @@
 	da coreda.DA
 
 	batchTime time.Duration
-<<<<<<< HEAD
 
 	queue *BatchQueue // single queue for immediate availability
-
-	metrics *Metrics
 
 	// Forced inclusion support
 	fiRetriever               ForcedInclusionRetriever
 	genesis                   genesis.Genesis
 	daHeight                  atomic.Uint64
 	pendingForcedInclusionTxs []pendingForcedInclusionTx
-=======
-	queue     *BatchQueue // single queue for immediate availability
->>>>>>> f1e677d4
 }
 
 // NewSequencer creates a new Single Sequencer
@@ -71,46 +65,20 @@
 	id []byte,
 	batchTime time.Duration,
 	proposer bool,
-<<<<<<< HEAD
-=======
-) (*Sequencer, error) {
-	return NewSequencerWithQueueSize(ctx, logger, db, da, id, batchTime, proposer, 1000)
-}
-
-// NewSequencerWithQueueSize creates a new Single Sequencer with configurable queue size
-func NewSequencerWithQueueSize(
-	ctx context.Context,
-	logger zerolog.Logger,
-	db ds.Batching,
-	da coreda.DA,
-	id []byte,
-	batchTime time.Duration,
-	proposer bool,
->>>>>>> f1e677d4
 	maxQueueSize int,
 	fiRetriever ForcedInclusionRetriever,
 	gen genesis.Genesis,
 ) (*Sequencer, error) {
 	s := &Sequencer{
-<<<<<<< HEAD
 		logger:                    logger,
 		da:                        da,
 		batchTime:                 batchTime,
 		Id:                        id,
 		queue:                     NewBatchQueue(db, "batches", maxQueueSize),
-		metrics:                   metrics,
 		proposer:                  proposer,
 		fiRetriever:               fiRetriever,
 		genesis:                   gen,
 		pendingForcedInclusionTxs: make([]pendingForcedInclusionTx, 0),
-=======
-		logger:    logger,
-		da:        da,
-		batchTime: batchTime,
-		Id:        id,
-		queue:     NewBatchQueue(db, "batches", maxQueueSize),
-		proposer:  proposer,
->>>>>>> f1e677d4
 	}
 	s.SetDAHeight(gen.DAStartHeight) // will be overridden by the executor
 
