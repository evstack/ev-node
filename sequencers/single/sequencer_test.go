--- conflicted
+++ resolved
@@ -14,10 +14,10 @@
 	"github.com/stretchr/testify/require"
 
 	"github.com/evstack/ev-node/block"
+	coreda "github.com/evstack/ev-node/core/da"
 	coresequencer "github.com/evstack/ev-node/core/sequencer"
-	datypes "github.com/evstack/ev-node/pkg/da/types"
 	"github.com/evstack/ev-node/pkg/genesis"
-	testmocks "github.com/evstack/ev-node/test/mocks"
+	damocks "github.com/evstack/ev-node/test/mocks"
 )
 
 // MockForcedInclusionRetriever is a mock implementation of DARetriever for testing
@@ -33,89 +33,6 @@
 	return args.Get(0).(*block.ForcedInclusionEvent), args.Error(1)
 }
 
-<<<<<<< HEAD
-// newStubDAClient returns a DA mock preloaded with permissive defaults used by most tests.
-func newStubDAClient(t *testing.T) *testmocks.MockInterface {
-	da := testmocks.NewMockClient(t)
-	da.On("Submit", mock.Anything, mock.Anything, mock.Anything, mock.Anything, mock.Anything).
-		Return(datypes.ResultSubmit{BaseResult: datypes.BaseResult{Code: datypes.StatusSuccess}}).
-		Maybe()
-	da.On("Get", mock.Anything, mock.Anything, mock.Anything).Return([]datypes.Blob{}, nil).Maybe()
-	da.On("GetProofs", mock.Anything, mock.Anything, mock.Anything).Return([]datypes.Proof{}, nil).Maybe()
-	da.On("Validate", mock.Anything, mock.Anything, mock.Anything, mock.Anything).Return([]bool{}, nil).Maybe()
-	da.On("GetHeaderNamespace").Return([]byte("h")).Maybe()
-	da.On("GetDataNamespace").Return([]byte("d")).Maybe()
-	da.On("GetForcedInclusionNamespace").Return([]byte("f")).Maybe()
-	da.On("HasForcedInclusionNamespace").Return(true).Maybe()
-	return da
-}
-
-// mockDAAdapter implements block.DAClient using testify mock.
-type mockDAAdapter struct {
-	mock.Mock
-}
-
-func newMockDAAdapter() *mockDAAdapter { return &mockDAAdapter{} }
-
-func (m *mockDAAdapter) Submit(ctx context.Context, data [][]byte, gasPrice float64, namespace []byte, options []byte) datypes.ResultSubmit {
-	args := m.Called(ctx, data, gasPrice, namespace, options)
-	if res, ok := args.Get(0).(datypes.ResultSubmit); ok {
-		return res
-	}
-	return datypes.ResultSubmit{}
-}
-
-func (m *mockDAAdapter) Retrieve(ctx context.Context, height uint64, namespace []byte) datypes.ResultRetrieve {
-	args := m.Called(ctx, height, namespace)
-	if res, ok := args.Get(0).(datypes.ResultRetrieve); ok {
-		return res
-	}
-	return datypes.ResultRetrieve{}
-}
-
-func (m *mockDAAdapter) RetrieveHeaders(ctx context.Context, height uint64) datypes.ResultRetrieve {
-	return m.Retrieve(ctx, height, m.GetHeaderNamespace())
-}
-
-func (m *mockDAAdapter) RetrieveData(ctx context.Context, height uint64) datypes.ResultRetrieve {
-	return m.Retrieve(ctx, height, m.GetDataNamespace())
-}
-
-func (m *mockDAAdapter) RetrieveForcedInclusion(ctx context.Context, height uint64) datypes.ResultRetrieve {
-	return m.Retrieve(ctx, height, m.GetForcedInclusionNamespace())
-}
-
-func (m *mockDAAdapter) Get(ctx context.Context, ids []datypes.ID, namespace []byte) ([]datypes.Blob, error) {
-	args := m.Called(ctx, ids, namespace)
-	if blobs, ok := args.Get(0).([]datypes.Blob); ok {
-		return blobs, args.Error(1)
-	}
-	return nil, args.Error(1)
-}
-
-func (m *mockDAAdapter) GetProofs(ctx context.Context, ids []datypes.ID, namespace []byte) ([]datypes.Proof, error) {
-	args := m.Called(ctx, ids, namespace)
-	if proofs, ok := args.Get(0).([]datypes.Proof); ok {
-		return proofs, args.Error(1)
-	}
-	return nil, args.Error(1)
-}
-
-func (m *mockDAAdapter) Validate(ctx context.Context, ids []datypes.ID, proofs []datypes.Proof, namespace []byte) ([]bool, error) {
-	args := m.Called(ctx, ids, proofs, namespace)
-	if results, ok := args.Get(0).([]bool); ok {
-		return results, args.Error(1)
-	}
-	return nil, args.Error(1)
-}
-
-func (m *mockDAAdapter) GetHeaderNamespace() []byte { return []byte("h") }
-func (m *mockDAAdapter) GetDataNamespace() []byte   { return []byte("d") }
-func (m *mockDAAdapter) GetForcedInclusionNamespace() []byte {
-	return []byte("f")
-}
-func (m *mockDAAdapter) HasForcedInclusionNamespace() bool { return true }
-=======
 // newTestSequencer creates a sequencer for tests that don't need full initialization
 func newTestSequencer(t *testing.T, db ds.Batching, fiRetriever ForcedInclusionRetriever, proposer bool) *Sequencer {
 	ctx := context.Background()
@@ -141,10 +58,9 @@
 	require.NoError(t, err)
 	return seq
 }
->>>>>>> 8b2b8d6d
 
 func TestSequencer_SubmitBatchTxs(t *testing.T) {
-	daClient := newStubDAClient(t)
+	dummyDA := coreda.NewDummyDA(100_000_000, 10*time.Second)
 	db := ds.NewMapDatastore()
 	ctx, cancel := context.WithTimeout(context.Background(), 3*time.Second)
 	defer cancel()
@@ -153,7 +69,7 @@
 	mockRetriever := new(MockForcedInclusionRetriever)
 	mockRetriever.On("RetrieveForcedIncludedTxs", mock.Anything, mock.Anything).
 		Return(nil, block.ErrForceInclusionNotConfigured).Maybe()
-	seq, err := NewSequencer(ctx, logger, db, daClient, Id, 10*time.Second, false, 1000, mockRetriever, genesis.Genesis{})
+	seq, err := NewSequencer(ctx, logger, db, dummyDA, Id, 10*time.Second, false, 1000, mockRetriever, genesis.Genesis{})
 	if err != nil {
 		t.Fatalf("Failed to create sequencer: %v", err)
 	}
@@ -198,7 +114,7 @@
 }
 
 func TestSequencer_SubmitBatchTxs_EmptyBatch(t *testing.T) {
-	daClient := newStubDAClient(t)
+	dummyDA := coreda.NewDummyDA(100_000_000, 10*time.Second)
 	db := ds.NewMapDatastore()
 	ctx, cancel := context.WithTimeout(context.Background(), 3*time.Second)
 	defer cancel()
@@ -207,7 +123,7 @@
 	mockRetriever := new(MockForcedInclusionRetriever)
 	mockRetriever.On("RetrieveForcedIncludedTxs", mock.Anything, mock.Anything).
 		Return(nil, block.ErrForceInclusionNotConfigured).Maybe()
-	seq, err := NewSequencer(ctx, logger, db, daClient, Id, 10*time.Second, false, 1000, mockRetriever, genesis.Genesis{})
+	seq, err := NewSequencer(ctx, logger, db, dummyDA, Id, 10*time.Second, false, 1000, mockRetriever, genesis.Genesis{})
 	require.NoError(t, err, "Failed to create sequencer")
 	defer func() {
 		err := db.Close()
@@ -358,12 +274,7 @@
 	proofs := [][]byte{[]byte("proof1"), []byte("proof2")}
 
 	t.Run("Proposer Mode", func(t *testing.T) {
-<<<<<<< HEAD
-		mockDA := newMockDAAdapter()
-		logger := zerolog.Nop()
-=======
 		mockDA := damocks.NewMockDA(t)
->>>>>>> 8b2b8d6d
 		mockRetriever := new(MockForcedInclusionRetriever)
 		mockRetriever.On("RetrieveForcedIncludedTxs", mock.Anything, mock.Anything).
 			Return(nil, block.ErrForceInclusionNotConfigured).Maybe()
@@ -384,12 +295,7 @@
 
 	t.Run("Non-Proposer Mode", func(t *testing.T) {
 		t.Run("Valid Proofs", func(t *testing.T) {
-<<<<<<< HEAD
-			mockDA := newMockDAAdapter()
-			logger := zerolog.Nop()
-=======
 			mockDA := damocks.NewMockDA(t)
->>>>>>> 8b2b8d6d
 			mockRetriever := new(MockForcedInclusionRetriever)
 			mockRetriever.On("RetrieveForcedIncludedTxs", mock.Anything, mock.Anything).
 				Return(nil, block.ErrForceInclusionNotConfigured).Maybe()
@@ -410,12 +316,7 @@
 		})
 
 		t.Run("Invalid Proof", func(t *testing.T) {
-<<<<<<< HEAD
-			mockDA := newMockDAAdapter()
-			logger := zerolog.Nop()
-=======
 			mockDA := damocks.NewMockDA(t)
->>>>>>> 8b2b8d6d
 			mockRetriever := new(MockForcedInclusionRetriever)
 			mockRetriever.On("RetrieveForcedIncludedTxs", mock.Anything, mock.Anything).
 				Return(nil, block.ErrForceInclusionNotConfigured).Maybe()
@@ -436,12 +337,7 @@
 		})
 
 		t.Run("GetProofs Error", func(t *testing.T) {
-<<<<<<< HEAD
-			mockDA := newMockDAAdapter()
-			logger := zerolog.Nop()
-=======
 			mockDA := damocks.NewMockDA(t)
->>>>>>> 8b2b8d6d
 			mockRetriever := new(MockForcedInclusionRetriever)
 			mockRetriever.On("RetrieveForcedIncludedTxs", mock.Anything, mock.Anything).
 				Return(nil, block.ErrForceInclusionNotConfigured).Maybe()
@@ -463,12 +359,7 @@
 		})
 
 		t.Run("Validate Error", func(t *testing.T) {
-<<<<<<< HEAD
-			mockDA := newMockDAAdapter()
-			logger := zerolog.Nop()
-=======
 			mockDA := damocks.NewMockDA(t)
->>>>>>> 8b2b8d6d
 			mockRetriever := new(MockForcedInclusionRetriever)
 			mockRetriever.On("RetrieveForcedIncludedTxs", mock.Anything, mock.Anything).
 				Return(nil, block.ErrForceInclusionNotConfigured).Maybe()
@@ -490,12 +381,7 @@
 		})
 
 		t.Run("Invalid ID", func(t *testing.T) {
-<<<<<<< HEAD
-			mockDA := newMockDAAdapter()
-			logger := zerolog.Nop()
-=======
 			mockDA := damocks.NewMockDA(t)
->>>>>>> 8b2b8d6d
 			mockRetriever := new(MockForcedInclusionRetriever)
 			mockRetriever.On("RetrieveForcedIncludedTxs", mock.Anything, mock.Anything).
 				Return(nil, block.ErrForceInclusionNotConfigured).Maybe()
@@ -520,7 +406,7 @@
 func TestSequencer_GetNextBatch_BeforeDASubmission(t *testing.T) {
 	t.Skip()
 	// Initialize a new sequencer with mock DA
-	mockDA := newMockDAAdapter()
+	mockDA := &damocks.MockDA{}
 	db := ds.NewMapDatastore()
 	ctx, cancel := context.WithTimeout(context.Background(), 10*time.Second)
 	defer cancel()
@@ -540,8 +426,8 @@
 	}()
 
 	// Set up mock expectations
-	mockDA.On("Submit", mock.Anything, mock.Anything, mock.Anything, mock.Anything, mock.Anything).
-		Return(datypes.ResultSubmit{BaseResult: datypes.BaseResult{Code: datypes.StatusError, Message: "mock DA always rejects submissions"}})
+	mockDA.On("Submit", mock.Anything, mock.Anything, mock.Anything, mock.Anything).
+		Return(nil, errors.New("mock DA always rejects submissions"))
 
 	// Submit a batch
 	Id := []byte("test1")
@@ -828,7 +714,7 @@
 	db := ds.NewMapDatastore()
 	defer db.Close()
 
-	mockDA := newMockDAAdapter()
+	mockDA := &damocks.MockDA{}
 	mockRetriever := new(MockForcedInclusionRetriever)
 	mockRetriever.On("RetrieveForcedIncludedTxs", mock.Anything, mock.Anything).
 		Return(nil, block.ErrForceInclusionNotConfigured).Maybe()
@@ -952,7 +838,10 @@
 	db := ds.NewMapDatastore()
 	defer db.Close()
 
-	daClient := newStubDAClient(t)
+	// Create a dummy DA that we can make fail
+	dummyDA := coreda.NewDummyDA(100_000, 100*time.Millisecond)
+	dummyDA.StartHeightTicker()
+	defer dummyDA.StopHeightTicker()
 
 	// Create sequencer with small queue size to trigger throttling quickly
 	queueSize := 3 // Small for testing
@@ -964,7 +853,7 @@
 		context.Background(),
 		logger,
 		db,
-		daClient,
+		dummyDA,
 		[]byte("test-chain"),
 		100*time.Millisecond,
 		true, // proposer
@@ -1007,8 +896,9 @@
 
 	t.Log("✅ Successfully demonstrated ErrQueueFull when queue reaches limit")
 
-	// Phase 3: Simulate DA layer going down (skipped here; DA interactions happen in block manager tests)
-	t.Log("Phase 3: Simulating DA layer failure (not exercised in this unit test)")
+	// Phase 3: Simulate DA layer going down (this would be used in block manager)
+	t.Log("Phase 3: Simulating DA layer failure")
+	dummyDA.SetSubmitFailure(true)
 
 	// Phase 4: Process one batch to free up space, simulating block manager getting batches
 	t.Log("Phase 4: Process one batch to free up space")
