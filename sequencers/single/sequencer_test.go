package single

import (
	"context"
	"errors"
	"testing"
	"time"

	ds "github.com/ipfs/go-datastore"
	"github.com/rs/zerolog"
	"github.com/stretchr/testify/assert"
	"github.com/stretchr/testify/mock"
	"github.com/stretchr/testify/require"

	"github.com/evstack/ev-node/block"
	coreda "github.com/evstack/ev-node/core/da"
	coresequencer "github.com/evstack/ev-node/core/sequencer"
	"github.com/evstack/ev-node/pkg/genesis"
	damocks "github.com/evstack/ev-node/test/mocks"
)

<<<<<<< HEAD
// MockForcedInclusionRetriever is a mock implementation of DARetriever for testing
type MockForcedInclusionRetriever struct {
	mock.Mock
}
=======
func TestNewSequencer(t *testing.T) {
	// Create a new sequencer with mock DA client
	dummyDA := coreda.NewDummyDA(100_000_000, 10*time.Second)
	db := ds.NewMapDatastore()
	ctx, cancel := context.WithTimeout(context.Background(), 3*time.Second)
	defer cancel()
	logger := zerolog.Nop()
	seq, err := NewSequencer(ctx, logger, db, dummyDA, []byte("test1"), 10*time.Second, false)
	if err != nil {
		t.Fatalf("Failed to create sequencer: %v", err)
	}
	defer func() {
		err := db.Close()
		if err != nil {
			t.Fatalf("Failed to close sequencer: %v", err)
		}
	}()

	// Check if the sequencer was created with the correct values
	if seq == nil {
		t.Fatal("Expected sequencer to not be nil")
	}
>>>>>>> f1e677d4

func (m *MockForcedInclusionRetriever) RetrieveForcedIncludedTxs(ctx context.Context, daHeight uint64) (*block.ForcedInclusionEvent, error) {
	args := m.Called(ctx, daHeight)
	if args.Get(0) == nil {
		return nil, args.Error(1)
	}
	return args.Get(0).(*block.ForcedInclusionEvent), args.Error(1)
}

func TestSequencer_SubmitBatchTxs(t *testing.T) {
	dummyDA := coreda.NewDummyDA(100_000_000, 10*time.Second)
	db := ds.NewMapDatastore()
	ctx, cancel := context.WithTimeout(context.Background(), 3*time.Second)
	defer cancel()
	Id := []byte("test1")
	logger := zerolog.Nop()
<<<<<<< HEAD
	mockRetriever := new(MockForcedInclusionRetriever)
	mockRetriever.On("RetrieveForcedIncludedTxs", mock.Anything, mock.Anything).
		Return(nil, block.ErrForceInclusionNotConfigured).Maybe()
	seq, err := NewSequencer(ctx, logger, db, dummyDA, Id, 10*time.Second, metrics, false, 1000, mockRetriever, genesis.Genesis{})
=======
	seq, err := NewSequencer(ctx, logger, db, dummyDA, Id, 10*time.Second, false)
>>>>>>> f1e677d4
	if err != nil {
		t.Fatalf("Failed to create sequencer: %v", err)
	}
	defer func() {
		err := db.Close()
		if err != nil {
			t.Fatalf("Failed to close sequencer: %v", err)
		}
	}()

	// Test with initial ID
	tx := []byte("transaction1")

	res, err := seq.SubmitBatchTxs(context.Background(), coresequencer.SubmitBatchTxsRequest{Id: Id, Batch: &coresequencer.Batch{Transactions: [][]byte{tx}}})
	if err != nil {
		t.Fatalf("Failed to submit transaction: %v", err)
	}
	if res == nil {
		t.Fatal("Expected response to not be nil")
	}

	// Verify the transaction was added
	nextBatchresp, err := seq.GetNextBatch(context.Background(), coresequencer.GetNextBatchRequest{Id: Id})
	if err != nil {
		t.Fatalf("Failed to get next batch: %v", err)
	}
	if len(nextBatchresp.Batch.Transactions) != 1 {
		t.Fatalf("Expected 1 transaction, got %d", len(nextBatchresp.Batch.Transactions))
	}

	// Test with a different ID (expecting an error due to mismatch)
	res, err = seq.SubmitBatchTxs(context.Background(), coresequencer.SubmitBatchTxsRequest{Id: []byte("test2"), Batch: &coresequencer.Batch{Transactions: [][]byte{tx}}})
	if err == nil {
		t.Fatal("Expected error for invalid ID, got nil")
	}
	if !errors.Is(err, ErrInvalidId) {
		t.Fatalf("Expected ErrInvalidId, got %v", err)
	}
	if res != nil {
		t.Fatal("Expected nil response for error case")
	}
}

func TestSequencer_SubmitBatchTxs_EmptyBatch(t *testing.T) {
	dummyDA := coreda.NewDummyDA(100_000_000, 10*time.Second)
	db := ds.NewMapDatastore()
	ctx, cancel := context.WithTimeout(context.Background(), 3*time.Second)
	defer cancel()
	Id := []byte("test1")
	logger := zerolog.Nop()
<<<<<<< HEAD
	mockRetriever := new(MockForcedInclusionRetriever)
	mockRetriever.On("RetrieveForcedIncludedTxs", mock.Anything, mock.Anything).
		Return(nil, block.ErrForceInclusionNotConfigured).Maybe()
	seq, err := NewSequencer(ctx, logger, db, dummyDA, Id, 10*time.Second, metrics, false, 1000, mockRetriever, genesis.Genesis{})
=======
	seq, err := NewSequencer(ctx, logger, db, dummyDA, Id, 10*time.Second, false)
>>>>>>> f1e677d4
	require.NoError(t, err, "Failed to create sequencer")
	defer func() {
		err := db.Close()
		require.NoError(t, err, "Failed to close sequencer")
	}()

	// Test submitting an empty batch
	res, err := seq.SubmitBatchTxs(context.Background(), coresequencer.SubmitBatchTxsRequest{
		Id:    Id,
		Batch: &coresequencer.Batch{Transactions: [][]byte{}}, // Empty transactions
	})
	require.NoError(t, err, "Submitting empty batch should not return an error")
	require.NotNil(t, res, "Response should not be nil for empty batch submission")

	// Verify that no batch was added to the queue
	nextBatchResp, err := seq.GetNextBatch(context.Background(), coresequencer.GetNextBatchRequest{Id: Id})
	require.NoError(t, err, "Getting next batch after empty submission failed")
	require.NotNil(t, nextBatchResp, "GetNextBatch response should not be nil")
	require.Empty(t, nextBatchResp.Batch.Transactions, "Queue should be empty after submitting an empty batch")

	// Test submitting a nil batch
	res, err = seq.SubmitBatchTxs(context.Background(), coresequencer.SubmitBatchTxsRequest{
		Id:    Id,
		Batch: nil, // Nil batch
	})
	require.NoError(t, err, "Submitting nil batch should not return an error")
	require.NotNil(t, res, "Response should not be nil for nil batch submission")

	// Verify again that no batch was added to the queue
	nextBatchResp, err = seq.GetNextBatch(context.Background(), coresequencer.GetNextBatchRequest{Id: Id})
	require.NoError(t, err, "Getting next batch after nil submission failed")
	require.NotNil(t, nextBatchResp, "GetNextBatch response should not be nil")
	require.Empty(t, nextBatchResp.Batch.Transactions, "Queue should still be empty after submitting a nil batch")
}

func TestSequencer_GetNextBatch_NoLastBatch(t *testing.T) {
	db := ds.NewMapDatastore()
	logger := zerolog.Nop()

	mockRetriever := new(MockForcedInclusionRetriever)
	mockRetriever.On("RetrieveForcedIncludedTxs", mock.Anything, mock.Anything).
		Return(nil, block.ErrForceInclusionNotConfigured).Maybe()
	seq := &Sequencer{
		logger:      logger,
		queue:       NewBatchQueue(db, "batches", 0), // 0 = unlimited for test
		Id:          []byte("test"),
		fiRetriever: mockRetriever,
	}
	defer func() {
		err := db.Close()
		if err != nil {
			t.Fatalf("Failed to close sequencer: %v", err)
		}
	}()

	// Test case where lastBatchHash and seq.lastBatchHash are both nil
	res, err := seq.GetNextBatch(context.Background(), coresequencer.GetNextBatchRequest{Id: seq.Id})
	if err != nil {
		t.Fatalf("Failed to get next batch: %v", err)
	}

	// Ensure the time is approximately the same
	if res.Timestamp.Day() != time.Now().Day() {
		t.Fatalf("Expected timestamp day to be %d, got %d", time.Now().Day(), res.Timestamp.Day())
	}

	// Should return an empty batch
	if len(res.Batch.Transactions) != 0 {
		t.Fatalf("Expected empty batch, got %d transactions", len(res.Batch.Transactions))
	}
}

func TestSequencer_GetNextBatch_Success(t *testing.T) {
	// Initialize a new sequencer with a mock batch
	mockBatch := &coresequencer.Batch{Transactions: [][]byte{[]byte("tx1"), []byte("tx2")}}

	db := ds.NewMapDatastore()
	logger := zerolog.Nop()

	mockRetriever := new(MockForcedInclusionRetriever)
	mockRetriever.On("RetrieveForcedIncludedTxs", mock.Anything, mock.Anything).
		Return(nil, block.ErrForceInclusionNotConfigured).Maybe()
	seq := &Sequencer{
		logger:      logger,
		queue:       NewBatchQueue(db, "batches", 0), // 0 = unlimited for test
		Id:          []byte("test"),
		fiRetriever: mockRetriever,
	}
	defer func() {
		err := db.Close()
		if err != nil {
			t.Fatalf("Failed to close sequencer: %v", err)
		}
	}()

	// Add mock batch to the BatchQueue
	err := seq.queue.AddBatch(context.Background(), *mockBatch)
	if err != nil {
		t.Fatalf("Failed to add batch: %v", err)
	}

	// Test success case with no previous lastBatchHash
	res, err := seq.GetNextBatch(context.Background(), coresequencer.GetNextBatchRequest{Id: seq.Id})
	if err != nil {
		t.Fatalf("Failed to get next batch: %v", err)
	}

	// Ensure the time is approximately the same
	if res.Timestamp.Day() != time.Now().Day() {
		t.Fatalf("Expected timestamp day to be %d, got %d", time.Now().Day(), res.Timestamp.Day())
	}

	// Ensure that the transactions are present
	if len(res.Batch.Transactions) != 2 {
		t.Fatalf("Expected 2 transactions, got %d", len(res.Batch.Transactions))
	}

	batchHash, err := mockBatch.Hash()
	if err != nil {
		t.Fatalf("Failed to get batch hash: %v", err)
	}
	if len(batchHash) == 0 {
		t.Fatal("Expected batch hash to not be empty")
	}
}

func TestSequencer_VerifyBatch(t *testing.T) {
	assert := assert.New(t)
	require := require.New(t)
	db := ds.NewMapDatastore()
	defer func() {
		err := db.Close()
		require.NoError(err, "Failed to close datastore")
	}()

	Id := []byte("test")
	batchData := [][]byte{[]byte("batch1"), []byte("batch2")}
	proofs := [][]byte{[]byte("proof1"), []byte("proof2")}

	t.Run("Proposer Mode", func(t *testing.T) {
		mockDA := damocks.NewMockDA(t)
		logger := zerolog.Nop()
		mockRetriever := new(MockForcedInclusionRetriever)
		mockRetriever.On("RetrieveForcedIncludedTxs", mock.Anything, mock.Anything).
			Return(nil, block.ErrForceInclusionNotConfigured).Maybe()

		seq := &Sequencer{
			logger:      logger,
			Id:          Id,
			proposer:    true,
			da:          mockDA,
			queue:       NewBatchQueue(db, "proposer_queue", 0), // 0 = unlimited for test
			fiRetriever: mockRetriever,
		}

		res, err := seq.VerifyBatch(context.Background(), coresequencer.VerifyBatchRequest{Id: seq.Id, BatchData: batchData})
		assert.NoError(err)
		assert.NotNil(res)
		assert.True(res.Status, "Expected status to be true in proposer mode")

		mockDA.AssertNotCalled(t, "GetProofs", context.Background(), mock.Anything)
		mockDA.AssertNotCalled(t, "Validate", mock.Anything, mock.Anything, mock.Anything)
	})

	t.Run("Non-Proposer Mode", func(t *testing.T) {
		t.Run("Valid Proofs", func(t *testing.T) {
			mockDA := damocks.NewMockDA(t)
			logger := zerolog.Nop()
			mockRetriever := new(MockForcedInclusionRetriever)
			mockRetriever.On("RetrieveForcedIncludedTxs", mock.Anything, mock.Anything).
				Return(nil, block.ErrForceInclusionNotConfigured).Maybe()
			seq := &Sequencer{
				logger:      logger,
				Id:          Id,
				proposer:    false,
				da:          mockDA,
				queue:       NewBatchQueue(db, "valid_proofs_queue", 0),
				fiRetriever: mockRetriever,
			}

			mockDA.On("GetProofs", context.Background(), batchData, Id).Return(proofs, nil).Once()
			mockDA.On("Validate", mock.Anything, batchData, proofs, Id).Return([]bool{true, true}, nil).Once()

			res, err := seq.VerifyBatch(context.Background(), coresequencer.VerifyBatchRequest{Id: seq.Id, BatchData: batchData})
			assert.NoError(err)
			assert.NotNil(res)
			assert.True(res.Status, "Expected status to be true for valid proofs")
			mockDA.AssertExpectations(t)
		})

		t.Run("Invalid Proof", func(t *testing.T) {
			mockDA := damocks.NewMockDA(t)
			logger := zerolog.Nop()
			mockRetriever := new(MockForcedInclusionRetriever)
			mockRetriever.On("RetrieveForcedIncludedTxs", mock.Anything, mock.Anything).
				Return(nil, block.ErrForceInclusionNotConfigured).Maybe()
			seq := &Sequencer{
				logger:      logger,
				Id:          Id,
				proposer:    false,
				da:          mockDA,
				queue:       NewBatchQueue(db, "invalid_proof_queue", 0),
				fiRetriever: mockRetriever,
			}

			mockDA.On("GetProofs", context.Background(), batchData, Id).Return(proofs, nil).Once()
			mockDA.On("Validate", mock.Anything, batchData, proofs, Id).Return([]bool{true, false}, nil).Once()

			res, err := seq.VerifyBatch(context.Background(), coresequencer.VerifyBatchRequest{Id: seq.Id, BatchData: batchData})
			assert.NoError(err)
			assert.NotNil(res)
			assert.False(res.Status, "Expected status to be false for invalid proof")
			mockDA.AssertExpectations(t)
		})

		t.Run("GetProofs Error", func(t *testing.T) {
			mockDA := damocks.NewMockDA(t)
			logger := zerolog.Nop()
			mockRetriever := new(MockForcedInclusionRetriever)
			mockRetriever.On("RetrieveForcedIncludedTxs", mock.Anything, mock.Anything).
				Return(nil, block.ErrForceInclusionNotConfigured).Maybe()
			seq := &Sequencer{
				logger:      logger,
				Id:          Id,
				proposer:    false,
				da:          mockDA,
				queue:       NewBatchQueue(db, "getproofs_err_queue", 0),
				fiRetriever: mockRetriever,
			}
			expectedErr := errors.New("get proofs failed")

			mockDA.On("GetProofs", context.Background(), batchData, Id).Return(nil, expectedErr).Once()

			res, err := seq.VerifyBatch(context.Background(), coresequencer.VerifyBatchRequest{Id: seq.Id, BatchData: batchData})
			assert.Error(err)
			assert.Nil(res)
			assert.Contains(err.Error(), expectedErr.Error())
			mockDA.AssertExpectations(t)
			mockDA.AssertNotCalled(t, "Validate", mock.Anything, mock.Anything, mock.Anything)
		})

		t.Run("Validate Error", func(t *testing.T) {
			mockDA := damocks.NewMockDA(t)
			logger := zerolog.Nop()
			mockRetriever := new(MockForcedInclusionRetriever)
			mockRetriever.On("RetrieveForcedIncludedTxs", mock.Anything, mock.Anything).
				Return(nil, block.ErrForceInclusionNotConfigured).Maybe()
			seq := &Sequencer{
				logger:      logger,
				Id:          Id,
				proposer:    false,
				da:          mockDA,
				queue:       NewBatchQueue(db, "validate_err_queue", 0),
				fiRetriever: mockRetriever,
			}
			expectedErr := errors.New("validate failed")

			mockDA.On("GetProofs", context.Background(), batchData, Id).Return(proofs, nil).Once()
			mockDA.On("Validate", mock.Anything, batchData, proofs, Id).Return(nil, expectedErr).Once()

			res, err := seq.VerifyBatch(context.Background(), coresequencer.VerifyBatchRequest{Id: seq.Id, BatchData: batchData})
			assert.Error(err)
			assert.Nil(res)
			assert.Contains(err.Error(), expectedErr.Error())
			mockDA.AssertExpectations(t)
		})

		t.Run("Invalid ID", func(t *testing.T) {
			mockDA := damocks.NewMockDA(t)
			logger := zerolog.Nop()
			mockRetriever := new(MockForcedInclusionRetriever)
			mockRetriever.On("RetrieveForcedIncludedTxs", mock.Anything, mock.Anything).
				Return(nil, block.ErrForceInclusionNotConfigured).Maybe()

			seq := &Sequencer{
				logger:      logger,
				Id:          Id,
				proposer:    false,
				da:          mockDA,
				queue:       NewBatchQueue(db, "invalid_queue", 0),
				fiRetriever: mockRetriever,
			}

			invalidId := []byte("invalid")
			res, err := seq.VerifyBatch(context.Background(), coresequencer.VerifyBatchRequest{Id: invalidId, BatchData: batchData})
			assert.Error(err)
			assert.Nil(res)
			assert.ErrorIs(err, ErrInvalidId)

			mockDA.AssertNotCalled(t, "GetProofs", context.Background(), mock.Anything)
			mockDA.AssertNotCalled(t, "Validate", mock.Anything, mock.Anything, mock.Anything)
		})
	})
}

<<<<<<< HEAD
func TestSequencer_GetNextBatch_BeforeDASubmission(t *testing.T) {
	t.Skip()
	// Initialize a new sequencer with mock DA
	metrics, _ := NopMetrics()
	mockDA := &damocks.MockDA{}
	db := ds.NewMapDatastore()
	ctx, cancel := context.WithTimeout(context.Background(), 10*time.Second)
	defer cancel()
	logger := zerolog.Nop()
	mockRetriever := new(MockForcedInclusionRetriever)
	mockRetriever.On("RetrieveForcedIncludedTxs", mock.Anything, mock.Anything).
		Return(nil, block.ErrForceInclusionNotConfigured).Maybe()
	seq, err := NewSequencer(ctx, logger, db, mockDA, []byte("test1"), 1*time.Second, metrics, false, 1000, mockRetriever, genesis.Genesis{})
	if err != nil {
		t.Fatalf("Failed to create sequencer: %v", err)
	}
	defer func() {
		err := db.Close()
		if err != nil {
			t.Fatalf("Failed to close sequencer: %v", err)
		}
	}()

	// Set up mock expectations
	mockDA.On("Submit", mock.Anything, mock.Anything, mock.Anything, mock.Anything).
		Return(nil, errors.New("mock DA always rejects submissions"))

	// Submit a batch
	Id := []byte("test1")
	tx := []byte("transaction1")
	res, err := seq.SubmitBatchTxs(context.Background(), coresequencer.SubmitBatchTxsRequest{
		Id:    Id,
		Batch: &coresequencer.Batch{Transactions: [][]byte{tx}},
	})
	if err != nil {
		t.Fatalf("Failed to submit transaction: %v", err)
	}
	if res == nil {
		t.Fatal("Expected response to not be nil")
	}
	time.Sleep(100 * time.Millisecond)

	// Try to get the batch before DA submission
	nextBatchResp, err := seq.GetNextBatch(context.Background(), coresequencer.GetNextBatchRequest{Id: Id})
	if err != nil {
		t.Fatalf("Failed to get next batch: %v", err)
	}
	if len(nextBatchResp.Batch.Transactions) != 1 {
		t.Fatalf("Expected 1 transaction, got %d", len(nextBatchResp.Batch.Transactions))
	}
	if !bytes.Equal(nextBatchResp.Batch.Transactions[0], tx) {
		t.Fatal("Expected transaction to match submitted transaction")
	}

	// Verify all mock expectations were met
	mockDA.AssertExpectations(t)
}

func TestSequencer_GetNextBatch_ForcedInclusionAndBatch_MaxBytes(t *testing.T) {
	ctx := context.Background()
	logger := zerolog.New(zerolog.NewConsoleWriter())

	// Create in-memory datastore
	db := ds.NewMapDatastore()

	// Create mock forced inclusion retriever with txs that are 50 bytes each
	mockFI := &MockForcedInclusionRetriever{}
	forcedTx1 := make([]byte, 50)
	forcedTx2 := make([]byte, 60)
	mockFI.On("RetrieveForcedIncludedTxs", mock.Anything, uint64(100)).Return(&block.ForcedInclusionEvent{
		Txs:           [][]byte{forcedTx1, forcedTx2}, // Total 110 bytes
		StartDaHeight: 100,
		EndDaHeight:   100,
	}, nil)

	gen := genesis.Genesis{
		ChainID:       "test-chain",
		DAStartHeight: 100,
	}

	seq, err := NewSequencer(
		ctx,
		logger,
		db,
		nil,
		[]byte("test-chain"),
		1*time.Second,
		nil,
		true,
		100,
		mockFI,
		gen,
	)
	require.NoError(t, err)

	// Submit batch txs that are 40 bytes each
	batchTx1 := make([]byte, 40)
	batchTx2 := make([]byte, 40)
	batchTx3 := make([]byte, 40)

	submitReq := coresequencer.SubmitBatchTxsRequest{
		Id: []byte("test-chain"),
		Batch: &coresequencer.Batch{
			Transactions: [][]byte{batchTx1, batchTx2, batchTx3}, // Total 120 bytes
		},
	}

	_, err = seq.SubmitBatchTxs(ctx, submitReq)
	require.NoError(t, err)

	// Request batch with maxBytes = 150
	// Forced inclusion: 110 bytes (50 + 60)
	// Batch txs: 120 bytes (40 + 40 + 40)
	// Combined would be 230 bytes, exceeds 150
	// Should return forced txs + only 1 batch tx (110 + 40 = 150)
	getReq := coresequencer.GetNextBatchRequest{
		Id:            []byte("test-chain"),
		MaxBytes:      150,
		LastBatchData: nil,
	}

	resp, err := seq.GetNextBatch(ctx, getReq)
	require.NoError(t, err)
	require.NotNil(t, resp.Batch)

	// Should have forced txs (2) + partial batch txs
	// Total size should not exceed 150 bytes
	totalSize := 0
	for _, tx := range resp.Batch.Transactions {
		totalSize += len(tx)
	}
	assert.LessOrEqual(t, totalSize, 150, "Total batch size should not exceed maxBytes")

	// First 2 txs should be forced inclusion txs
	assert.GreaterOrEqual(t, len(resp.Batch.Transactions), 2, "Should have at least forced inclusion txs")
	assert.Equal(t, forcedTx1, resp.Batch.Transactions[0])
	assert.Equal(t, forcedTx2, resp.Batch.Transactions[1])

	mockFI.AssertExpectations(t)
}

func TestSequencer_GetNextBatch_ForcedInclusion_ExceedsMaxBytes(t *testing.T) {
	ctx := context.Background()
	logger := zerolog.New(zerolog.NewConsoleWriter())

	db := ds.NewMapDatastore()

	// Create forced inclusion txs where combined they exceed maxBytes
	mockFI := &MockForcedInclusionRetriever{}
	forcedTx1 := make([]byte, 100)
	forcedTx2 := make([]byte, 80) // This would be deferred
	mockFI.On("RetrieveForcedIncludedTxs", mock.Anything, uint64(100)).Return(&block.ForcedInclusionEvent{
		Txs:           [][]byte{forcedTx1, forcedTx2},
		StartDaHeight: 100,
		EndDaHeight:   100,
	}, nil).Once()

	// Second call should process pending tx at DA height 101 (after first call bumped it to epochEnd + 1)
	mockFI.On("RetrieveForcedIncludedTxs", mock.Anything, uint64(101)).Return(&block.ForcedInclusionEvent{
		Txs:           [][]byte{},
		StartDaHeight: 101,
		EndDaHeight:   101,
	}, nil).Once()

	gen := genesis.Genesis{
		ChainID:       "test-chain",
		DAStartHeight: 100,
	}

	seq, err := NewSequencer(
		ctx,
		logger,
		db,
		nil,
		[]byte("test-chain"),
		1*time.Second,
		nil,
		true,
		100,
		mockFI,
		gen,
	)
	require.NoError(t, err)

	// Request batch with maxBytes = 120
	getReq := coresequencer.GetNextBatchRequest{
		Id:            []byte("test-chain"),
		MaxBytes:      120,
		LastBatchData: nil,
	}

	// First call - should get only first forced tx (100 bytes)
	resp, err := seq.GetNextBatch(ctx, getReq)
	require.NoError(t, err)
	require.NotNil(t, resp.Batch)
	assert.Equal(t, 1, len(resp.Batch.Transactions), "Should only include first forced tx")
	assert.Equal(t, 100, len(resp.Batch.Transactions[0]))

	// Verify pending tx is stored
	assert.Equal(t, 1, len(seq.pendingForcedInclusionTxs), "Second tx should be pending")

	// Second call - should get the pending forced tx
	resp2, err := seq.GetNextBatch(ctx, getReq)
	require.NoError(t, err)
	require.NotNil(t, resp2.Batch)
	assert.Equal(t, 1, len(resp2.Batch.Transactions), "Should include pending forced tx")
	assert.Equal(t, 80, len(resp2.Batch.Transactions[0]))

	// Pending queue should now be empty
	assert.Equal(t, 0, len(seq.pendingForcedInclusionTxs), "Pending queue should be empty")

	mockFI.AssertExpectations(t)
}

func TestSequencer_GetNextBatch_AlwaysCheckPendingForcedInclusion(t *testing.T) {
	ctx := context.Background()
	logger := zerolog.New(zerolog.NewConsoleWriter())

	db := ds.NewMapDatastore()

	mockFI := &MockForcedInclusionRetriever{}

	// First call returns a large forced tx that gets deferred
	largeForcedTx := make([]byte, 150)
	mockFI.On("RetrieveForcedIncludedTxs", mock.Anything, uint64(100)).Return(&block.ForcedInclusionEvent{
		Txs:           [][]byte{largeForcedTx},
		StartDaHeight: 100,
		EndDaHeight:   100,
	}, nil).Once()

	// Second call returns no new forced txs at height 101 (after first call bumped DA height to epochEnd + 1), but pending should still be processed
	mockFI.On("RetrieveForcedIncludedTxs", mock.Anything, uint64(101)).Return(&block.ForcedInclusionEvent{
		Txs:           [][]byte{},
		StartDaHeight: 101,
		EndDaHeight:   101,
	}, nil).Once()

	gen := genesis.Genesis{
		ChainID:       "test-chain",
		DAStartHeight: 100,
	}

	seq, err := NewSequencer(
		ctx,
		logger,
		db,
		nil,
		[]byte("test-chain"),
		1*time.Second,
		nil,
		true,
		100,
		mockFI,
		gen,
	)
	require.NoError(t, err)

	// Submit a batch tx
	batchTx := make([]byte, 50)
	submitReq := coresequencer.SubmitBatchTxsRequest{
		Id: []byte("test-chain"),
		Batch: &coresequencer.Batch{
			Transactions: [][]byte{batchTx},
		},
	}
	_, err = seq.SubmitBatchTxs(ctx, submitReq)
	require.NoError(t, err)

	// First call with maxBytes = 100
	// Large forced tx (150 bytes) won't fit, gets deferred
	// Batch tx (50 bytes) should be returned
	getReq := coresequencer.GetNextBatchRequest{
		Id:            []byte("test-chain"),
		MaxBytes:      100,
		LastBatchData: nil,
	}

	resp, err := seq.GetNextBatch(ctx, getReq)
	require.NoError(t, err)
	require.NotNil(t, resp.Batch)
	assert.Equal(t, 1, len(resp.Batch.Transactions), "Should have batch tx only")
	assert.Equal(t, 50, len(resp.Batch.Transactions[0]))

	// Verify pending forced tx is stored
	assert.Equal(t, 1, len(seq.pendingForcedInclusionTxs), "Large forced tx should be pending")

	// Second call with larger maxBytes = 200
	// Should process pending forced tx first
	getReq2 := coresequencer.GetNextBatchRequest{
		Id:            []byte("test-chain"),
		MaxBytes:      200,
		LastBatchData: nil,
	}

	resp2, err := seq.GetNextBatch(ctx, getReq2)
	require.NoError(t, err)
	require.NotNil(t, resp2.Batch)
	assert.Equal(t, 1, len(resp2.Batch.Transactions), "Should include pending forced tx")
	assert.Equal(t, 150, len(resp2.Batch.Transactions[0]))

	// Pending queue should now be empty
	assert.Equal(t, 0, len(seq.pendingForcedInclusionTxs), "Pending queue should be empty")

	mockFI.AssertExpectations(t)
}

// TestSequencer_RecordMetrics tests the RecordMetrics method to ensure it properly updates metrics.
func TestSequencer_RecordMetrics(t *testing.T) {
	t.Run("With Metrics", func(t *testing.T) {
		// Create a sequencer with metrics enabled
		metrics, err := NopMetrics()
		require.NoError(t, err)
		logger := zerolog.Nop()

		seq := &Sequencer{
			logger:  logger,
			metrics: metrics,
		}

		// Test values
		gasPrice := 1.5
		blobSize := uint64(1024)
		statusCode := coreda.StatusSuccess
		numPendingBlocks := uint64(5)
		includedBlockHeight := uint64(100)

		// Call RecordMetrics - should not panic or error
		seq.RecordMetrics(gasPrice, blobSize, statusCode, numPendingBlocks, includedBlockHeight)

		// Since we're using NopMetrics (discard metrics), we can't verify the actual values
		// but we can verify the method doesn't panic and completes successfully
		assert.NotNil(t, seq.metrics)
	})

	t.Run("Without Metrics", func(t *testing.T) {
		// Create a sequencer without metrics
		logger := zerolog.Nop()
		seq := &Sequencer{
			logger:  logger,
			metrics: nil, // No metrics
		}

		// Test values
		gasPrice := 2.0
		blobSize := uint64(2048)
		statusCode := coreda.StatusNotIncludedInBlock
		numPendingBlocks := uint64(3)
		includedBlockHeight := uint64(200)

		// Call RecordMetrics - should not panic even with nil metrics
		seq.RecordMetrics(gasPrice, blobSize, statusCode, numPendingBlocks, includedBlockHeight)

		// Verify metrics is still nil
		assert.Nil(t, seq.metrics)
	})

	t.Run("With Different Status Codes", func(t *testing.T) {
		// Create a sequencer with metrics
		metrics, err := NopMetrics()
		require.NoError(t, err)
		logger := zerolog.Nop()

		seq := &Sequencer{
			logger:  logger,
			metrics: metrics,
		}

		// Test different status codes
		testCases := []struct {
			name       string
			statusCode coreda.StatusCode
		}{
			{"Success", coreda.StatusSuccess},
			{"NotIncluded", coreda.StatusNotIncludedInBlock},
			{"AlreadyInMempool", coreda.StatusAlreadyInMempool},
			{"TooBig", coreda.StatusTooBig},
			{"ContextCanceled", coreda.StatusContextCanceled},
		}

		for _, tc := range testCases {
			t.Run(tc.name, func(t *testing.T) {
				// Call RecordMetrics with different status codes
				seq.RecordMetrics(1.0, 512, tc.statusCode, 2, 50)

				// Verify no panic occurred
				assert.NotNil(t, seq.metrics)
			})
		}
	})

}

=======
>>>>>>> f1e677d4
func TestSequencer_QueueLimit_Integration(t *testing.T) {
	// Test integration between sequencer and queue limits to demonstrate backpressure
	db := ds.NewMapDatastore()
	defer db.Close()

	mockDA := &damocks.MockDA{}
	mockRetriever := new(MockForcedInclusionRetriever)
	mockRetriever.On("RetrieveForcedIncludedTxs", mock.Anything, mock.Anything).
		Return(nil, block.ErrForceInclusionNotConfigured).Maybe()

	// Create a sequencer with a small queue limit for testing
	logger := zerolog.Nop()
	seq := &Sequencer{
		logger:      logger,
		da:          mockDA,
		batchTime:   time.Second,
		Id:          []byte("test"),
		queue:       NewBatchQueue(db, "test_queue", 2), // Very small limit for testing
		proposer:    true,
		fiRetriever: mockRetriever,
	}

	ctx := context.Background()

	// Test successful batch submission within limit
	batch1 := createTestBatch(t, 3)
	req1 := coresequencer.SubmitBatchTxsRequest{
		Id:    seq.Id,
		Batch: &batch1,
	}

	resp1, err := seq.SubmitBatchTxs(ctx, req1)
	if err != nil {
		t.Fatalf("unexpected error submitting first batch: %v", err)
	}
	if resp1 == nil {
		t.Fatal("expected non-nil response")
	}

	// Test second successful batch submission at limit
	batch2 := createTestBatch(t, 4)
	req2 := coresequencer.SubmitBatchTxsRequest{
		Id:    seq.Id,
		Batch: &batch2,
	}

	resp2, err := seq.SubmitBatchTxs(ctx, req2)
	if err != nil {
		t.Fatalf("unexpected error submitting second batch: %v", err)
	}
	if resp2 == nil {
		t.Fatal("expected non-nil response")
	}

	// Test third batch submission should fail due to queue being full
	batch3 := createTestBatch(t, 5)
	req3 := coresequencer.SubmitBatchTxsRequest{
		Id:    seq.Id,
		Batch: &batch3,
	}

	resp3, err := seq.SubmitBatchTxs(ctx, req3)
	if err == nil {
		t.Error("expected error when queue is full, but got none")
	}
	if !errors.Is(err, ErrQueueFull) {
		t.Errorf("expected ErrQueueFull, got %v", err)
	}
	if resp3 != nil {
		t.Error("expected nil response when submission fails")
	}

	// Test that getting a batch frees up space
	nextResp, err := seq.GetNextBatch(ctx, coresequencer.GetNextBatchRequest{Id: seq.Id})
	if err != nil {
		t.Fatalf("unexpected error getting next batch: %v", err)
	}
	if nextResp == nil || nextResp.Batch == nil {
		t.Fatal("expected non-nil batch response")
	}

	// Now the third batch should succeed
	resp3_retry, err := seq.SubmitBatchTxs(ctx, req3)
	if err != nil {
		t.Errorf("unexpected error submitting batch after freeing space: %v", err)
	}
	if resp3_retry == nil {
		t.Error("expected non-nil response after retry")
	}

	// Test empty batch handling - should not be affected by limits
	emptyBatch := coresequencer.Batch{Transactions: nil}
	reqEmpty := coresequencer.SubmitBatchTxsRequest{
		Id:    seq.Id,
		Batch: &emptyBatch,
	}

	respEmpty, err := seq.SubmitBatchTxs(ctx, reqEmpty)
	if err != nil {
		t.Errorf("unexpected error submitting empty batch: %v", err)
	}
	if respEmpty == nil {
		t.Error("expected non-nil response for empty batch")
	}
}

// TestSequencer_DAFailureAndQueueThrottling_Integration tests the integration scenario
// where DA layer fails and the batch queue fills up, demonstrating the throttling behavior
// that prevents resource exhaustion.
func TestSequencer_DAFailureAndQueueThrottling_Integration(t *testing.T) {
	// This test simulates the scenario described in the PR:
	// 1. Start sequencer with dummy DA
	// 2. Send transactions (simulate reaper behavior)
	// 3. Make DA layer go down
	// 4. Continue sending transactions
	// 5. Eventually batch queue fills up and returns ErrQueueFull

	db := ds.NewMapDatastore()
	defer db.Close()

	// Create a dummy DA that we can make fail
	dummyDA := coreda.NewDummyDA(100_000, 100*time.Millisecond)
	dummyDA.StartHeightTicker()
	defer dummyDA.StopHeightTicker()

	// Create sequencer with small queue size to trigger throttling quickly
	queueSize := 3 // Small for testing
	logger := zerolog.Nop()
	mockRetriever := new(MockForcedInclusionRetriever)
	mockRetriever.On("RetrieveForcedIncludedTxs", mock.Anything, mock.Anything).
		Return(nil, block.ErrForceInclusionNotConfigured).Maybe()
	seq, err := NewSequencer(
		context.Background(),
		logger,
		db,
		dummyDA,
		[]byte("test-chain"),
		100*time.Millisecond,
		true, // proposer
		queueSize,
		mockRetriever,     // fiRetriever
		genesis.Genesis{}, // genesis
	)
	require.NoError(t, err)

	ctx := context.Background()

	// Phase 1: Normal operation - send some batches successfully
	t.Log("Phase 1: Normal operation")
	for i := 0; i < queueSize; i++ {
		batch := createTestBatch(t, i+1)
		req := coresequencer.SubmitBatchTxsRequest{
			Id:    []byte("test-chain"),
			Batch: &batch,
		}

		resp, err := seq.SubmitBatchTxs(ctx, req)
		require.NoError(t, err, "Expected successful batch submission during normal operation")
		require.NotNil(t, resp)
	}

	// At this point the queue should be full (queueSize batches)
	t.Log("Phase 2: Queue should now be full")

	// Try to add one more batch - should fail with ErrQueueFull
	overflowBatch := createTestBatch(t, queueSize+1)
	overflowReq := coresequencer.SubmitBatchTxsRequest{
		Id:    []byte("test-chain"),
		Batch: &overflowBatch,
	}

	resp, err := seq.SubmitBatchTxs(ctx, overflowReq)
	require.Error(t, err, "Expected error when queue is full")
	require.True(t, errors.Is(err, ErrQueueFull), "Expected ErrQueueFull, got %v", err)
	require.Nil(t, resp, "Expected nil response when queue is full")

	t.Log("✅ Successfully demonstrated ErrQueueFull when queue reaches limit")

	// Phase 3: Simulate DA layer going down (this would be used in block manager)
	t.Log("Phase 3: Simulating DA layer failure")
	dummyDA.SetSubmitFailure(true)

	// Phase 4: Process one batch to free up space, simulating block manager getting batches
	t.Log("Phase 4: Process one batch to free up space")
	nextResp, err := seq.GetNextBatch(ctx, coresequencer.GetNextBatchRequest{Id: []byte("test-chain")})
	require.NoError(t, err)
	require.NotNil(t, nextResp)
	require.NotNil(t, nextResp.Batch)

	// Now we should be able to add the overflow batch
	resp, err = seq.SubmitBatchTxs(ctx, overflowReq)
	require.NoError(t, err, "Expected successful submission after freeing space")
	require.NotNil(t, resp)

	// Phase 5: Continue adding batches until queue is full again
	t.Log("Phase 5: Fill queue again to demonstrate continued throttling")

	// Add batches until queue is full again
	batchesAdded := 0
	for i := 0; i < 10; i++ { // Try to add many batches
		batch := createTestBatch(t, 100+i)
		req := coresequencer.SubmitBatchTxsRequest{
			Id:    []byte("test-chain"),
			Batch: &batch,
		}

		resp, err := seq.SubmitBatchTxs(ctx, req)
		if err != nil {
			if errors.Is(err, ErrQueueFull) {
				t.Logf("✅ Queue full again after adding %d more batches", batchesAdded)
				break
			} else {
				t.Fatalf("Unexpected error: %v", err)
			}
		}
		require.NotNil(t, resp, "Expected non-nil response for successful submission")
		batchesAdded++
	}

	// The queue is already full from the overflow batch we added, so we expect 0 additional batches
	t.Log("✅ Successfully demonstrated that queue throttling prevents unbounded resource consumption")
	t.Logf("📊 Queue size limit: %d, Additional batches attempted: %d", queueSize, batchesAdded)

	// Final verification: try one more batch to confirm queue is still full
	finalBatch := createTestBatch(t, 999)
	finalReq := coresequencer.SubmitBatchTxsRequest{
		Id:    []byte("test-chain"),
		Batch: &finalBatch,
	}

	resp, err = seq.SubmitBatchTxs(ctx, finalReq)
	require.Error(t, err, "Expected final batch to fail due to full queue")
	require.True(t, errors.Is(err, ErrQueueFull), "Expected final ErrQueueFull")
	require.Nil(t, resp)

	t.Log("✅ Final verification: Queue throttling still active")

	// This test demonstrates the complete integration scenario:
	// 1. ✅ Sequencer accepts batches normally when queue has space
	// 2. ✅ Returns ErrQueueFull when queue reaches its limit
	// 3. ✅ Allows new batches when space is freed (GetNextBatch)
	// 4. ✅ Continues to throttle when queue fills up again
	// 5. ✅ Provides backpressure to prevent resource exhaustion
}<|MERGE_RESOLUTION|>--- conflicted
+++ resolved
@@ -1,6 +1,7 @@
 package single
 
 import (
+	"bytes"
 	"context"
 	"errors"
 	"testing"
@@ -19,20 +20,30 @@
 	damocks "github.com/evstack/ev-node/test/mocks"
 )
 
-<<<<<<< HEAD
 // MockForcedInclusionRetriever is a mock implementation of DARetriever for testing
 type MockForcedInclusionRetriever struct {
 	mock.Mock
 }
-=======
-func TestNewSequencer(t *testing.T) {
-	// Create a new sequencer with mock DA client
+
+func (m *MockForcedInclusionRetriever) RetrieveForcedIncludedTxs(ctx context.Context, daHeight uint64) (*block.ForcedInclusionEvent, error) {
+	args := m.Called(ctx, daHeight)
+	if args.Get(0) == nil {
+		return nil, args.Error(1)
+	}
+	return args.Get(0).(*block.ForcedInclusionEvent), args.Error(1)
+}
+
+func TestSequencer_SubmitBatchTxs(t *testing.T) {
 	dummyDA := coreda.NewDummyDA(100_000_000, 10*time.Second)
 	db := ds.NewMapDatastore()
 	ctx, cancel := context.WithTimeout(context.Background(), 3*time.Second)
 	defer cancel()
+	Id := []byte("test1")
 	logger := zerolog.Nop()
-	seq, err := NewSequencer(ctx, logger, db, dummyDA, []byte("test1"), 10*time.Second, false)
+	mockRetriever := new(MockForcedInclusionRetriever)
+	mockRetriever.On("RetrieveForcedIncludedTxs", mock.Anything, mock.Anything).
+		Return(nil, block.ErrForceInclusionNotConfigured).Maybe()
+	seq, err := NewSequencer(ctx, logger, db, dummyDA, Id, 10*time.Second, false, 1000, mockRetriever, genesis.Genesis{})
 	if err != nil {
 		t.Fatalf("Failed to create sequencer: %v", err)
 	}
@@ -43,93 +54,50 @@
 		}
 	}()
 
-	// Check if the sequencer was created with the correct values
-	if seq == nil {
-		t.Fatal("Expected sequencer to not be nil")
-	}
->>>>>>> f1e677d4
-
-func (m *MockForcedInclusionRetriever) RetrieveForcedIncludedTxs(ctx context.Context, daHeight uint64) (*block.ForcedInclusionEvent, error) {
-	args := m.Called(ctx, daHeight)
-	if args.Get(0) == nil {
-		return nil, args.Error(1)
-	}
-	return args.Get(0).(*block.ForcedInclusionEvent), args.Error(1)
-}
-
-func TestSequencer_SubmitBatchTxs(t *testing.T) {
+	// Test with initial ID
+	tx := []byte("transaction1")
+
+	res, err := seq.SubmitBatchTxs(context.Background(), coresequencer.SubmitBatchTxsRequest{Id: Id, Batch: &coresequencer.Batch{Transactions: [][]byte{tx}}})
+	if err != nil {
+		t.Fatalf("Failed to submit transaction: %v", err)
+	}
+	if res == nil {
+		t.Fatal("Expected response to not be nil")
+	}
+
+	// Verify the transaction was added
+	nextBatchresp, err := seq.GetNextBatch(context.Background(), coresequencer.GetNextBatchRequest{Id: Id})
+	if err != nil {
+		t.Fatalf("Failed to get next batch: %v", err)
+	}
+	if len(nextBatchresp.Batch.Transactions) != 1 {
+		t.Fatalf("Expected 1 transaction, got %d", len(nextBatchresp.Batch.Transactions))
+	}
+
+	// Test with a different ID (expecting an error due to mismatch)
+	res, err = seq.SubmitBatchTxs(context.Background(), coresequencer.SubmitBatchTxsRequest{Id: []byte("test2"), Batch: &coresequencer.Batch{Transactions: [][]byte{tx}}})
+	if err == nil {
+		t.Fatal("Expected error for invalid ID, got nil")
+	}
+	if !errors.Is(err, ErrInvalidId) {
+		t.Fatalf("Expected ErrInvalidId, got %v", err)
+	}
+	if res != nil {
+		t.Fatal("Expected nil response for error case")
+	}
+}
+
+func TestSequencer_SubmitBatchTxs_EmptyBatch(t *testing.T) {
 	dummyDA := coreda.NewDummyDA(100_000_000, 10*time.Second)
 	db := ds.NewMapDatastore()
 	ctx, cancel := context.WithTimeout(context.Background(), 3*time.Second)
 	defer cancel()
 	Id := []byte("test1")
 	logger := zerolog.Nop()
-<<<<<<< HEAD
 	mockRetriever := new(MockForcedInclusionRetriever)
 	mockRetriever.On("RetrieveForcedIncludedTxs", mock.Anything, mock.Anything).
 		Return(nil, block.ErrForceInclusionNotConfigured).Maybe()
-	seq, err := NewSequencer(ctx, logger, db, dummyDA, Id, 10*time.Second, metrics, false, 1000, mockRetriever, genesis.Genesis{})
-=======
-	seq, err := NewSequencer(ctx, logger, db, dummyDA, Id, 10*time.Second, false)
->>>>>>> f1e677d4
-	if err != nil {
-		t.Fatalf("Failed to create sequencer: %v", err)
-	}
-	defer func() {
-		err := db.Close()
-		if err != nil {
-			t.Fatalf("Failed to close sequencer: %v", err)
-		}
-	}()
-
-	// Test with initial ID
-	tx := []byte("transaction1")
-
-	res, err := seq.SubmitBatchTxs(context.Background(), coresequencer.SubmitBatchTxsRequest{Id: Id, Batch: &coresequencer.Batch{Transactions: [][]byte{tx}}})
-	if err != nil {
-		t.Fatalf("Failed to submit transaction: %v", err)
-	}
-	if res == nil {
-		t.Fatal("Expected response to not be nil")
-	}
-
-	// Verify the transaction was added
-	nextBatchresp, err := seq.GetNextBatch(context.Background(), coresequencer.GetNextBatchRequest{Id: Id})
-	if err != nil {
-		t.Fatalf("Failed to get next batch: %v", err)
-	}
-	if len(nextBatchresp.Batch.Transactions) != 1 {
-		t.Fatalf("Expected 1 transaction, got %d", len(nextBatchresp.Batch.Transactions))
-	}
-
-	// Test with a different ID (expecting an error due to mismatch)
-	res, err = seq.SubmitBatchTxs(context.Background(), coresequencer.SubmitBatchTxsRequest{Id: []byte("test2"), Batch: &coresequencer.Batch{Transactions: [][]byte{tx}}})
-	if err == nil {
-		t.Fatal("Expected error for invalid ID, got nil")
-	}
-	if !errors.Is(err, ErrInvalidId) {
-		t.Fatalf("Expected ErrInvalidId, got %v", err)
-	}
-	if res != nil {
-		t.Fatal("Expected nil response for error case")
-	}
-}
-
-func TestSequencer_SubmitBatchTxs_EmptyBatch(t *testing.T) {
-	dummyDA := coreda.NewDummyDA(100_000_000, 10*time.Second)
-	db := ds.NewMapDatastore()
-	ctx, cancel := context.WithTimeout(context.Background(), 3*time.Second)
-	defer cancel()
-	Id := []byte("test1")
-	logger := zerolog.Nop()
-<<<<<<< HEAD
-	mockRetriever := new(MockForcedInclusionRetriever)
-	mockRetriever.On("RetrieveForcedIncludedTxs", mock.Anything, mock.Anything).
-		Return(nil, block.ErrForceInclusionNotConfigured).Maybe()
-	seq, err := NewSequencer(ctx, logger, db, dummyDA, Id, 10*time.Second, metrics, false, 1000, mockRetriever, genesis.Genesis{})
-=======
-	seq, err := NewSequencer(ctx, logger, db, dummyDA, Id, 10*time.Second, false)
->>>>>>> f1e677d4
+	seq, err := NewSequencer(ctx, logger, db, dummyDA, Id, 10*time.Second, false, 1000, mockRetriever, genesis.Genesis{})
 	require.NoError(t, err, "Failed to create sequencer")
 	defer func() {
 		err := db.Close()
@@ -425,11 +393,9 @@
 	})
 }
 
-<<<<<<< HEAD
 func TestSequencer_GetNextBatch_BeforeDASubmission(t *testing.T) {
 	t.Skip()
 	// Initialize a new sequencer with mock DA
-	metrics, _ := NopMetrics()
 	mockDA := &damocks.MockDA{}
 	db := ds.NewMapDatastore()
 	ctx, cancel := context.WithTimeout(context.Background(), 10*time.Second)
@@ -438,7 +404,7 @@
 	mockRetriever := new(MockForcedInclusionRetriever)
 	mockRetriever.On("RetrieveForcedIncludedTxs", mock.Anything, mock.Anything).
 		Return(nil, block.ErrForceInclusionNotConfigured).Maybe()
-	seq, err := NewSequencer(ctx, logger, db, mockDA, []byte("test1"), 1*time.Second, metrics, false, 1000, mockRetriever, genesis.Genesis{})
+	seq, err := NewSequencer(ctx, logger, db, mockDA, []byte("test1"), 1*time.Second, false, 1000, mockRetriever, genesis.Genesis{})
 	if err != nil {
 		t.Fatalf("Failed to create sequencer: %v", err)
 	}
@@ -513,7 +479,6 @@
 		nil,
 		[]byte("test-chain"),
 		1*time.Second,
-		nil,
 		true,
 		100,
 		mockFI,
@@ -602,7 +567,6 @@
 		nil,
 		[]byte("test-chain"),
 		1*time.Second,
-		nil,
 		true,
 		100,
 		mockFI,
@@ -675,7 +639,6 @@
 		nil,
 		[]byte("test-chain"),
 		1*time.Second,
-		nil,
 		true,
 		100,
 		mockFI,
@@ -732,94 +695,6 @@
 	mockFI.AssertExpectations(t)
 }
 
-// TestSequencer_RecordMetrics tests the RecordMetrics method to ensure it properly updates metrics.
-func TestSequencer_RecordMetrics(t *testing.T) {
-	t.Run("With Metrics", func(t *testing.T) {
-		// Create a sequencer with metrics enabled
-		metrics, err := NopMetrics()
-		require.NoError(t, err)
-		logger := zerolog.Nop()
-
-		seq := &Sequencer{
-			logger:  logger,
-			metrics: metrics,
-		}
-
-		// Test values
-		gasPrice := 1.5
-		blobSize := uint64(1024)
-		statusCode := coreda.StatusSuccess
-		numPendingBlocks := uint64(5)
-		includedBlockHeight := uint64(100)
-
-		// Call RecordMetrics - should not panic or error
-		seq.RecordMetrics(gasPrice, blobSize, statusCode, numPendingBlocks, includedBlockHeight)
-
-		// Since we're using NopMetrics (discard metrics), we can't verify the actual values
-		// but we can verify the method doesn't panic and completes successfully
-		assert.NotNil(t, seq.metrics)
-	})
-
-	t.Run("Without Metrics", func(t *testing.T) {
-		// Create a sequencer without metrics
-		logger := zerolog.Nop()
-		seq := &Sequencer{
-			logger:  logger,
-			metrics: nil, // No metrics
-		}
-
-		// Test values
-		gasPrice := 2.0
-		blobSize := uint64(2048)
-		statusCode := coreda.StatusNotIncludedInBlock
-		numPendingBlocks := uint64(3)
-		includedBlockHeight := uint64(200)
-
-		// Call RecordMetrics - should not panic even with nil metrics
-		seq.RecordMetrics(gasPrice, blobSize, statusCode, numPendingBlocks, includedBlockHeight)
-
-		// Verify metrics is still nil
-		assert.Nil(t, seq.metrics)
-	})
-
-	t.Run("With Different Status Codes", func(t *testing.T) {
-		// Create a sequencer with metrics
-		metrics, err := NopMetrics()
-		require.NoError(t, err)
-		logger := zerolog.Nop()
-
-		seq := &Sequencer{
-			logger:  logger,
-			metrics: metrics,
-		}
-
-		// Test different status codes
-		testCases := []struct {
-			name       string
-			statusCode coreda.StatusCode
-		}{
-			{"Success", coreda.StatusSuccess},
-			{"NotIncluded", coreda.StatusNotIncludedInBlock},
-			{"AlreadyInMempool", coreda.StatusAlreadyInMempool},
-			{"TooBig", coreda.StatusTooBig},
-			{"ContextCanceled", coreda.StatusContextCanceled},
-		}
-
-		for _, tc := range testCases {
-			t.Run(tc.name, func(t *testing.T) {
-				// Call RecordMetrics with different status codes
-				seq.RecordMetrics(1.0, 512, tc.statusCode, 2, 50)
-
-				// Verify no panic occurred
-				assert.NotNil(t, seq.metrics)
-			})
-		}
-	})
-
-}
-
-=======
->>>>>>> f1e677d4
 func TestSequencer_QueueLimit_Integration(t *testing.T) {
 	// Test integration between sequencer and queue limits to demonstrate backpressure
 	db := ds.NewMapDatastore()
