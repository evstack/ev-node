--- conflicted
+++ resolved
@@ -111,30 +111,4 @@
 		Header:    cmblock.Header,
 		NumTxs:    len(cmblock.Txs),
 	}, nil
-<<<<<<< HEAD
-}
-
-// ToABCICommit converts Rollkit commit into commit format defined by ABCI.
-// This function only converts fields that are available in Rollkit commit.
-// Other fields (especially ValidatorAddress and Timestamp of Signature) has to be filled by caller.
-func ToABCICommit(commit *types.Commit, height uint64, hash types.Hash) *cmtypes.Commit {
-	tmCommit := cmtypes.Commit{
-		Height: int64(height),
-		Round:  0,
-		BlockID: cmtypes.BlockID{
-			Hash:          cmbytes.HexBytes(hash),
-			PartSetHeader: cmtypes.PartSetHeader{},
-		},
-	}
-	for _, sig := range commit.Signatures {
-		commitSig := cmtypes.CommitSig{
-			BlockIDFlag: cmtypes.BlockIDFlagCommit,
-			Signature:   sig,
-		}
-		tmCommit.Signatures = append(tmCommit.Signatures, commitSig)
-	}
-
-	return &tmCommit
-=======
->>>>>>> f9d5e7b6
 }